using System.Security.Cryptography.X509Certificates;
using System.Text.Json;
using System.Text.Json.Serialization;
using Duplicati.Library.Utility;
using Duplicati.Server.Database;
using Duplicati.WebserverCore.Abstractions;
using Duplicati.WebserverCore.Exceptions;
using Duplicati.WebserverCore.Extensions;
using Duplicati.WebserverCore.Middlewares;
using Duplicati.WebserverCore.Services;
using Microsoft.AspNetCore.Authentication.JwtBearer;
using Microsoft.AspNetCore.Diagnostics;
using Microsoft.AspNetCore.Http.Json;
using Microsoft.Extensions.Configuration.Json;
using Microsoft.OpenApi.Models;

namespace Duplicati.WebserverCore;

public partial class DuplicatiWebserver
{
    public IConfiguration Configuration { get; private set; }

    public WebApplication App { get; private set; }

    public IServiceProvider Provider { get; private set; }

    public int Port { get; private set; }

    public Task TerminationTask { get; private set; } = Task.CompletedTask;

    /// <summary>
    /// The settings used for stating the server
    /// </summary>
    /// <param name="WebRoot">The root folder with static files</param>
    /// <param name="Port">The listining port</param>
    /// <param name="Interface">The listening interface</param>
    /// <param name="Certificate">The certificate, if any</param>
    /// <param name="Servername">The servername to report</param>
    public record InitSettings(
        string WebRoot,
        int Port,
        System.Net.IPAddress Interface,
        X509Certificate2? Certificate,
        string Servername,
        IEnumerable<string> AllowedHostnames
    );

    public void InitWebServer(InitSettings settings, Connection connection)
    {
        Port = settings.Port;
        var builder = WebApplication.CreateBuilder(new WebApplicationOptions()
        {
            ContentRootPath = settings.WebRoot,
            WebRootPath = settings.WebRoot
        });

        // Remove all appsettings sources as they are not used, but they do install FS watchers by default
        while (true)
        {
            var appCfgSource = builder.Configuration.Sources.FirstOrDefault(x => x is JsonConfigurationSource { ReloadOnChange: true });
            if (appCfgSource == null)
                break;
            builder.Configuration.Sources.Remove(appCfgSource);
        }

        builder.WebHost.ConfigureKestrel(options =>
        {
            options.Listen(settings.Interface, settings.Port, listenOptions =>
            {
                if (settings.Certificate != null)
                    listenOptions.UseHttps(settings.Certificate);
            });
        });

        builder.Services.Configure<JsonOptions>(opt =>
        {
            opt.SerializerOptions.PropertyNamingPolicy = null;
            opt.SerializerOptions.Converters.Add(new DayOfWeekStringEnumConverter());
            opt.SerializerOptions.Converters.Add(new JsonStringEnumConverter());
        });

        // Generate JWTConfig with signing key if not present
        if (string.IsNullOrWhiteSpace(connection.ApplicationSettings.JWTConfig))
            connection.ApplicationSettings.JWTConfig = JsonSerializer.Serialize(JWTConfig.Create());

        var jwtConfig = JsonSerializer.Deserialize<JWTConfig>(connection.ApplicationSettings.JWTConfig)
            ?? throw new Exception("Failed to deserialize JWTConfig");

        builder.Services
#if DEBUG
            .AddEndpointsApiExplorer()
            .AddSwaggerGen(c =>
            {
                c.SwaggerDoc("v1", new OpenApiInfo { Title = "Duplicati API Documentation", Version = "v1" });
                c.AddSecurityDefinition("Bearer", new OpenApiSecurityScheme()
                {
                    Description = "JWT Authorization header using the Bearer scheme. Example: \"Authorization: Bearer {token}\"",
                    Name = "Authorization",
                    In = ParameterLocation.Header,
                    Type = SecuritySchemeType.Http,
                    Scheme = "bearer"
                });
            })
#endif
            .AddHttpContextAccessor()
            .AddSingleton<IHostnameValidator>(new HostnameValidator(settings.AllowedHostnames))
            .AddSingleton(jwtConfig)
            .AddAuthorization()
            .AddAuthentication(JwtBearerDefaults.AuthenticationScheme)
            .AddJwtBearer(options =>
            {
                options.Authority = jwtConfig.Authority;
                options.Audience = jwtConfig.Audience;
                options.SaveToken = true;
                options.TokenValidationParameters = JWTTokenProvider.GetTokenValidationParameters(jwtConfig);

                options.Events = new JwtBearerEvents
                {
                    OnMessageReceived = context =>
                    {
                        var accessToken = context.Request.Query["token"];

                        // If the request is for our hub...
                        var path = context.HttpContext.Request.Path;
                        if (!string.IsNullOrEmpty(accessToken) &&
                            path.StartsWithSegments("/notifications"))
                        {
                            // Read the token out of the query string
                            context.Token = accessToken;
                        }
                        return Task.CompletedTask;
                    },
                    OnTokenValidated = context =>
                    {
                        var store = context.HttpContext.RequestServices.GetRequiredService<ITokenFamilyStore>();
                        return JWTTokenProvider.ValidateAccessToken(context, store);
                    }
                };
            });

        builder.Services.AddDuplicati(connection);

        // Prevent logs from spamming the console, but allow enabling for debugging
        if (Environment.GetEnvironmentVariable("DUPLICATI_WEBSERVER_LOGGING") != "1")
        {
            builder.Logging
                .AddFilter("Microsoft", LogLevel.Warning)
                .AddFilter("Microsoft.AspNetCore.DataProtection.KeyManagement.XmlKeyManager", LogLevel.Error)
                .AddFilter("System", LogLevel.Warning)
                .AddFilter("Duplicati", LogLevel.Warning);
        }

        builder.Services.AddHttpClient();

        Configuration = builder.Configuration;
        App = builder.Build();
        Provider = App.Services;

<<<<<<< HEAD
        HttpClientHelper.Configure(App.Services.GetRequiredService<IHttpClientFactory>());
=======
        App.UseAuthentication();
        App.UseAuthorization();
>>>>>>> ccbc7da5

#if DEBUG
        App.UseSwagger();
        App.UseSwaggerUI(c =>
        {
            c.SwaggerEndpoint("/swagger/v1/swagger.json", "Duplicati");
        });
#endif

        App.UseDefaultStaticFiles(settings.WebRoot);

        App.UseExceptionHandler(app =>
        {
            app.Run(async context =>
            {
                var thrownException = context.Features.Get<IExceptionHandlerPathFeature>()?.Error;
                if (thrownException is UserReportedHttpException userReportedHttpException)
                {
                    context.Response.StatusCode = userReportedHttpException.StatusCode;
                    context.Response.ContentType = userReportedHttpException.ContentType;
                    if (context.Response.ContentType == "text/plain")
                        await context.Response.WriteAsync(userReportedHttpException.Message);
                    else
                        await context.Response.WriteAsync(JsonSerializer.Serialize(new { Error = userReportedHttpException.Message, Code = userReportedHttpException.StatusCode }));
                }
                else
                {
                    context.Response.StatusCode = 500;
                    context.Response.ContentType = "application/json";
                    await context.Response.WriteAsync(JsonSerializer.Serialize(new { Error = "An error occurred", Code = 500 }));
                }
            });
        });
    }

    public Task Start(InitSettings settings)
    {
        App.AddEndpoints()
            .UseNotifications("/notifications");

        return TerminationTask = App.RunAsync();
    }

    public async Task Stop()
    {
        await App.StopAsync();
    }
}<|MERGE_RESOLUTION|>--- conflicted
+++ resolved
@@ -156,12 +156,10 @@
         App = builder.Build();
         Provider = App.Services;
 
-<<<<<<< HEAD
         HttpClientHelper.Configure(App.Services.GetRequiredService<IHttpClientFactory>());
-=======
+
         App.UseAuthentication();
         App.UseAuthorization();
->>>>>>> ccbc7da5
 
 #if DEBUG
         App.UseSwagger();
