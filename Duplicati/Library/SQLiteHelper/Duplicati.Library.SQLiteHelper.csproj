<Project Sdk="Microsoft.NET.Sdk">

  <PropertyGroup>
    <TargetFramework>net8.0</TargetFramework>
    <OutputType>Library</OutputType>
    <AssemblyName>SQLiteHelper</AssemblyName>
    <Description>SQLiteHelper for Duplicati</Description>
    <RootNamespace>Duplicati.Library.SQLiteHelper</RootNamespace>
    <Copyright>Copyright © 2025 Team Duplicati, MIT license</Copyright>
  </PropertyGroup>
<<<<<<< HEAD

  <ItemGroup>
    <ProjectReference Include="..\Logging\Duplicati.Library.Logging.csproj" />
    <ProjectReference Include="..\Interface\Duplicati.Library.Interface.csproj" />
    <ProjectReference Include="..\Utility\Duplicati.Library.Utility.csproj" />
    <ProjectReference Include="..\Localization\Duplicati.Library.Localization.csproj" />
  </ItemGroup>

  <ItemGroup>
    <PackageReference Include="Microsoft.Data.Sqlite" Version="9.0.4" />
  </ItemGroup>

=======

  <ItemGroup>
    <!--
      MS Data.Sqlite seems much more portable, but does not support unnamed parameters,
      which are used extensively in Duplicati.
      Issue tracking progress on the unnamed parameters:
      https://github.com/dotnet/efcore/issues/24480

      <PackageReference Include="Microsoft.Data.Sqlite" Version="8.0.3" />
    -->

    <PackageReference Include="System.Data.SQLite.Core" Version="1.0.115.0" />
    <PackageReference Include="System.Data.SQLite.Core.MSIL" Version="1.0.115.0" />
    <PackageReference Include="System.Data.SQLite.Core.Duplicati.macos.arm64" Version="1.0.116.1" />
    <PackageReference Include="System.Data.SQLite.Core.Duplicati.linux.arm64" Version="1.0.116" />
    <PackageReference Include="System.Data.SQLite.Core.Duplicati.linux.armv7" Version="1.0.116" />
    <PackageReference Include="System.Data.SQLite.Core.Duplicati.windows.arm64" Version="1.0.116.1" />
  </ItemGroup>

  <ItemGroup>
    <ProjectReference Include="..\Logging\Duplicati.Library.Logging.csproj" />
    <ProjectReference Include="..\Interface\Duplicati.Library.Interface.csproj" />
    <ProjectReference Include="..\Utility\Duplicati.Library.Utility.csproj" />
    <ProjectReference Include="..\Localization\Duplicati.Library.Localization.csproj" />
  </ItemGroup>

>>>>>>> 8c881b15
</Project><|MERGE_RESOLUTION|>--- conflicted
+++ resolved
@@ -8,7 +8,7 @@
     <RootNamespace>Duplicati.Library.SQLiteHelper</RootNamespace>
     <Copyright>Copyright © 2025 Team Duplicati, MIT license</Copyright>
   </PropertyGroup>
-<<<<<<< HEAD
+
 
   <ItemGroup>
     <ProjectReference Include="..\Logging\Duplicati.Library.Logging.csproj" />
@@ -21,26 +21,6 @@
     <PackageReference Include="Microsoft.Data.Sqlite" Version="9.0.4" />
   </ItemGroup>
 
-=======
-
-  <ItemGroup>
-    <!--
-      MS Data.Sqlite seems much more portable, but does not support unnamed parameters,
-      which are used extensively in Duplicati.
-      Issue tracking progress on the unnamed parameters:
-      https://github.com/dotnet/efcore/issues/24480
-
-      <PackageReference Include="Microsoft.Data.Sqlite" Version="8.0.3" />
-    -->
-
-    <PackageReference Include="System.Data.SQLite.Core" Version="1.0.115.0" />
-    <PackageReference Include="System.Data.SQLite.Core.MSIL" Version="1.0.115.0" />
-    <PackageReference Include="System.Data.SQLite.Core.Duplicati.macos.arm64" Version="1.0.116.1" />
-    <PackageReference Include="System.Data.SQLite.Core.Duplicati.linux.arm64" Version="1.0.116" />
-    <PackageReference Include="System.Data.SQLite.Core.Duplicati.linux.armv7" Version="1.0.116" />
-    <PackageReference Include="System.Data.SQLite.Core.Duplicati.windows.arm64" Version="1.0.116.1" />
-  </ItemGroup>
-
   <ItemGroup>
     <ProjectReference Include="..\Logging\Duplicati.Library.Logging.csproj" />
     <ProjectReference Include="..\Interface\Duplicati.Library.Interface.csproj" />
@@ -48,5 +28,4 @@
     <ProjectReference Include="..\Localization\Duplicati.Library.Localization.csproj" />
   </ItemGroup>
 
->>>>>>> 8c881b15
 </Project>