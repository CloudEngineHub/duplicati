--- conflicted
+++ resolved
@@ -1,225 +1,175 @@
-// Copyright (C) 2025, The Duplicati Team
-// https://duplicati.com, hello@duplicati.com
-// 
-// Permission is hereby granted, free of charge, to any person obtaining a 
-// copy of this software and associated documentation files (the "Software"), 
-// to deal in the Software without restriction, including without limitation 
-// the rights to use, copy, modify, merge, publish, distribute, sublicense, 
-// and/or sell copies of the Software, and to permit persons to whom the 
-// Software is furnished to do so, subject to the following conditions:
-// 
-// The above copyright notice and this permission notice shall be included in 
-// all copies or substantial portions of the Software.
-// 
-// THE SOFTWARE IS PROVIDED "AS IS", WITHOUT WARRANTY OF ANY KIND, EXPRESS 
-// OR IMPLIED, INCLUDING BUT NOT LIMITED TO THE WARRANTIES OF MERCHANTABILITY, 
-// FITNESS FOR A PARTICULAR PURPOSE AND NONINFRINGEMENT. IN NO EVENT SHALL THE 
-// AUTHORS OR COPYRIGHT HOLDERS BE LIABLE FOR ANY CLAIM, DAMAGES OR OTHER 
-// LIABILITY, WHETHER IN AN ACTION OF CONTRACT, TORT OR OTHERWISE, ARISING 
-// FROM, OUT OF OR IN CONNECTION WITH THE SOFTWARE OR THE USE OR OTHER 
-// DEALINGS IN THE SOFTWARE.
-
-using System;
-using System.Collections.Generic;
-using System.Linq;
-using System.Runtime.Versioning;
-using Duplicati.Library.Common.IO;
-using Duplicati.Library.Interface;
-
-namespace Duplicati.Library.Snapshots
-{
-    /// <summary>
-    /// Handler for providing a snapshot like access to files and folders
-    /// </summary>
-    [SupportedOSPlatform("windows")]
-    public sealed class NoSnapshotWindows : SnapshotBase
-    {
-        /// <summary>
-<<<<<<< HEAD
-        /// The list of folders to create snapshots of
-        /// </summary>
-        private readonly IEnumerable<string> m_folders;
-
-        /// <summary>
-        /// Initializes a new instance of the <see cref="NoSnapshotWindows"/> class.
-        /// </summary>
-        /// <param name="folders">The list of folders to create snapshots of</param>
-        /// <param name="followSymlinks">A flag indicating if symlinks should be followed</param>
-        public NoSnapshotWindows(IEnumerable<string> folders, bool followSymlinks)
-            : base(followSymlinks)
-        {
-            m_folders = folders;
-        }
-=======
-        /// The system IO implementation for Windows
-        /// </summary>
-        private static readonly ISystemIO IO_WIN = SystemIO.IO_OS;
->>>>>>> 4aa71d09
-
-        /// <summary>
-        /// Returns the symlink target if the entry is a symlink, and null otherwise
-        /// </summary>
-        /// <param name="localPath">The file or folder to examine</param>
-        /// <returns>The symlink target</returns>
-        public override string GetSymlinkTarget(string localPath)
-<<<<<<< HEAD
-            => SystemIO.IO_WIN.GetSymlinkTarget(localPath);
-=======
-        {
-            return IO_WIN.GetSymlinkTarget(localPath);
-        }
->>>>>>> 4aa71d09
-
-        /// <summary>
-        /// Gets the attributes for the given file or folder
-        /// </summary>
-        /// <returns>The file attributes</returns>
-        /// <param name="localPath">The file or folder to examine</param>
-        public override System.IO.FileAttributes GetAttributes(string localPath)
-<<<<<<< HEAD
-            => SystemIO.IO_WIN.GetFileAttributes(localPath);
-=======
-        {
-            return IO_WIN.GetFileAttributes(localPath);
-        }
->>>>>>> 4aa71d09
-
-        /// <summary>
-        /// Returns the size of a file
-        /// </summary>
-        /// <param name="localPath">The full path to the file in non-snapshot format</param>
-        /// <returns>The length of the file</returns>
-        public override long GetFileSize(string localPath)
-<<<<<<< HEAD
-            => SystemIO.IO_WIN.FileLength(localPath);
-=======
-        {
-            return IO_WIN.FileLength(localPath);
-        }
->>>>>>> 4aa71d09
-
-        /// <summary>
-        /// Gets the source folders
-        /// </summary>
-        public override IEnumerable<string> SourceFolders
-            => m_folders;
-
-        /// <summary>
-        /// Enumerates the root source files and folders
-        /// </summary>
-        /// <returns>The source files and folders</returns>
-        public override IEnumerable<ISourceFileEntry> EnumerateFilesystemEntries()
-        {
-            foreach (var folder in m_folders.Select(SystemIOWindows.AddExtendedDevicePathPrefix))
-            {
-                if (DirectoryExists(folder) || folder.EndsWith(System.IO.Path.DirectorySeparatorChar))
-                    yield return new SnapshotSourceFileEntry(this, Util.AppendDirSeparator(folder), true, true);
-                else
-                    yield return new SnapshotSourceFileEntry(this, folder, false, true);
-            }
-        }
-
-
-        /// <summary>
-        /// Gets the last write time of a given file in UTC
-        /// </summary>
-        /// <param name="localPath">The full path to the file in non-snapshot format</param>
-        /// <returns>The last write time of the file</returns>
-        public override DateTime GetLastWriteTimeUtc(string localPath)
-<<<<<<< HEAD
-            => SystemIO.IO_WIN.FileGetLastWriteTimeUtc(localPath);
-=======
-        {
-            return IO_WIN.FileGetLastWriteTimeUtc(localPath);
-        }
->>>>>>> 4aa71d09
-
-        /// <summary>
-        /// Gets the last write time of a given file in UTC
-        /// </summary>
-        /// <param name="localPath">The full path to the file in non-snapshot format</param>
-        /// <returns>The last write time of the file</returns>
-        public override DateTime GetCreationTimeUtc(string localPath)
-<<<<<<< HEAD
-            => SystemIO.IO_WIN.FileGetCreationTimeUtc(localPath);
-=======
-        {
-            return IO_WIN.FileGetCreationTimeUtc(localPath);
-        }
->>>>>>> 4aa71d09
-
-        /// <summary>
-        /// Opens a file for reading
-        /// </summary>
-        /// <param name="localPath">The full path to the file in non-snapshot format</param>
-        /// <returns>An open filestream that can be read</returns>
-        public override System.IO.Stream OpenRead(string localPath)
-<<<<<<< HEAD
-            => SystemIO.IO_WIN.FileOpenRead(localPath);
-=======
-        {
-            return IO_WIN.FileOpenRead(localPath);
-        }
->>>>>>> 4aa71d09
-
-        /// <summary>
-        /// Lists all files in the given folder
-        /// </summary>
-        /// <returns>All folders found in the folder</returns>
-        /// <param name='localFolderPath'>The folder to examinate</param>
-        protected override string[] ListFiles(string localFolderPath)
-        {
-            string[] tmp = IO_WIN.GetFiles(localFolderPath);
-            string[] res = new string[tmp.Length];
-            for (int i = 0; i < tmp.Length; i++)
-                res[i] = SystemIOWindows.RemoveExtendedDevicePathPrefix(tmp[i]);
-
-            return res;
-        }
-
-
-        /// <summary>
-        /// Lists all folders in the given folder
-        /// </summary>
-        /// <returns>All folders found in the folder</returns>
-        /// <param name='localFolderPath'>The folder to examinate</param>
-        protected override string[] ListFolders(string localFolderPath)
-        {
-            string[] tmp = IO_WIN.GetDirectories(SystemIOWindows.AddExtendedDevicePathPrefix(localFolderPath));
-            string[] res = new string[tmp.Length];
-            for (int i = 0; i < tmp.Length; i++)
-                res[i] = SystemIOWindows.RemoveExtendedDevicePathPrefix(tmp[i]);
-
-            return res;
-        }
-
-        /// <summary>
-        /// Gets the metadata for the given file or folder
-        /// </summary>
-        /// <returns>The metadata for the given file or folder</returns>
-        /// <param name="localPath">The file or folder to examine</param>
-        /// <param name="isSymlink">A flag indicating if the target is a symlink</param>
-<<<<<<< HEAD
-        public override Dictionary<string, string> GetMetadata(string localPath, bool isSymlink)
-            => SystemIO.IO_WIN.GetMetadata(localPath, isSymlink, FollowSymlinks);
-=======
-        /// <param name="followSymlink">A flag indicating if a symlink should be followed</param>
-        public override Dictionary<string, string> GetMetadata(string localPath, bool isSymlink, bool followSymlink)
-        {
-            return IO_WIN.GetMetadata(localPath, isSymlink, followSymlink);
-        }
->>>>>>> 4aa71d09
-
-        /// <inheritdoc />
-        public override string ConvertToLocalPath(string snapshotPath)
-        {
-            return snapshotPath;
-        }
-
-        /// <inheritdoc />
-        public override string ConvertToSnapshotPath(string localPath) =>
-            // For Windows, ensure we don't store paths with extended device path prefixes (i.e., @"\\?\" or @"\\?\UNC\")
-            SystemIOWindows.RemoveExtendedDevicePathPrefix(localPath);
-    }
-}
-
+// Copyright (C) 2025, The Duplicati Team
+// https://duplicati.com, hello@duplicati.com
+// 
+// Permission is hereby granted, free of charge, to any person obtaining a 
+// copy of this software and associated documentation files (the "Software"), 
+// to deal in the Software without restriction, including without limitation 
+// the rights to use, copy, modify, merge, publish, distribute, sublicense, 
+// and/or sell copies of the Software, and to permit persons to whom the 
+// Software is furnished to do so, subject to the following conditions:
+// 
+// The above copyright notice and this permission notice shall be included in 
+// all copies or substantial portions of the Software.
+// 
+// THE SOFTWARE IS PROVIDED "AS IS", WITHOUT WARRANTY OF ANY KIND, EXPRESS 
+// OR IMPLIED, INCLUDING BUT NOT LIMITED TO THE WARRANTIES OF MERCHANTABILITY, 
+// FITNESS FOR A PARTICULAR PURPOSE AND NONINFRINGEMENT. IN NO EVENT SHALL THE 
+// AUTHORS OR COPYRIGHT HOLDERS BE LIABLE FOR ANY CLAIM, DAMAGES OR OTHER 
+// LIABILITY, WHETHER IN AN ACTION OF CONTRACT, TORT OR OTHERWISE, ARISING 
+// FROM, OUT OF OR IN CONNECTION WITH THE SOFTWARE OR THE USE OR OTHER 
+// DEALINGS IN THE SOFTWARE.
+
+using System;
+using System.Collections.Generic;
+using System.Linq;
+using System.Runtime.Versioning;
+using Duplicati.Library.Common.IO;
+using Duplicati.Library.Interface;
+
+namespace Duplicati.Library.Snapshots
+{
+    /// <summary>
+    /// Handler for providing a snapshot like access to files and folders
+    /// </summary>
+    [SupportedOSPlatform("windows")]
+    public sealed class NoSnapshotWindows : SnapshotBase
+    {
+        /// <summary>
+        /// The list of folders to create snapshots of
+        /// </summary>
+        private readonly IEnumerable<string> m_folders;
+
+        /// <summary>
+        /// Initializes a new instance of the <see cref="NoSnapshotWindows"/> class.
+        /// </summary>
+        /// <param name="folders">The list of folders to create snapshots of</param>
+        /// <param name="followSymlinks">A flag indicating if symlinks should be followed</param>
+        public NoSnapshotWindows(IEnumerable<string> folders, bool followSymlinks)
+            : base(followSymlinks)
+        {
+            m_folders = folders;
+        }
+
+        /// <summary>
+        /// Returns the symlink target if the entry is a symlink, and null otherwise
+        /// </summary>
+        /// <param name="localPath">The file or folder to examine</param>
+        /// <returns>The symlink target</returns>
+        public override string GetSymlinkTarget(string localPath)
+            => SystemIO.IO_OS.GetSymlinkTarget(localPath);
+
+        /// <summary>
+        /// Gets the attributes for the given file or folder
+        /// </summary>
+        /// <returns>The file attributes</returns>
+        /// <param name="localPath">The file or folder to examine</param>
+        public override System.IO.FileAttributes GetAttributes(string localPath)
+            => SystemIO.IO_OS.GetFileAttributes(localPath);
+
+        /// <summary>
+        /// Returns the size of a file
+        /// </summary>
+        /// <param name="localPath">The full path to the file in non-snapshot format</param>
+        /// <returns>The length of the file</returns>
+        public override long GetFileSize(string localPath)
+            => SystemIO.IO_OS.FileLength(localPath);
+
+        /// <summary>
+        /// Gets the source folders
+        /// </summary>
+        public override IEnumerable<string> SourceFolders
+            => m_folders;
+
+        /// <summary>
+        /// Enumerates the root source files and folders
+        /// </summary>
+        /// <returns>The source files and folders</returns>
+        public override IEnumerable<ISourceFileEntry> EnumerateFilesystemEntries()
+        {
+            foreach (var folder in m_folders.Select(SystemIOWindows.AddExtendedDevicePathPrefix))
+            {
+                if (DirectoryExists(folder) || folder.EndsWith(System.IO.Path.DirectorySeparatorChar))
+                    yield return new SnapshotSourceFileEntry(this, Util.AppendDirSeparator(folder), true, true);
+                else
+                    yield return new SnapshotSourceFileEntry(this, folder, false, true);
+            }
+        }
+
+
+        /// <summary>
+        /// Gets the last write time of a given file in UTC
+        /// </summary>
+        /// <param name="localPath">The full path to the file in non-snapshot format</param>
+        /// <returns>The last write time of the file</returns>
+        public override DateTime GetLastWriteTimeUtc(string localPath)
+            => SystemIO.IO_OS.FileGetLastWriteTimeUtc(localPath);
+
+        /// <summary>
+        /// Gets the last write time of a given file in UTC
+        /// </summary>
+        /// <param name="localPath">The full path to the file in non-snapshot format</param>
+        /// <returns>The last write time of the file</returns>
+        public override DateTime GetCreationTimeUtc(string localPath)
+            => SystemIO.IO_OS.FileGetCreationTimeUtc(localPath);
+
+        /// <summary>
+        /// Opens a file for reading
+        /// </summary>
+        /// <param name="localPath">The full path to the file in non-snapshot format</param>
+        /// <returns>An open filestream that can be read</returns>
+        public override System.IO.Stream OpenRead(string localPath)
+            => SystemIO.IO_OS.FileOpenRead(localPath);
+
+        /// <summary>
+        /// Lists all files in the given folder
+        /// </summary>
+        /// <returns>All folders found in the folder</returns>
+        /// <param name='localFolderPath'>The folder to examinate</param>
+        protected override string[] ListFiles(string localFolderPath)
+        {
+            string[] tmp = SystemIO.IO_OS.GetFiles(localFolderPath);
+            string[] res = new string[tmp.Length];
+            for (int i = 0; i < tmp.Length; i++)
+                res[i] = SystemIOWindows.RemoveExtendedDevicePathPrefix(tmp[i]);
+
+            return res;
+        }
+
+
+        /// <summary>
+        /// Lists all folders in the given folder
+        /// </summary>
+        /// <returns>All folders found in the folder</returns>
+        /// <param name='localFolderPath'>The folder to examinate</param>
+        protected override string[] ListFolders(string localFolderPath)
+        {
+            string[] tmp = SystemIO.IO_OS.GetDirectories(SystemIOWindows.AddExtendedDevicePathPrefix(localFolderPath));
+            string[] res = new string[tmp.Length];
+            for (int i = 0; i < tmp.Length; i++)
+                res[i] = SystemIOWindows.RemoveExtendedDevicePathPrefix(tmp[i]);
+
+            return res;
+        }
+
+        /// <summary>
+        /// Gets the metadata for the given file or folder
+        /// </summary>
+        /// <returns>The metadata for the given file or folder</returns>
+        /// <param name="localPath">The file or folder to examine</param>
+        /// <param name="isSymlink">A flag indicating if the target is a symlink</param>
+        public override Dictionary<string, string> GetMetadata(string localPath, bool isSymlink)
+            => SystemIO.IO_OS.GetMetadata(localPath, isSymlink, FollowSymlinks);
+
+        /// <inheritdoc />
+        public override string ConvertToLocalPath(string snapshotPath)
+        {
+            return snapshotPath;
+        }
+
+        /// <inheritdoc />
+        public override string ConvertToSnapshotPath(string localPath) =>
+            // For Windows, ensure we don't store paths with extended device path prefixes (i.e., @"\\?\" or @"\\?\UNC\")
+            SystemIOWindows.RemoveExtendedDevicePathPrefix(localPath);
+    }
+}
+