//  Copyright (C) 2015, The Duplicati Team

//  http://www.duplicati.com, info@duplicati.com
//
//  This library is free software; you can redistribute it and/or modify
//  it under the terms of the GNU Lesser General Public License as
//  published by the Free Software Foundation; either version 2.1 of the
//  License, or (at your option) any later version.
//
//  This library is distributed in the hope that it will be useful, but
//  WITHOUT ANY WARRANTY; without even the implied warranty of
//  MERCHANTABILITY or FITNESS FOR A PARTICULAR PURPOSE. See the GNU
//  Lesser General Public License for more details.
//
//  You should have received a copy of the GNU Lesser General Public
//  License along with this library; if not, write to the Free Software
//  Foundation, Inc., 59 Temple Place, Suite 330, Boston, MA 02111-1307 USA
using System;
using System.IO;
using System.Collections.Generic;
using Duplicati.Library.Interface;

namespace Duplicati.Library.Common.IO
{
    /// <summary>
    /// Interface for wrapping System.IO operations.
    /// </summary>
    public interface ISystemIO
    {
        IFileEntry DirectoryEntry(string path);
        void DirectoryCreate(string path);
<<<<<<< HEAD
        void DirectoryDelete(string path);
=======
        void DirectoryDelete(string path, bool recursive);
>>>>>>> db2235ad
        bool DirectoryExists(string path);
        void DirectoryMove(string sourceDirName, string destDirName);
        void DirectorySetLastWriteTimeUtc(string path, DateTime time);
        void DirectorySetCreationTimeUtc(string path, DateTime time);

        IFileEntry FileEntry(string path);
        void FileMove(string source, string target);
        void FileDelete(string path);
        void FileCopy(string source, string target, bool overwrite);
        void FileSetLastWriteTimeUtc(string path, DateTime time);
        void FileSetCreationTimeUtc(string path, DateTime time);
        DateTime FileGetLastWriteTimeUtc(string path);
        DateTime FileGetCreationTimeUtc(string path);
        bool FileExists(string path);
        long FileLength(string path);
        FileStream FileOpenRead(string path);
        FileStream FileOpenWrite(string path);
        FileStream FileCreate(string path);
        FileAttributes GetFileAttributes(string path);
        void SetFileAttributes(string path, FileAttributes attributes);
        void CreateSymlink(string symlinkfile, string target, bool asDir);
        string GetSymlinkTarget(string path);
        string PathGetDirectoryName(string path);
        string PathGetFileName(string path);
        string PathGetExtension(string path);
        string PathChangeExtension(string path, string extension);
        string PathCombine(params string[] paths);
        string PathGetFullPath(string path);
        string GetPathRoot(string path);
        string[] GetDirectories(string path);
        string[] GetFiles(string path);
        string[] GetFiles(string path, string searchPattern);
        DateTime GetCreationTimeUtc(string path);
        DateTime GetLastWriteTimeUtc(string path);
        IEnumerable<string> EnumerateFileSystemEntries(string path);
        IEnumerable<string> EnumerateFiles(string path);
        IEnumerable<string> EnumerateFiles(string path, string searchPattern, SearchOption searchOption);
        IEnumerable<string> EnumerateDirectories(string path);

        void SetMetadata(string path, Dictionary<string, string> metdata, bool restorePermissions);
        Dictionary<string, string> GetMetadata(string path, bool isSymlink, bool followSymlink);
    }

}

<|MERGE_RESOLUTION|>--- conflicted
+++ resolved
@@ -1,81 +1,77 @@
-//  Copyright (C) 2015, The Duplicati Team
-
-//  http://www.duplicati.com, info@duplicati.com
-//
-//  This library is free software; you can redistribute it and/or modify
-//  it under the terms of the GNU Lesser General Public License as
-//  published by the Free Software Foundation; either version 2.1 of the
-//  License, or (at your option) any later version.
-//
-//  This library is distributed in the hope that it will be useful, but
-//  WITHOUT ANY WARRANTY; without even the implied warranty of
-//  MERCHANTABILITY or FITNESS FOR A PARTICULAR PURPOSE. See the GNU
-//  Lesser General Public License for more details.
-//
-//  You should have received a copy of the GNU Lesser General Public
-//  License along with this library; if not, write to the Free Software
-//  Foundation, Inc., 59 Temple Place, Suite 330, Boston, MA 02111-1307 USA
-using System;
-using System.IO;
-using System.Collections.Generic;
-using Duplicati.Library.Interface;
-
-namespace Duplicati.Library.Common.IO
-{
-    /// <summary>
-    /// Interface for wrapping System.IO operations.
-    /// </summary>
-    public interface ISystemIO
-    {
-        IFileEntry DirectoryEntry(string path);
-        void DirectoryCreate(string path);
-<<<<<<< HEAD
-        void DirectoryDelete(string path);
-=======
-        void DirectoryDelete(string path, bool recursive);
->>>>>>> db2235ad
-        bool DirectoryExists(string path);
-        void DirectoryMove(string sourceDirName, string destDirName);
-        void DirectorySetLastWriteTimeUtc(string path, DateTime time);
-        void DirectorySetCreationTimeUtc(string path, DateTime time);
-
-        IFileEntry FileEntry(string path);
-        void FileMove(string source, string target);
-        void FileDelete(string path);
-        void FileCopy(string source, string target, bool overwrite);
-        void FileSetLastWriteTimeUtc(string path, DateTime time);
-        void FileSetCreationTimeUtc(string path, DateTime time);
-        DateTime FileGetLastWriteTimeUtc(string path);
-        DateTime FileGetCreationTimeUtc(string path);
-        bool FileExists(string path);
-        long FileLength(string path);
-        FileStream FileOpenRead(string path);
-        FileStream FileOpenWrite(string path);
-        FileStream FileCreate(string path);
-        FileAttributes GetFileAttributes(string path);
-        void SetFileAttributes(string path, FileAttributes attributes);
-        void CreateSymlink(string symlinkfile, string target, bool asDir);
-        string GetSymlinkTarget(string path);
-        string PathGetDirectoryName(string path);
-        string PathGetFileName(string path);
-        string PathGetExtension(string path);
-        string PathChangeExtension(string path, string extension);
-        string PathCombine(params string[] paths);
-        string PathGetFullPath(string path);
-        string GetPathRoot(string path);
-        string[] GetDirectories(string path);
-        string[] GetFiles(string path);
-        string[] GetFiles(string path, string searchPattern);
-        DateTime GetCreationTimeUtc(string path);
-        DateTime GetLastWriteTimeUtc(string path);
-        IEnumerable<string> EnumerateFileSystemEntries(string path);
-        IEnumerable<string> EnumerateFiles(string path);
-        IEnumerable<string> EnumerateFiles(string path, string searchPattern, SearchOption searchOption);
-        IEnumerable<string> EnumerateDirectories(string path);
-
-        void SetMetadata(string path, Dictionary<string, string> metdata, bool restorePermissions);
-        Dictionary<string, string> GetMetadata(string path, bool isSymlink, bool followSymlink);
-    }
-
-}
-
+//  Copyright (C) 2015, The Duplicati Team
+
+//  http://www.duplicati.com, info@duplicati.com
+//
+//  This library is free software; you can redistribute it and/or modify
+//  it under the terms of the GNU Lesser General Public License as
+//  published by the Free Software Foundation; either version 2.1 of the
+//  License, or (at your option) any later version.
+//
+//  This library is distributed in the hope that it will be useful, but
+//  WITHOUT ANY WARRANTY; without even the implied warranty of
+//  MERCHANTABILITY or FITNESS FOR A PARTICULAR PURPOSE. See the GNU
+//  Lesser General Public License for more details.
+//
+//  You should have received a copy of the GNU Lesser General Public
+//  License along with this library; if not, write to the Free Software
+//  Foundation, Inc., 59 Temple Place, Suite 330, Boston, MA 02111-1307 USA
+using System;
+using System.IO;
+using System.Collections.Generic;
+using Duplicati.Library.Interface;
+
+namespace Duplicati.Library.Common.IO
+{
+    /// <summary>
+    /// Interface for wrapping System.IO operations.
+    /// </summary>
+    public interface ISystemIO
+    {
+        IFileEntry DirectoryEntry(string path);
+        void DirectoryCreate(string path);
+        void DirectoryDelete(string path, bool recursive);
+        bool DirectoryExists(string path);
+        void DirectoryMove(string sourceDirName, string destDirName);
+        void DirectorySetLastWriteTimeUtc(string path, DateTime time);
+        void DirectorySetCreationTimeUtc(string path, DateTime time);
+
+        IFileEntry FileEntry(string path);
+        void FileMove(string source, string target);
+        void FileDelete(string path);
+        void FileCopy(string source, string target, bool overwrite);
+        void FileSetLastWriteTimeUtc(string path, DateTime time);
+        void FileSetCreationTimeUtc(string path, DateTime time);
+        DateTime FileGetLastWriteTimeUtc(string path);
+        DateTime FileGetCreationTimeUtc(string path);
+        bool FileExists(string path);
+        long FileLength(string path);
+        FileStream FileOpenRead(string path);
+        FileStream FileOpenWrite(string path);
+        FileStream FileCreate(string path);
+        FileAttributes GetFileAttributes(string path);
+        void SetFileAttributes(string path, FileAttributes attributes);
+        void CreateSymlink(string symlinkfile, string target, bool asDir);
+        string GetSymlinkTarget(string path);
+        string PathGetDirectoryName(string path);
+        string PathGetFileName(string path);
+        string PathGetExtension(string path);
+        string PathChangeExtension(string path, string extension);
+        string PathCombine(params string[] paths);
+        string PathGetFullPath(string path);
+        string GetPathRoot(string path);
+        string[] GetDirectories(string path);
+        string[] GetFiles(string path);
+        string[] GetFiles(string path, string searchPattern);
+        DateTime GetCreationTimeUtc(string path);
+        DateTime GetLastWriteTimeUtc(string path);
+        IEnumerable<string> EnumerateFileSystemEntries(string path);
+        IEnumerable<string> EnumerateFiles(string path);
+        IEnumerable<string> EnumerateFiles(string path, string searchPattern, SearchOption searchOption);
+        IEnumerable<string> EnumerateDirectories(string path);
+
+        void SetMetadata(string path, Dictionary<string, string> metdata, bool restorePermissions);
+        Dictionary<string, string> GetMetadata(string path, bool isSymlink, bool followSymlink);
+    }
+
+}
+