--- conflicted
+++ resolved
@@ -37,10 +37,7 @@
         new KeyGenerator(),
         new KeyUploader(),
         new Storj.StorjConfig(),
-<<<<<<< HEAD
-        new Duplicati.ListBackupsModule()
-=======
+        new Duplicati.ListBackupsModule(),
         new Filen.GetApiKeyModule(),
->>>>>>> c20ee410
     ];
 }