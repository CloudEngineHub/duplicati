// Copyright (C) 2025, The Duplicati Team
// https://duplicati.com, hello@duplicati.com
//
// Permission is hereby granted, free of charge, to any person obtaining a
// copy of this software and associated documentation files (the "Software"),
// to deal in the Software without restriction, including without limitation
// the rights to use, copy, modify, merge, publish, distribute, sublicense,
// and/or sell copies of the Software, and to permit persons to whom the
// Software is furnished to do so, subject to the following conditions:
//
// The above copyright notice and this permission notice shall be included in
// all copies or substantial portions of the Software.
//
// THE SOFTWARE IS PROVIDED "AS IS", WITHOUT WARRANTY OF ANY KIND, EXPRESS
// OR IMPLIED, INCLUDING BUT NOT LIMITED TO THE WARRANTIES OF MERCHANTABILITY,
// FITNESS FOR A PARTICULAR PURPOSE AND NONINFRINGEMENT. IN NO EVENT SHALL THE
// AUTHORS OR COPYRIGHT HOLDERS BE LIABLE FOR ANY CLAIM, DAMAGES OR OTHER
// LIABILITY, WHETHER IN AN ACTION OF CONTRACT, TORT OR OTHERWISE, ARISING
// FROM, OUT OF OR IN CONNECTION WITH THE SOFTWARE OR THE USE OR OTHER
// DEALINGS IN THE SOFTWARE.

#nullable enable

using System;
using System.Collections.Concurrent;
using System.Collections.Generic;
using System.Data;
using System.Linq;
using System.Text;
using Duplicati.Library.Common.IO;
using Duplicati.Library.Main.Operation.Restore;
using Duplicati.Library.Main.Volumes;
using Duplicati.Library.Utility;

namespace Duplicati.Library.Main.Database
{
    internal class LocalRestoreDatabase : LocalDatabase
    {
        /// <summary>
        /// The tag used for logging
        /// </summary>
        private static readonly string LOGTAG = Logging.Log.LogTagFromType(typeof(LocalRestoreDatabase));

        protected readonly string m_temptabsetguid = Library.Utility.Utility.ByteArrayAsHexString(Guid.NewGuid().ToByteArray());
        /// <summary>
        /// The name of the temporary table in the database, which is used to store the list of files to restore.
        /// </summary>
        protected string? m_tempfiletable;
        protected string? m_tempblocktable;
        protected ConcurrentBag<IDbConnection> m_connection_pool = [];
        protected string? m_latestblocktable;
        protected string? m_fileprogtable;
        protected string? m_totalprogtable;
        protected string? m_filesnewlydonetable;

        protected DateTime m_restoreTime;

        public DateTime RestoreTime { get { return m_restoreTime; } }

        public LocalRestoreDatabase(string path, long pagecachesize)
            : this(new LocalDatabase(path, "Restore", false, pagecachesize))
        {
            ShouldCloseConnection = true;
        }

        public LocalRestoreDatabase(LocalDatabase dbparent)
            : base(dbparent)
        {
        }

        /// <summary>
        /// Create tables and triggers for automatic tracking of progress during a restore operation.
        /// This replaces continuous requerying of block progress by iterating over blocks table.
        /// SQLite is much faster keeping information up to date with internal triggers.
        /// </summary>
        /// <param name="createFilesNewlyDoneTracker"> This allows to create another table that keeps track
        /// of all files that are done (all data blocks restored). </param>
        /// <remarks>
        /// The method is prepared to create a table that keeps track of all files being done completely.
        /// That means, it fires for files where the number of restored blocks equals the number of all blocks.
        /// It is intended to be used for fast identification of fully restored files to trigger their verification.
        /// It should be read after a commit and truncated after putting the files to a verification queue.
        /// Note: If a file is done once and then set back to a none restored state, the file is not automatically removed.
        ///       But if it reaches a restored state later, it will be re-added (trigger will fire)
        /// </remarks>
        public void CreateProgressTracker(bool createFilesNewlyDoneTracker)
        {
            m_fileprogtable = "FileProgress-" + m_temptabsetguid;
            m_totalprogtable = "TotalProgress-" + m_temptabsetguid;
            m_filesnewlydonetable = createFilesNewlyDoneTracker ? "FilesNewlyDone-" + m_temptabsetguid : null;

            using (var cmd = m_connection.CreateCommand())
            {
                // How to handle METADATA?
                cmd.ExecuteNonQuery(FormatInvariant($@"DROP TABLE IF EXISTS ""{m_fileprogtable}"" "));
                cmd.ExecuteNonQuery(FormatInvariant($@"CREATE TEMPORARY TABLE ""{m_fileprogtable}"" (
""FileId"" INTEGER PRIMARY KEY,
""TotalBlocks"" INTEGER NOT NULL, ""TotalSize"" INTEGER NOT NULL,
""BlocksRestored"" INTEGER NOT NULL, ""SizeRestored"" INTEGER NOT NULL
)"));

                cmd.ExecuteNonQuery(FormatInvariant($@"DROP TABLE IF EXISTS ""{m_totalprogtable}"" "));
                cmd.ExecuteNonQuery(FormatInvariant($@"CREATE TEMPORARY TABLE ""{m_totalprogtable}"" (
""TotalFiles"" INTEGER NOT NULL, ""TotalBlocks"" INTEGER NOT NULL, ""TotalSize"" INTEGER NOT NULL,
""FilesFullyRestored"" INTEGER NOT NULL, ""FilesPartiallyRestored"" INTEGER NOT NULL,
""BlocksRestored"" INTEGER NOT NULL, ""SizeRestored"" INTEGER NOT NULL
)"));

                if (createFilesNewlyDoneTracker)
                {
                    cmd.ExecuteNonQuery(FormatInvariant($@"DROP TABLE IF EXISTS ""{m_filesnewlydonetable}"" "));
                    cmd.ExecuteNonQuery(FormatInvariant($@"CREATE TEMPORARY TABLE ""{m_filesnewlydonetable}"" (
""ID"" INTEGER PRIMARY KEY
)"));
                }

                try
                {
                    // Initialize statistics with File- and Block-Data (it is valid to already have restored blocks in files)
                    // A rebuild with this function should be valid anytime.
                    // Note: FilesNewlyDone is NOT initialized, as in initialization nothing is really new.
                    string sql;

                    // We use a LEFT JOIN to allow for empty files (no data Blocks)
                    sql = FormatInvariant($@" INSERT INTO ""{m_fileprogtable}"" (""FileId"", ""TotalBlocks"", ""TotalSize"", ""BlocksRestored"", ""SizeRestored"")
SELECT   ""F"".""ID"", IFNULL(COUNT(""B"".""ID""), 0), IFNULL(SUM(""B"".""Size""), 0)
       , IFNULL(COUNT(CASE ""B"".""Restored"" WHEN 1 THEN ""B"".""ID"" ELSE NULL END), 0)
       , IFNULL(SUM(CASE ""B"".""Restored"" WHEN 1 THEN ""B"".""Size"" ELSE 0 END), 0)
  FROM ""{m_tempfiletable}"" ""F"" LEFT JOIN ""{m_tempblocktable}"" ""B""
       ON  ""B"".""FileID"" = ""F"".""ID""
 WHERE ""B"".""Metadata"" IS NOT 1
 GROUP BY ""F"".""ID"" ");

                    // Will be one row per file.
                    cmd.ExecuteNonQuery(sql);

                    sql = FormatInvariant($@"INSERT INTO ""{m_totalprogtable}"" (
  ""TotalFiles"", ""TotalBlocks"", ""TotalSize""
, ""FilesFullyRestored"", ""FilesPartiallyRestored"", ""BlocksRestored"", ""SizeRestored""
 )
 SELECT   IFNULL(COUNT(""P"".""FileId""), 0), IFNULL(SUM(""P"".""TotalBlocks""), 0), IFNULL(SUM(""P"".""TotalSize""), 0)
        , IFNULL(COUNT(CASE WHEN ""P"".""BlocksRestored"" = ""P"".""TotalBlocks"" THEN 1 ELSE NULL END), 0)
        , IFNULL(COUNT(CASE WHEN ""P"".""BlocksRestored"" BETWEEN 1 AND ""P"".""TotalBlocks"" - 1 THEN 1 ELSE NULL END), 0)
        , IFNULL(SUM(""P"".""BlocksRestored""), 0), IFNULL(SUM(""P"".""SizeRestored""), 0)
   FROM ""{m_fileprogtable}"" ""P"" ");

                    // Will result in a single line (no support to also track metadata)
                    cmd.ExecuteNonQuery(sql);

                    // Finally we create TRIGGERs to keep all our statistics up to date.
                    // This is lightning fast, as SQLite uses internal hooks and our indices to do the update magic.
                    // Note: We do assume that neither files nor blocks will be added or deleted during restore process
                    //       and that the size of each block stays constant so there is no need to track that information
                    //       with additional INSERT and DELETE triggers.

                    // A trigger to update the file-stat entry each time a block changes restoration state.
                    sql = FormatInvariant($@"CREATE TEMPORARY TRIGGER ""TrackRestoredBlocks_{m_tempblocktable}"" AFTER UPDATE OF ""Restored"" ON ""{m_tempblocktable}""
WHEN OLD.""Restored"" != NEW.""Restored"" AND NEW.""Metadata"" = 0
BEGIN UPDATE ""{m_fileprogtable}""
   SET ""BlocksRestored"" = ""{m_fileprogtable}"".""BlocksRestored"" + (NEW.""Restored"" - OLD.""Restored"")
     , ""SizeRestored"" = ""{m_fileprogtable}"".""SizeRestored"" + ((NEW.""Restored"" - OLD.""Restored"") * NEW.Size)
 WHERE ""{m_fileprogtable}"".""FileId"" = NEW.""FileID""
; END ");
                    cmd.ExecuteNonQuery(sql);

                    // A trigger to update total stats each time a file stat changed (nested triggering by file-stats)
                    sql = FormatInvariant($@"CREATE TEMPORARY TRIGGER ""UpdateTotalStats_{m_fileprogtable}"" AFTER UPDATE ON ""{m_fileprogtable}""
BEGIN UPDATE ""{m_totalprogtable}""
   SET ""FilesFullyRestored"" = ""{m_totalprogtable}"".""FilesFullyRestored""
               + (CASE WHEN NEW.""BlocksRestored"" = NEW.""TotalBlocks"" THEN 1 ELSE 0 END)
               - (CASE WHEN OLD.""BlocksRestored"" = OLD.""TotalBlocks"" THEN 1 ELSE 0 END)
     , ""FilesPartiallyRestored"" = ""{m_totalprogtable}"".""FilesPartiallyRestored""
               + (CASE WHEN NEW.""BlocksRestored"" BETWEEN 1 AND NEW.""TotalBlocks"" - 1 THEN 1 ELSE 0 END)
               - (CASE WHEN OLD.""BlocksRestored"" BETWEEN 1 AND OLD.""TotalBlocks"" - 1 THEN 1 ELSE 0 END)
     , ""BlocksRestored"" = ""{m_totalprogtable}"".""BlocksRestored"" + NEW.""BlocksRestored"" - OLD.""BlocksRestored""
     , ""SizeRestored"" = ""{m_totalprogtable}"".""SizeRestored"" + NEW.""SizeRestored"" - OLD.""SizeRestored""
; END");
                    cmd.ExecuteNonQuery(sql);


                    if (createFilesNewlyDoneTracker)
                    {
                        // A trigger checking if a file is done (all blocks restored in file-stat) (nested triggering by file-stats)
                        sql = FormatInvariant($@"CREATE TEMPORARY TRIGGER ""UpdateFilesNewlyDone_{m_fileprogtable}"" AFTER UPDATE OF ""BlocksRestored"", ""TotalBlocks"" ON ""{m_fileprogtable}""
WHEN NEW.""BlocksRestored"" = NEW.""TotalBlocks""
BEGIN
   INSERT OR IGNORE INTO ""{m_filesnewlydonetable}"" (""ID"") VALUES (NEW.""FileId"");
END ");
                        cmd.ExecuteNonQuery(sql);
                    }

                }
                catch (Exception ex)
                {
                    m_fileprogtable = null;
                    m_totalprogtable = null;
                    Logging.Log.WriteWarningMessage(LOGTAG, "ProgressTrackerSetupError", ex, "Failed to set up progress tracking tables");
                    throw;
                }
            }
        }

        public Tuple<long, long> PrepareRestoreFilelist(DateTime restoretime, long[] versions, IFilter filter)
        {
            m_tempfiletable = "Fileset-" + m_temptabsetguid;
            m_tempblocktable = "Blocks-" + m_temptabsetguid;

            using (var cmd = m_connection.CreateCommand())
            {
                var filesetIds = GetFilesetIDs(Library.Utility.Utility.NormalizeDateTime(restoretime), versions).ToList();
                while (filesetIds.Count > 0)
                {
                    var filesetId = filesetIds[0];
                    filesetIds.RemoveAt(0);

                    m_restoreTime = ParseFromEpochSeconds(cmd
                        .SetCommandAndParameters(@"SELECT ""Timestamp"" FROM ""Fileset"" WHERE ""ID"" = @FilesetId")
                        .SetParameterValue("@FilesetId", filesetId)
                        .ExecuteScalarInt64(0));

                    var ix = FilesetTimes.Select((value, index) => new { value.Key, index })
                            .Where(n => n.Key == filesetId)
                            .Select(pair => pair.index + 1)
                            .FirstOrDefault() - 1;

                    Logging.Log.WriteInformationMessage(LOGTAG, "SearchingBackup", "Searching backup {0} ({1}) ...", ix, m_restoreTime);

                    cmd.Parameters.Clear();

                    cmd.ExecuteNonQuery(FormatInvariant($@"DROP TABLE IF EXISTS ""{m_tempfiletable}"" "));
                    cmd.ExecuteNonQuery(FormatInvariant($@"DROP TABLE IF EXISTS ""{m_tempblocktable}"" "));
                    cmd.ExecuteNonQuery(FormatInvariant($@"CREATE TEMPORARY TABLE ""{m_tempfiletable}"" (""ID"" INTEGER PRIMARY KEY, ""Path"" TEXT NOT NULL, ""BlocksetID"" INTEGER NOT NULL, ""MetadataID"" INTEGER NOT NULL, ""TargetPath"" TEXT NULL, ""DataVerified"" BOOLEAN NOT NULL, ""LatestBlocksetId"" INTEGER, ""LocalSourceExists"" BOOLEAN) "));
                    cmd.ExecuteNonQuery(FormatInvariant($@"CREATE TEMPORARY TABLE ""{m_tempblocktable}"" (""ID"" INTEGER PRIMARY KEY, ""FileID"" INTEGER NOT NULL, ""Index"" INTEGER NOT NULL, ""Hash"" TEXT NOT NULL, ""Size"" INTEGER NOT NULL, ""Restored"" BOOLEAN NOT NULL, ""Metadata"" BOOLEAN NOT NULL, ""VolumeID"" INTEGER NOT NULL, ""BlockID"" INTEGER NOT NULL)"));

                    // TODO: Optimize to use the path prefix

                    if (filter == null || filter.Empty)
                    {
                        // Simple case, restore everything
                        cmd.SetCommandAndParameters(FormatInvariant($@"INSERT INTO ""{m_tempfiletable}"" (""ID"", ""Path"", ""BlocksetID"", ""MetadataID"", ""DataVerified"") SELECT ""File"".""ID"", ""File"".""Path"", ""File"".""BlocksetID"", ""File"".""MetadataID"", 0 FROM ""File"", ""FilesetEntry"" WHERE ""File"".""ID"" = ""FilesetEntry"".""FileID"" AND ""FilesetEntry"".""FilesetID"" = @FilesetId"))
                            .SetParameterValue("@FilesetId", filesetId)
                            .ExecuteNonQuery();
                    }
                    else if (Library.Utility.Utility.IsFSCaseSensitive && filter is FilterExpression expression && expression.Type == FilterType.Simple)
                    {
                        // If we get a list of filenames, the lookup table is faster
                        // unfortunately we cannot do this if the filesystem is case sensitive as
                        // SQLite only supports ASCII compares
                        using (var tr = m_connection.BeginTransactionSafe())
                        {
                            var p = expression.GetSimpleList();
                            var m_filenamestable = "Filenames-" + m_temptabsetguid;
                            cmd.Transaction = tr;
                            cmd.ExecuteNonQuery(FormatInvariant($@"CREATE TEMPORARY TABLE ""{m_filenamestable}"" (""Path"" TEXT NOT NULL) "));
                            cmd.SetCommandAndParameters(FormatInvariant($@"INSERT INTO ""{m_filenamestable}"" (""Path"") VALUES (@Path)"));

                            foreach (var s in p)
                            {
                                cmd.SetParameterValue("@Path", s)
                                    .ExecuteNonQuery();
                            }

                            var c = cmd.SetCommandAndParameters(FormatInvariant($@"INSERT INTO ""{m_tempfiletable}"" (""ID"", ""Path"", ""BlocksetID"", ""MetadataID"", ""DataVerified"") SELECT ""File"".""ID"", ""File"".""Path"", ""File"".""BlocksetID"", ""File"".""MetadataID"", 0 FROM ""File"", ""FilesetEntry"" WHERE ""File"".""ID"" = ""FilesetEntry"".""FileID"" AND ""FilesetEntry"".""FilesetID"" = @FilesetId AND ""Path"" IN (SELECT DISTINCT ""Path"" FROM ""{m_filenamestable}"") "))
                                .SetParameterValue("@FilesetId", filesetId)
                                .ExecuteNonQuery();

                            cmd.Parameters.Clear();

                            if (c != p.Length && c != 0)
                            {
                                var sb = new StringBuilder();
                                sb.AppendLine();

                                using (var rd = cmd.ExecuteReader(FormatInvariant($@"SELECT ""Path"" FROM ""{m_filenamestable}"" WHERE ""Path"" NOT IN (SELECT ""Path"" FROM ""{m_tempfiletable}"")")))
                                    while (rd.Read())
                                        sb.AppendLine(rd.ConvertValueToString(0));

                                var actualrestoretime = ParseFromEpochSeconds(
                                    cmd.SetCommandAndParameters(@"SELECT ""Timestamp"" FROM ""Fileset"" WHERE ""ID"" = @FilesetId")
                                        .SetParameterValue("@FilesetId", filesetId)
                                        .ExecuteScalarInt64(0));

                                Logging.Log.WriteWarningMessage(LOGTAG, "FilesNotFoundInBackupList", null, "{0} File(s) were not found in list of files for backup at {1}, will not be restored: {2}", p.Length - c, actualrestoretime.ToLocalTime(), sb);
                                cmd.Parameters.Clear();
                            }

                            cmd.ExecuteNonQuery(FormatInvariant($@"DROP TABLE IF EXISTS ""{m_filenamestable}"" "));

                            using (new Logging.Timer(LOGTAG, "CommitPrepareFileset", "CommitPrepareFileset"))
                                tr.Commit();
                        }
                    }
                    else
                    {
                        // Restore but filter elements based on the filter expression
                        // If this is too slow, we could add a special handler for wildcard searches too
                        cmd.SetCommandAndParameters(@"SELECT ""File"".""ID"", ""File"".""Path"", ""File"".""BlocksetID"", ""File"".""MetadataID"" FROM ""File"", ""FilesetEntry"" WHERE ""File"".""ID"" = ""FilesetEntry"".""FileID"" AND ""FilesetID"" = @FilesetId")
                            .SetParameterValue("@FilesetId", filesetId);

                        object[] values = new object[4];
                        using (var cmd2 = m_connection.CreateCommand(FormatInvariant($@"INSERT INTO ""{m_tempfiletable}"" (""ID"", ""Path"", ""BlocksetID"", ""MetadataID"", ""DataVerified"") VALUES (@ID, @Path, @BlocksetID, @MetadataID, 0)")))
                        using (var rd = cmd.ExecuteReader())
                            while (rd.Read())
                            {
                                rd.GetValues(values);
                                if (values[1] != null && values[1] != DBNull.Value && FilterExpression.Matches(filter, values[1].ToString()))
                                {
                                    cmd2.SetParameterValue("@ID", values[0])
                                        .SetParameterValue("@Path", values[1])
                                        .SetParameterValue("@BlocksetID", values[2])
                                        .SetParameterValue("@MetadataID", values[3])
                                        .ExecuteNonQuery();
                                }
                            }
                    }

                    //creating indexes after insertion is much faster
                    cmd.ExecuteNonQuery(FormatInvariant($@"CREATE INDEX ""{m_tempfiletable}_ID"" ON ""{m_tempfiletable}"" (""ID"")"));
                    cmd.ExecuteNonQuery(FormatInvariant($@"CREATE INDEX ""{m_tempfiletable}_TargetPath"" ON ""{m_tempfiletable}"" (""TargetPath"")"));
                    cmd.ExecuteNonQuery(FormatInvariant($@"CREATE INDEX ""{m_tempfiletable}_Path"" ON ""{m_tempfiletable}"" (""Path"")"));

                    using (var rd = cmd.ExecuteReader(FormatInvariant($@"SELECT COUNT(DISTINCT ""{m_tempfiletable}"".""Path""), SUM(""Blockset"".""Length"") FROM ""{m_tempfiletable}"", ""Blockset"" WHERE ""{m_tempfiletable}"".""BlocksetID"" = ""Blockset"".""ID"" ")))
                    {
                        var filecount = 0L;
                        var filesize = 0L;

                        if (rd.Read())
                        {
                            filecount = rd.ConvertValueToInt64(0, 0);
                            filesize = rd.ConvertValueToInt64(1, 0);
                        }

                        if (filecount > 0)
                        {
                            Logging.Log.WriteVerboseMessage(LOGTAG, "RestoreTargetFileCount", "Needs to restore {0} files ({1})", filecount, Library.Utility.Utility.FormatSizeString(filesize));
                            return new Tuple<long, long>(filecount, filesize);
                        }
                    }
                }
            }

            return new Tuple<long, long>(0, 0);
        }

        public string? GetFirstPath()
        {
            using (var cmd = m_connection.CreateCommand())
            {
                var v0 = cmd.ExecuteScalar(FormatInvariant($@"SELECT ""Path"" FROM ""{m_tempfiletable}"" ORDER BY LENGTH(""Path"") DESC LIMIT 1"));
                if (v0 == null || v0 == DBNull.Value)
                    return null;

                return v0.ToString();
            }
        }

        public string GetLargestPrefix()
        {
            using (var cmd = m_connection.CreateCommand())
            {
                var v0 = cmd.ExecuteScalar(FormatInvariant($@"SELECT ""Path"" FROM ""{m_tempfiletable}"" ORDER BY LENGTH(""Path"") DESC LIMIT 1"));
                var maxpath = "";
                if (v0 != null && v0 != DBNull.Value)
                    maxpath = v0.ToString()!;

                var dirsep = Util.GuessDirSeparator(maxpath);

                var filecount = cmd.ExecuteScalarInt64(FormatInvariant($@"SELECT COUNT(*) FROM ""{m_tempfiletable}"""), -1);
                var foundfiles = -1L;

                //TODO: Handle FS case-sensitive?
                cmd.SetCommandAndParameters(FormatInvariant($@"SELECT COUNT(*) FROM ""{m_tempfiletable}"" WHERE SUBSTR(""Path"", 1, @PrefixLength) = @Prefix"));

                while (filecount != foundfiles && maxpath.Length > 0)
                {
                    var mp = Util.AppendDirSeparator(maxpath, dirsep);
                    foundfiles = cmd.SetParameterValue("@PrefixLength", mp.Length)
                        .SetParameterValue("@Prefix", mp)
                        .ExecuteScalarInt64(-1);

                    if (filecount != foundfiles)
                    {
                        var oldlen = maxpath.Length;

                        var lix = maxpath.LastIndexOf(dirsep, maxpath.Length - 2, StringComparison.Ordinal);
                        maxpath = maxpath.Substring(0, lix + 1);
                        if (string.IsNullOrWhiteSpace(maxpath) || maxpath.Length == oldlen)
                            maxpath = "";
                    }
                }

                return maxpath == "" ? "" : Util.AppendDirSeparator(maxpath, dirsep);
            }
        }

        public void SetTargetPaths(string largest_prefix, string destination)
        {
            var dirsep = Util.GuessDirSeparator(string.IsNullOrWhiteSpace(largest_prefix) ? GetFirstPath() : largest_prefix);

            using (var cmd = m_connection.CreateCommand())
            {
                if (string.IsNullOrEmpty(destination))
                {
                    //The string fixing here is meant to provide some non-random
                    // defaults when restoring cross OS, e.g. backup on Linux, restore on Windows
                    //This is mostly meaningless, and the user really should use --restore-path

                    if ((OperatingSystem.IsMacOS() || OperatingSystem.IsLinux()) && dirsep == "\\")
                    {
                        // For Win -> Linux, we remove the colon from the drive letter, and use the drive letter as root folder
                        cmd.ExecuteNonQuery(FormatInvariant($@"UPDATE ""{m_tempfiletable}"" SET ""Targetpath"" = CASE WHEN SUBSTR(""Path"", 2, 1) == ':' THEN '\\' || SUBSTR(""Path"", 1, 1) || SUBSTR(""Path"", 3) ELSE ""Path"" END"));
                        cmd.ExecuteNonQuery(FormatInvariant($@"UPDATE ""{m_tempfiletable}"" SET ""Targetpath"" = CASE WHEN SUBSTR(""Path"", 1, 2) == '\\' THEN '\\' || SUBSTR(""Path"", 2) ELSE ""Path"" END"));

                    }
                    else if (OperatingSystem.IsWindows() && dirsep == "/")
                    {
                        // For Linux -> Win, we use the temporary folder's drive as the root path
                        cmd.SetCommandAndParameters(FormatInvariant($@"UPDATE ""{m_tempfiletable}"" SET ""Targetpath"" = CASE WHEN SUBSTR(""Path"", 1, 1) == '/' THEN @Path || SUBSTR(""Path"", 2) ELSE ""Path"" END"))
                            .SetParameterValue("@Path", Util.AppendDirSeparator(System.IO.Path.GetPathRoot(Library.Utility.TempFolder.SystemTempPath)).Replace("\\", "/"))
                            .ExecuteNonQuery();
                    }
                    else
                    {
                        // Same OS, just use the path directly
                        cmd.ExecuteNonQuery(FormatInvariant($@"UPDATE ""{m_tempfiletable}"" SET ""Targetpath"" = ""Path"" "));
                    }
                }
                else
                {
                    if (string.IsNullOrEmpty(largest_prefix))
                    {
                        //Special case, restoring to new folder, but files are from different drives (no shared root on Windows)

                        // We use the format <restore path> / <drive letter> / <source path>
                        cmd.ExecuteNonQuery(FormatInvariant($@"UPDATE ""{m_tempfiletable}"" SET ""TargetPath"" = CASE WHEN SUBSTR(""Path"", 2, 1) == ':' THEN SUBSTR(""Path"", 1, 1) || SUBSTR(""Path"", 3) ELSE ""Path"" END"));

                        // For UNC paths, we use \\server\folder -> <restore path> / <servername> / <source path>
                        cmd.ExecuteNonQuery(FormatInvariant($@"UPDATE ""{m_tempfiletable}"" SET ""TargetPath"" = CASE WHEN SUBSTR(""Path"", 1, 2) == '\\' THEN SUBSTR(""Path"", 2) ELSE ""TargetPath"" END"));
                    }
                    else
                    {
                        largest_prefix = Util.AppendDirSeparator(largest_prefix, dirsep);
                        cmd.SetCommandAndParameters(FormatInvariant($@"UPDATE ""{m_tempfiletable}"" SET ""TargetPath"" = SUBSTR(""Path"", @PrefixLength)"))
                            .SetParameterValue("@PrefixLength", largest_prefix.Length + 1)
                            .ExecuteNonQuery();
                    }
                }

                // Cross-os path remapping support
                if ((OperatingSystem.IsMacOS() || OperatingSystem.IsLinux()) && dirsep == "\\")
                    // For Win paths on Linux
                    cmd.ExecuteNonQuery(FormatInvariant($@"UPDATE ""{m_tempfiletable}"" SET ""TargetPath"" = REPLACE(""TargetPath"", '\', '/')"));
                else if (OperatingSystem.IsWindows() && dirsep == "/")
                    // For Linux paths on Windows
                    cmd.ExecuteNonQuery(FormatInvariant($@"UPDATE ""{m_tempfiletable}"" SET ""TargetPath"" = REPLACE(REPLACE(""TargetPath"", '\', '_'), '/', '\')"));

                if (!string.IsNullOrEmpty(destination))
                {
                    // Paths are now relative with target-os naming system
                    // so we prefix them with the target path
                    cmd.SetCommandAndParameters(FormatInvariant($@"UPDATE ""{m_tempfiletable}"" SET ""TargetPath"" = @Destination || ""TargetPath"" "))
                        .SetParameterValue("@Destination", Util.AppendDirSeparator(destination))
                        .ExecuteNonQuery();
                }
            }
        }

        public void FindMissingBlocks(bool skipMetadata)
        {
            using (var cmd = m_connection.CreateCommand())
            {
                var p1 = cmd.ExecuteNonQuery(FormatInvariant($@"INSERT INTO ""{m_tempblocktable}"" (""FileID"", ""Index"", ""Hash"", ""Size"", ""Restored"", ""Metadata"", ""VolumeId"", ""BlockId"") SELECT DISTINCT ""{m_tempfiletable}"".""ID"", ""BlocksetEntry"".""Index"", ""Block"".""Hash"", ""Block"".""Size"", 0, 0, ""Block"".""VolumeID"", ""Block"".""ID"" FROM ""{m_tempfiletable}"", ""BlocksetEntry"", ""Block"" WHERE ""{m_tempfiletable}"".""BlocksetID"" = ""BlocksetEntry"".""BlocksetID"" AND ""BlocksetEntry"".""BlockID"" = ""Block"".""ID"" "));

                var p2 = 0;
                if (!skipMetadata)
                    p2 = cmd.ExecuteNonQuery(FormatInvariant($@"INSERT INTO ""{m_tempblocktable}"" (""FileID"", ""Index"", ""Hash"", ""Size"", ""Restored"", ""Metadata"", ""VolumeId"", ""BlockId"") SELECT DISTINCT ""{m_tempfiletable}"".""ID"", ""BlocksetEntry"".""Index"", ""Block"".""Hash"", ""Block"".""Size"", 0, 1, ""Block"".""VolumeID"", ""Block"".""ID""   FROM ""{m_tempfiletable}"", ""BlocksetEntry"", ""Block"", ""Metadataset"" WHERE ""{m_tempfiletable}"".""MetadataID"" = ""Metadataset"".""ID"" AND ""Metadataset"".""BlocksetID"" = ""BlocksetEntry"".""BlocksetID"" AND ""BlocksetEntry"".""BlockID"" = ""Block"".""ID"" "));

                //creating indexes after insertion is much faster
                cmd.ExecuteNonQuery(FormatInvariant($@"CREATE INDEX ""{m_tempblocktable}_HashSizeIndex"" ON ""{m_tempblocktable}"" (""Hash"", ""Size"")"));
                // better suited to speed up commit on UpdateBlocks
                cmd.ExecuteNonQuery(FormatInvariant($@"CREATE INDEX ""{m_tempblocktable}_FileIdIndexIndex"" ON ""{m_tempblocktable}"" (""FileId"", ""Index"")"));

                var size = cmd.ExecuteScalarInt64(FormatInvariant($@"SELECT SUM(""Size"") FROM ""{m_tempblocktable}"" "), 0);
                Logging.Log.WriteVerboseMessage(LOGTAG, "RestoreSourceSize", "Restore list contains {0} blocks with a total size of {1}", p1 + p2, Library.Utility.Utility.FormatSizeString(size));
            }
        }

        public void UpdateTargetPath(long ID, string newname)
        {
            using var cmd = m_connection.CreateCommand(FormatInvariant($@"UPDATE ""{m_tempfiletable}"" SET ""TargetPath"" = @TargetPath WHERE ""ID"" = @ID"))
                .SetParameterValue("@TargetPath", newname)
                .SetParameterValue("@ID", ID);

            cmd.ExecuteNonQuery();
        }

        public interface IExistingFileBlock
        {
            string Hash { get; }
            long Index { get; }
            long Size { get; }
        }

        public interface IExistingFile
        {
            string TargetPath { get; }
            string TargetHash { get; }
            long TargetFileID { get; }
            long Length { get; }
            IEnumerable<IExistingFileBlock> Blocks { get; }
        }

        public interface IBlockSource
        {
            string Path { get; }
            long Offset { get; }
            bool IsMetadata { get; }
        }

        public interface IBlockDescriptor
        {
            string Hash { get; }
            long Size { get; }
            long Offset { get; }
            long Index { get; }
            bool IsMetadata { get; }
            IEnumerable<IBlockSource> Blocksources { get; }
        }

        public interface ILocalBlockSource
        {
            string TargetPath { get; }
            long TargetFileID { get; }
            IEnumerable<IBlockDescriptor> Blocks { get; }
        }

        /// <summary>
        /// Interface for an object describing a file to restore.
        /// </summary>
        public interface IFileToRestore
        {
            string Path { get; }
            string Hash { get; }
            long Length { get; }
        }

        public interface IPatchBlock
        {
            long Offset { get; }
            long Size { get; }
            string Key { get; }
        }

        public interface IVolumePatch
        {
            string Path { get; }
            long FileID { get; }
            IEnumerable<IPatchBlock> Blocks { get; }
        }

        private class ExistingFile : IExistingFile
        {
            private readonly IDataReader m_reader;

            public ExistingFile(IDataReader rd) { m_reader = rd; HasMore = true; }

            public string TargetPath { get { return m_reader.ConvertValueToString(0) ?? ""; } }
            public string TargetHash { get { return m_reader.ConvertValueToString(1) ?? ""; } }
            public long TargetFileID { get { return m_reader.ConvertValueToInt64(2); } }
            public long Length { get { return m_reader.ConvertValueToInt64(3); } }

            public bool HasMore { get; private set; }

            private class ExistingFileBlock : IExistingFileBlock
            {
                private readonly IDataReader m_reader;

                public ExistingFileBlock(IDataReader rd) { m_reader = rd; }

                public string Hash { get { return m_reader.ConvertValueToString(4) ?? ""; } }
                public long Index { get { return m_reader.ConvertValueToInt64(5); } }
                public long Size { get { return m_reader.ConvertValueToInt64(6); } }
            }

            public IEnumerable<IExistingFileBlock> Blocks
            {
                get
                {
                    string p = TargetPath;
                    while (HasMore && p == TargetPath)
                    {
                        yield return new ExistingFileBlock(m_reader);
                        HasMore = m_reader.Read();
                    }
                }
            }

            public static IEnumerable<IExistingFile> GetExistingFilesWithBlocks(IDbConnection connection, string tablename)
            {
                using (var cmd = connection.CreateCommand(FormatInvariant($@"SELECT ""{tablename}"".""TargetPath"", ""Blockset"".""FullHash"", ""{tablename}"".""ID"", ""Blockset"".""Length"", ""Block"".""Hash"", ""BlocksetEntry"".""Index"", ""Block"".""Size"" FROM ""{tablename}"", ""Blockset"", ""BlocksetEntry"", ""Block"" WHERE ""{tablename}"".""BlocksetID"" = ""Blockset"".""ID"" AND ""BlocksetEntry"".""BlocksetID"" = ""{tablename}"".""BlocksetID"" AND ""BlocksetEntry"".""BlockID"" = ""Block"".""ID"" ORDER BY ""{tablename}"".""TargetPath"", ""BlocksetEntry"".""Index""")))
                using (var rd = cmd.ExecuteReader())
                    if (rd.Read())
                    {
                        var more = true;
                        while (more)
                        {
                            var f = new ExistingFile(rd);
                            string current = f.TargetPath;
                            yield return f;

                            more = f.HasMore;
                            while (more && current == f.TargetPath)
                                more = rd.Read();
                        }
                    }
            }
        }

        public IEnumerable<IExistingFile> GetExistingFilesWithBlocks()
        {
            if (string.IsNullOrWhiteSpace(m_tempfiletable) || string.IsNullOrWhiteSpace(m_tempblocktable))
                throw new InvalidOperationException("No temporary file table set up for this restore.");
            return ExistingFile.GetExistingFilesWithBlocks(m_connection, m_tempfiletable);
        }

        private class LocalBlockSource : ILocalBlockSource
        {
            private class BlockDescriptor : IBlockDescriptor
            {
                private class BlockSource : IBlockSource
                {
                    private readonly IDataReader m_reader;
                    public BlockSource(IDataReader rd) { m_reader = rd; }

                    public string Path { get { return m_reader.ConvertValueToString(6) ?? ""; } }
                    public long Offset { get { return m_reader.ConvertValueToInt64(7); } }
                    public bool IsMetadata { get { return false; } }
                }

                private readonly IDataReader m_reader;
                public BlockDescriptor(IDataReader rd) { m_reader = rd; HasMore = true; }

                private string TargetPath { get { return m_reader.ConvertValueToString(0) ?? ""; } }

                public string Hash { get { return m_reader.ConvertValueToString(2) ?? ""; } }
                public long Offset { get { return m_reader.ConvertValueToInt64(3); } }
                public long Index { get { return m_reader.ConvertValueToInt64(4); } }
                public long Size { get { return m_reader.ConvertValueToInt64(5); } }
                public bool IsMetadata { get { return !(m_reader.ConvertValueToInt64(9) == 0); } }

                public bool HasMore { get; private set; }

                public IEnumerable<IBlockSource> Blocksources
                {
                    get
                    {
                        var p = TargetPath;
                        var h = Hash;
                        var s = Size;

                        while (HasMore && p == TargetPath && h == Hash && s == Size)
                        {
                            yield return new BlockSource(m_reader);
                            HasMore = m_reader.Read();
                        }
                    }
                }
            }

            private readonly IDataReader m_reader;
            public LocalBlockSource(IDataReader rd) { m_reader = rd; HasMore = true; }

            public string TargetPath { get { return m_reader.ConvertValueToString(0) ?? ""; } }
            public long TargetFileID { get { return m_reader.ConvertValueToInt64(1); } }

            public bool HasMore { get; private set; }

            public IEnumerable<IBlockDescriptor> Blocks
            {
                get
                {
                    var p = TargetPath;
                    while (HasMore && p == TargetPath)
                    {
                        var c = new BlockDescriptor(m_reader);
                        var h = c.Hash;
                        var s = c.Size;

                        yield return c;

                        HasMore = c.HasMore;
                        while (HasMore && c.Hash == h && c.Size == s && TargetPath == p)
                            HasMore = m_reader.Read();
                    }
                }
            }

            public static IEnumerable<ILocalBlockSource> GetFilesAndSourceBlocks(IDbConnection connection, string filetablename, string blocktablename, long blocksize, bool skipMetadata)
            {
                // TODO: Skip metadata as required
                using (var cmd = connection.CreateCommand(FormatInvariant($@"SELECT DISTINCT ""A"".""TargetPath"", ""A"".""ID"", ""B"".""Hash"", (""B"".""Index"" * {blocksize}), ""B"".""Index"", ""B"".""Size"", ""C"".""Path"", (""D"".""Index"" * {blocksize}), ""E"".""Size"", ""B"".""Metadata"" FROM ""{filetablename}"" ""A"", ""{blocktablename}"" ""B"", ""File"" ""C"", ""BlocksetEntry"" ""D"", ""Block"" E WHERE ""A"".""ID"" = ""B"".""FileID"" AND ""C"".""BlocksetID"" = ""D"".""BlocksetID"" AND ""D"".""BlockID"" = ""E"".""ID"" AND ""B"".""Hash"" = ""E"".""Hash"" AND ""B"".""Size"" = ""E"".""Size"" AND ""B"".""Restored"" = 0")))
                using (var rd = cmd.ExecuteReader())
                {
<<<<<<< HEAD
                    if (rd.Read())
=======
                    // TODO: Skip metadata as required
                    // Have to order by target path and hash, to ensure BlockDescriptor and BlockSource match adjacent rows
                    cmd.CommandText = string.Format(@"SELECT DISTINCT ""A"".""TargetPath"", ""A"".""ID"", ""B"".""Hash"", (""B"".""Index"" * {2}), ""B"".""Index"", ""B"".""Size"", ""C"".""Path"", (""D"".""Index"" * {2}), ""E"".""Size"", ""B"".""Metadata"" FROM ""{0}"" ""A"", ""{1}"" ""B"", ""File"" ""C"", ""BlocksetEntry"" ""D"", ""Block"" E WHERE ""A"".""ID"" = ""B"".""FileID"" AND ""C"".""BlocksetID"" = ""D"".""BlocksetID"" AND ""D"".""BlockID"" = ""E"".""ID"" AND ""B"".""Hash"" = ""E"".""Hash"" AND ""B"".""Size"" = ""E"".""Size"" AND ""B"".""Restored"" = 0 ORDER BY ""A"".""TargetPath"", ""B"".""Index""", filetablename, blocktablename, blocksize);
                    using (var rd = cmd.ExecuteReader())
>>>>>>> c30d2831
                    {
                        var more = true;
                        while (more)
                        {
                            var f = new LocalBlockSource(rd);
                            string current = f.TargetPath;
                            yield return f;

                            more = f.HasMore;
                            while (more && current == f.TargetPath)
                                more = rd.Read();
                        }
                    }
                }
            }
        }

        public IEnumerable<ILocalBlockSource> GetFilesAndSourceBlocks(bool skipMetadata, long blocksize)
        {
            if (string.IsNullOrWhiteSpace(m_tempfiletable) || string.IsNullOrWhiteSpace(m_tempblocktable))
                throw new InvalidOperationException("No temporary file table set up for this restore.");
            return LocalBlockSource.GetFilesAndSourceBlocks(m_connection, m_tempfiletable, m_tempblocktable, blocksize, skipMetadata);
        }

        public IEnumerable<IRemoteVolume> GetMissingVolumes()
        {
            using (var cmd = m_connection.CreateCommand())
            {
                // Return order from SQLite-DISTINCT is likely to be sorted by Name, which is bad for restore.
                // If the end of very large files (e.g. iso's) is restored before the beginning, most OS write out zeros to fill the file.
                // If we manage to get the volumes in an order restoring front blocks first, this can save time.
                // An optimal algorithm would build a dependency net with cycle resolution to find the best near topological
                // order of volumes, but this is a bit too fancy here.
                // We will just put a very simple heuristic to work, that will try to prefer volumes containing lower block indexes:
                // We just order all volumes by the maximum block index they contain. This query is slow, but should be worth the effort.
                // Now it is likely to restore all files from front to back. Large files will always be done last.
                // One could also use like the average block number in a volume, that needs to be measured.

                cmd.SetCommandAndParameters(FormatInvariant($@"SELECT ""RV"".""Name"", ""RV"".""Hash"", ""RV"".""Size"", ""BB"".""MaxIndex""
FROM ""RemoteVolume"" ""RV"" INNER JOIN
      (SELECT ""TB"".""VolumeID"", MAX(""TB"".""Index"") as ""MaxIndex""
         FROM ""{m_tempblocktable}"" ""TB""
        WHERE ""TB"".""Restored"" = 0
        GROUP BY  ""TB"".""VolumeID""
      ) as ""BB"" ON ""RV"".""ID"" = ""BB"".""VolumeID""
ORDER BY ""BB"".""MaxIndex"" "));

                using (var rd = cmd.ExecuteReader())
                {
                    object[] r = new object[3];
                    while (rd.Read())
                    {
                        rd.GetValues(r);
                        yield return new RemoteVolume(
                            rd.ConvertValueToString(0),
                            rd.ConvertValueToString(1),
                            rd.ConvertValueToInt64(2, -1)
                        );
                    }
                }
            }
        }

        public interface IFilesAndMetadata : IDisposable
        {
            IEnumerable<IVolumePatch> FilesWithMissingBlocks { get; }
            IEnumerable<IVolumePatch> MetadataWithMissingBlocks { get; }
        }

        private class FilesAndMetadata : IFilesAndMetadata
        {
            private readonly string m_tmptable;
            private readonly string m_filetablename;
            private readonly string m_blocktablename;
            private readonly long m_blocksize;

            private readonly IDbConnection m_connection;

            public FilesAndMetadata(IDbConnection connection, string filetablename, string blocktablename, long blocksize, BlockVolumeReader curvolume)
            {
                m_filetablename = filetablename;
                m_blocktablename = blocktablename;
                m_blocksize = blocksize;
                m_connection = connection;

                using (var c = m_connection.CreateCommand())
                {
                    m_tmptable = "VolumeFiles-" + Library.Utility.Utility.ByteArrayAsHexString(Guid.NewGuid().ToByteArray());
                    c.ExecuteNonQuery(FormatInvariant($@"CREATE TEMPORARY TABLE ""{m_tmptable}"" ( ""Hash"" TEXT NOT NULL, ""Size"" INTEGER NOT NULL )"));

                    c.SetCommandAndParameters(FormatInvariant($@"INSERT INTO ""{m_tmptable}"" (""Hash"", ""Size"") VALUES (@Hash, @Size)"));
                    foreach (var s in curvolume.Blocks)
                    {
                        c.SetParameterValue("@Hash", s.Key);
                        c.SetParameterValue("@Size", s.Value);
                        c.ExecuteNonQuery();
                    }

                    // The index _HashSizeIndex is not needed anymore. Index on "Blocks-..." is used on Join in GetMissingBlocks
                }
            }

            public void Dispose()
            {
                if (m_tmptable != null)
                    using (var c = m_connection.CreateCommand())
                        c.ExecuteNonQuery(FormatInvariant($@"DROP TABLE IF EXISTS ""{m_tmptable}"""));
            }

            private class VolumePatch : IVolumePatch
            {
                private class PatchBlock : IPatchBlock
                {
                    private readonly IDataReader m_reader;
                    public PatchBlock(IDataReader rd) { m_reader = rd; }

                    public long Offset { get { return m_reader.ConvertValueToInt64(2); } }
                    public long Size { get { return m_reader.ConvertValueToInt64(3); } }
                    public string Key { get { return m_reader.ConvertValueToString(4) ?? ""; } }
                }

                private readonly IDataReader m_reader;
                public VolumePatch(IDataReader rd) { m_reader = rd; HasMore = true; }

                public string Path { get { return m_reader.ConvertValueToString(0) ?? ""; } }
                public long FileID { get { return m_reader.ConvertValueToInt64(1); } }
                public bool HasMore { get; private set; }

                public IEnumerable<IPatchBlock> Blocks
                {
                    get
                    {
                        string p = Path;
                        while (HasMore && p == Path)
                        {
                            yield return new PatchBlock(m_reader);
                            HasMore = m_reader.Read();
                        }
                    }
                }
            }

            public IEnumerable<IVolumePatch> FilesWithMissingBlocks
            {
                get
                {
                    using (var cmd = m_connection.CreateCommand())
                    {
                        // The IN-clause with subquery enables SQLite to use indexes better. Three way join (A,B,C) is slow here!
                        cmd.SetCommandAndParameters(FormatInvariant($@"  SELECT DISTINCT ""A"".""TargetPath"", ""BB"".""FileID"", (""BB"".""Index"" * {m_blocksize}), ""BB"".""Size"", ""BB"".""Hash""
FROM ""{m_filetablename}"" ""A"", ""{m_blocktablename}"" ""BB""
WHERE ""A"".""ID"" = ""BB"".""FileID"" AND ""BB"".""Restored"" = 0 AND ""BB"".""Metadata"" = {"0"}
AND ""BB"".""ID"" IN  (SELECT ""B"".""ID"" FROM ""{m_blocktablename}"" ""B"", ""{m_tmptable}"" ""C"" WHERE ""B"".""Hash"" = ""C"".""Hash"" AND ""B"".""Size"" = ""C"".""Size"")
ORDER BY ""A"".""TargetPath"", ""BB"".""Index"""));
                        using (var rd = cmd.ExecuteReader())
                        {
                            if (rd.Read())
                            {
                                var more = true;
                                while (more)
                                {
                                    var f = new VolumePatch(rd);
                                    var current = f.Path;
                                    yield return f;

                                    more = f.HasMore;
                                    while (more && current == f.Path)
                                        more = rd.Read();
                                }
                            }
                        }
                    }
                }
            }

            public IEnumerable<IVolumePatch> MetadataWithMissingBlocks
            {
                get
                {
                    using (var cmd = m_connection.CreateCommand())
                    {
                        // The IN-clause with subquery enables SQLite to use indexes better. Three way join (A,B,C) is slow here!
                        cmd.SetCommandAndParameters(FormatInvariant($@"  SELECT DISTINCT ""A"".""TargetPath"", ""BB"".""FileID"", (""BB"".""Index"" * {m_blocksize}), ""BB"".""Size"", ""BB"".""Hash""
 FROM ""{m_filetablename}"" ""A"", ""{m_blocktablename}"" ""BB""
WHERE ""A"".""ID"" = ""BB"".""FileID"" AND ""BB"".""Restored"" = 0 AND ""BB"".""Metadata"" = {"1"}
  AND ""BB"".""ID"" IN  (SELECT ""B"".""ID"" FROM ""{m_blocktablename}"" ""B"", ""{m_tmptable}"" ""C"" WHERE ""B"".""Hash"" = ""C"".""Hash"" AND ""B"".""Size"" = ""C"".""Size"")
ORDER BY ""A"".""TargetPath"", ""BB"".""Index"""));
                        using (var rd = cmd.ExecuteReader())
                        {
                            if (rd.Read())
                            {
                                var more = true;
                                while (more)
                                {
                                    var f = new VolumePatch(rd);
                                    string current = f.Path;
                                    yield return f;

                                    more = f.HasMore;
                                    while (more && current == f.Path)
                                        more = rd.Read();
                                }
                            }
                        }
                    }
                }
            }
        }

        public IFilesAndMetadata GetMissingBlockData(BlockVolumeReader curvolume, long blocksize)
        {
            if (string.IsNullOrWhiteSpace(m_tempfiletable) || string.IsNullOrWhiteSpace(m_tempblocktable))
                throw new InvalidOperationException("No temporary file table set up for this restore.");
            return new FilesAndMetadata(m_connection, m_tempfiletable, m_tempblocktable, blocksize, curvolume);
        }

        /// <summary>
        /// Returns a connection from the connection pool.
        /// </summary>
        /// <returns>A connection from the connection pool.</returns>
        public IDbConnection GetConnectionFromPool()
        {
            if (!m_connection_pool.TryTake(out var connection))
            {
                connection = SQLiteHelper.SQLiteLoader.LoadConnection();
                connection.ConnectionString = m_connection.ConnectionString + ";Cache=Shared;";
                connection.Open();

                SQLiteHelper.SQLiteLoader.ApplyCustomPragmas(connection, m_pagecachesize);

                using var cmd = connection.CreateCommand();
                cmd.ExecuteNonQuery("PRAGMA journal_mode = WAL;");
                cmd.ExecuteNonQuery("PRAGMA read_uncommitted = true;");
            }

            return connection;
        }

        private class FileToRestore : IFileToRestore
        {
            public string Path { get; private set; }
            public string Hash { get; private set; }
            public long Length { get; private set; }

            public FileToRestore(long id, string path, string hash, long length)
            {
                Path = path;
                Hash = hash;
                Length = length;
            }
        }

        public IEnumerable<IFileToRestore> GetFilesToRestore(bool onlyNonVerified)
        {
            using var cmd = m_connection.CreateCommand(FormatInvariant($@"SELECT ""{m_tempfiletable}"".""ID"", ""{m_tempfiletable}"".""TargetPath"", ""Blockset"".""FullHash"", ""Blockset"".""Length"" FROM ""{m_tempfiletable}"",""Blockset"" WHERE ""{m_tempfiletable}"".""BlocksetID"" = ""Blockset"".""ID"" AND ""{m_tempfiletable}"".""DataVerified"" <= @Verified"))
                .SetParameterValue("@Verified", !onlyNonVerified);

            using (var rd = cmd.ExecuteReader())
                while (rd.Read())
                    yield return new FileToRestore(
                        rd.ConvertValueToInt64(0), rd.ConvertValueToString(1) ?? "", rd.ConvertValueToString(2) ?? "", rd.ConvertValueToInt64(3));
        }

        /// <summary>
        /// Returns a list of files and symlinks to restore.
        /// </summary>
        /// <returns>A list of files and symlinks to restore.</returns>
        public IEnumerable<FileRequest> GetFilesAndSymlinksToRestore()
        {
            using var cmd = m_connection.CreateCommand(FormatInvariant($@"
                SELECT F.ID, F.Path, F.TargetPath, IFNULL(B.FullHash, ''), IFNULL(B.Length, 0), F.BlocksetID
                FROM ""{m_tempfiletable}"" F
                LEFT JOIN Blockset B ON F.BlocksetID = B.ID
                WHERE F.BlocksetID != {FOLDER_BLOCKSET_ID}"));
            using var rd = cmd.ExecuteReader();
            while (rd.Read())
                yield return new FileRequest(rd.ConvertValueToInt64(0), rd.ConvertValueToString(1), rd.ConvertValueToString(2), rd.ConvertValueToString(3), rd.ConvertValueToInt64(4), rd.ConvertValueToInt64(5));
        }

        /// <summary>
        /// Returns a list of folders to restore. Used to restore folder metadata.
        /// </summary>
        /// <returns>A list of folders to restore.</returns>
        public IEnumerable<FileRequest> GetFolderMetadataToRestore()
        {
            using var cmd = m_connection.CreateCommand();
            using var rd = cmd.ExecuteReader(FormatInvariant($@"
                SELECT F.ID, '', F.TargetPath, '', 0, {FOLDER_BLOCKSET_ID}
                FROM ""{m_tempfiletable}"" F
                WHERE F.BlocksetID = {FOLDER_BLOCKSET_ID} AND F.MetadataID IS NOT NULL AND F.MetadataID >= 0"));

            while (rd.Read())
                yield return new FileRequest(rd.ConvertValueToInt64(0), rd.ConvertValueToString(1), rd.ConvertValueToString(2), rd.ConvertValueToString(3), rd.ConvertValueToInt64(4), rd.ConvertValueToInt64(5));
        }

        /// <summary>
        /// Returns a list of blocks and their volume IDs. Used by the <see cref="BlockManager"/> to keep track of blocks and volumes to automatically evict them from the respective caches.
        /// </summary>
        /// <param name="skipMetadata">Flag indicating whether the returned blocks should exclude the metadata blocks.</param>
        /// <returns>A list of tuples containing the block ID and the volume ID of the block.</returns>
        public IEnumerable<(long, long)> GetBlocksAndVolumeIDs(bool skipMetadata)
        {
            using var cmd = Connection.CreateCommand();
            using var reader = cmd.ExecuteReader(FormatInvariant($@"
                SELECT ""Block"".""ID"", ""Block"".""VolumeID""
                FROM ""BlocksetEntry""
                INNER JOIN ""{m_tempfiletable}"" ON ""BlocksetEntry"".""BlocksetID"" = ""{m_tempfiletable}"".""BlocksetID""
                INNER JOIN ""Block"" ON ""BlocksetEntry"".""BlockID"" = ""Block"".""ID""
                ")
                + (skipMetadata ? "" : FormatInvariant($@"
                UNION ALL
                SELECT ""Block"".""ID"", ""Block"".""VolumeID""
                FROM ""{m_tempfiletable}""
                INNER JOIN ""Metadataset"" ON ""{m_tempfiletable}"".""MetadataID"" = ""Metadataset"".""ID""
                INNER JOIN ""BlocksetEntry"" ON ""Metadataset"".""BlocksetID"" = ""BlocksetEntry"".""BlocksetID""
                INNER JOIN ""Block"" ON ""BlocksetEntry"".""BlockID"" = ""Block"".""ID""
            ")));
            while (reader.Read())
                yield return (reader.ConvertValueToInt64(0), reader.ConvertValueToInt64(1));
        }

        /// <summary>
        /// Returns a list of <see cref="BlockRequest"/> for the given blockset ID. It is used by the <see cref="FileProcessor"/> to restore the blocks of a file.
        /// </summary>
        /// <param name="blocksetID">The BlocksetID of the file.</param>
        /// <returns>A list of <see cref="BlockRequest"/> needed to restore the given file.</returns>
        public IEnumerable<BlockRequest> GetBlocksFromFile(long blocksetID)
        {
            var connection = GetConnectionFromPool();
            using var cmd = connection.CreateCommand(FormatInvariant(@$"
                SELECT ""Block"".""ID"", ""Block"".""Hash"", ""Block"".""Size"", ""Block"".""VolumeID""
                FROM ""BlocksetEntry"" INNER JOIN ""Block""
                ON ""BlocksetEntry"".""BlockID"" = ""Block"".""ID""
                WHERE ""BlocksetEntry"".""BlocksetID"" = @BlocksetID"))
                .SetParameterValue("@BlocksetID", blocksetID);

            using var reader = cmd.ExecuteReader();
            for (long i = 0; reader.Read(); i++)
                yield return new BlockRequest(reader.ConvertValueToInt64(0), i, reader.ConvertValueToString(1), reader.ConvertValueToInt64(2), reader.ConvertValueToInt64(3), false);

            // Return the connection to the pool
            m_connection_pool.Add(connection);
        }

        /// <summary>
        /// Returns a list of <see cref="BlockRequest"/> for the metadata blocks of the given file. It is used by the <see cref="FileProcessor"/> to restore the metadata of a file.
        /// </summary>
        /// <param name="fileID">The ID of the file.</param>
        /// <returns>A list of <see cref="BlockRequest"/> needed to restore the metadata of the given file.</returns>
        public IEnumerable<BlockRequest> GetMetadataBlocksFromFile(long fileID)
        {
            var connection = GetConnectionFromPool();
            using var cmd = connection.CreateCommand(FormatInvariant($@"
                SELECT ""Block"".""ID"", ""Block"".""Hash"", ""Block"".""Size"", ""Block"".""VolumeID""
                FROM ""File""
                INNER JOIN ""Metadataset"" ON ""File"".""MetadataID"" = ""Metadataset"".""ID""
                INNER JOIN ""BlocksetEntry"" ON ""Metadataset"".""BlocksetID"" = ""BlocksetEntry"".""BlocksetID""
                INNER JOIN ""Block"" ON ""BlocksetEntry"".""BlockID"" = ""Block"".""ID""
                WHERE ""File"".""ID"" = @FileID
            "))
            .SetParameterValue("@FileID", fileID);

            using var reader = cmd.ExecuteReader();
            for (long i = 0; reader.Read(); i++)
            {
                yield return new BlockRequest(reader.ConvertValueToInt64(0), i, reader.ConvertValueToString(1), reader.ConvertValueToInt64(2), reader.ConvertValueToInt64(3), false);
            }

            // Return the connection to the pool
            m_connection_pool.Add(connection);
        }

        /// <summary>
        /// Returns the volume information for the given volume ID. It is used by the <see cref="VolumeManager"/> to get the volume information for the given volume ID.
        /// </summary>
        /// <param name="VolumeID">The ID of the volume.</param>
        /// <returns>A tuple containing the name, size, and hash of the volume.</returns>
        public IEnumerable<(string, long, string)> GetVolumeInfo(long VolumeID)
        {
            using var cmd = m_connection.CreateCommand("SELECT Name, Size, Hash FROM RemoteVolume WHERE ID = @VolumeID")
                .SetParameterValue("@VolumeID", VolumeID);
            using var reader = cmd.ExecuteReader();
            while (reader.Read())
                yield return (reader.ConvertValueToString(0) ?? "", reader.ConvertValueToInt64(1), reader.ConvertValueToString(2) ?? "");
        }

        public void DropRestoreTable()
        {
            using (var cmd = m_connection.CreateCommand())
            {
                if (m_tempfiletable != null)
                    try
                    {
                        cmd.ExecuteNonQuery(FormatInvariant($@"DROP TABLE IF EXISTS ""{m_tempfiletable}"""));
                    }
                    catch (Exception ex) { Logging.Log.WriteWarningMessage(LOGTAG, "CleanupError", ex, "Cleanup error: {0}", ex.Message); }
                    finally { m_tempfiletable = null; }

                if (m_tempblocktable != null)
                    try
                    {
                        cmd.ExecuteNonQuery(FormatInvariant($@"DROP TABLE IF EXISTS ""{m_tempblocktable}"""));
                    }
                    catch (Exception ex) { Logging.Log.WriteWarningMessage(LOGTAG, "CleanupError", ex, "Cleanup error: {0}", ex.Message); }
                    finally { m_tempblocktable = null; }

                if (m_latestblocktable != null)
                    try
                    {
                        cmd.ExecuteNonQuery(FormatInvariant($@"DROP TABLE IF EXISTS ""{m_latestblocktable}"""));
                    }
                    catch (Exception ex) { Logging.Log.WriteWarningMessage(LOGTAG, "CleanupError", ex, "Cleanup error: {0}", ex.Message); }
                    finally { m_latestblocktable = null; }

                if (m_fileprogtable != null)
                    try
                    {
                        cmd.ExecuteNonQuery(FormatInvariant($@"DROP TABLE IF EXISTS ""{m_fileprogtable}"""));
                    }
                    catch (Exception ex) { Logging.Log.WriteWarningMessage(LOGTAG, "CleanupError", ex, "Cleanup error: {0}", ex.Message); }
                    finally { m_fileprogtable = null; }

                if (m_totalprogtable != null)
                    try
                    {
                        cmd.ExecuteNonQuery(FormatInvariant($@"DROP TABLE IF EXISTS ""{m_totalprogtable}"""));
                    }
                    catch (Exception ex) { Logging.Log.WriteWarningMessage(LOGTAG, "CleanupError", ex, "Cleanup error: {0}", ex.Message); }
                    finally { m_totalprogtable = null; }

                if (m_filesnewlydonetable != null)
                    try
                    {
                        cmd.ExecuteNonQuery(FormatInvariant($@"DROP TABLE IF EXISTS ""{m_filesnewlydonetable}"""));
                    }
                    catch (Exception ex) { Logging.Log.WriteWarningMessage(LOGTAG, "CleanupError", ex, "Cleanup error: {0}", ex.Message); }
                    finally { m_filesnewlydonetable = null; }

            }
        }

        public interface IBlockMarker : IDisposable
        {
            void SetBlockRestored(long targetfileid, long index, string hash, long blocksize, bool metadata);
            void SetAllBlocksMissing(long targetfileid);
            void SetAllBlocksRestored(long targetfileid, bool includeMetadata);
            void SetFileDataVerified(long targetfileid);
            void Commit();
            void UpdateProcessed(IOperationProgressUpdater writer);
        }

        /// <summary>
        /// A new implementation of IBlockMarker, marking the blocks directly in the blocks table as restored
        /// and reading statistics about progress from DB (kept up-to-date by triggers).
        /// There is no negative influence on performance, esp. since the block table is temporary anyway.
        /// </summary>
        private class DirectBlockMarker : IBlockMarker
        {
            private IDbCommand m_insertblockCommand;
            private IDbCommand m_resetfileCommand;
            private IDbCommand m_updateAsRestoredCommand;
            private IDbCommand m_updateFileAsDataVerifiedCommand;
            private IDbCommand m_statUpdateCommand;
            private IDbTransaction m_transaction;
            private bool m_hasUpdates = false;

            private readonly string m_blocktablename;
            private readonly string m_filetablename;

            public DirectBlockMarker(IDbConnection connection, string blocktablename, string filetablename, string statstablename)
            {
                m_transaction = connection.BeginTransactionSafe();
                m_blocktablename = blocktablename;
                m_filetablename = filetablename;

                m_insertblockCommand = connection.CreateCommand(m_transaction, FormatInvariant($@"UPDATE ""{m_blocktablename}"" SET ""Restored"" = 1
WHERE ""FileID"" = @TargetFileId AND ""Index"" = @Index AND ""Hash"" = @Hash AND ""Size"" = @Size AND ""Metadata"" = @Metadata AND ""Restored"" = 0 "));

                m_resetfileCommand = connection.CreateCommand(m_transaction, FormatInvariant($@"UPDATE ""{m_blocktablename}"" SET ""Restored"" = 0 WHERE ""FileID"" = @TargetFileId "));
                m_updateAsRestoredCommand = connection.CreateCommand(m_transaction, FormatInvariant($@"UPDATE ""{m_blocktablename}"" SET ""Restored"" = 1 WHERE ""FileID"" = @TargetFileId AND ""Metadata"" <= @Metadata "));
                m_updateFileAsDataVerifiedCommand = connection.CreateCommand(m_transaction, FormatInvariant($@"UPDATE ""{m_filetablename}"" SET ""DataVerified"" = 1 WHERE ""ID"" = @TargetFileId"));

                if (statstablename != null)
                {
                    // Fields in Stats: TotalFiles, TotalBlocks, TotalSize
                    //                  FilesFullyRestored, FilesPartiallyRestored, BlocksRestored, SizeRestored
                    m_statUpdateCommand = connection.CreateCommand(m_transaction, FormatInvariant($@"SELECT SUM(""FilesFullyRestored""), SUM(""SizeRestored"") FROM ""{statstablename}"" "));
                }
                else // very slow fallback if stats tables were not created
                    m_statUpdateCommand = connection.CreateCommand(m_transaction, FormatInvariant($@"SELECT COUNT(DISTINCT ""FileID""), SUM(""Size"") FROM ""{m_blocktablename}"" WHERE ""Restored"" = 1 "));

            }

            public void UpdateProcessed(IOperationProgressUpdater updater)
            {
                if (!m_hasUpdates)
                    return;

                m_hasUpdates = false;
                using (var rd = m_statUpdateCommand.ExecuteReader())
                {
                    var filesprocessed = 0L;
                    var processedsize = 0L;

                    if (rd.Read())
                    {
                        filesprocessed += rd.ConvertValueToInt64(0, 0);
                        processedsize += rd.ConvertValueToInt64(1, 0);
                    }

                    updater.UpdatefilesProcessed(filesprocessed, processedsize);
                }
            }

            public void SetAllBlocksMissing(long targetfileid)
            {
                m_hasUpdates = true;
                var r = m_resetfileCommand.SetParameterValue("@TargetFileId", targetfileid)
                    .ExecuteNonQuery();
                if (r <= 0)
                    throw new Exception("Unexpected reset result");
            }

            public void SetAllBlocksRestored(long targetfileid, bool includeMetadata)
            {
                m_hasUpdates = true;
                var r = m_updateAsRestoredCommand.SetParameterValue("@TargetFileId", targetfileid)
                    .SetParameterValue("@Metadata", includeMetadata ? 1 : 0)
                    .ExecuteNonQuery();
                if (r <= 0)
                    throw new Exception("Unexpected reset result");
            }

            public void SetFileDataVerified(long targetfileid)
            {
                m_hasUpdates = true;
                var r = m_updateFileAsDataVerifiedCommand.SetParameterValue("@TargetFileId", targetfileid)
                    .ExecuteNonQuery();
                if (r != 1)
                    throw new Exception("Unexpected result when marking file as verified.");
            }

            public void SetBlockRestored(long targetfileid, long index, string hash, long size, bool metadata)
            {
                m_hasUpdates = true;
                var r = m_insertblockCommand.SetParameterValue("@TargetFileId", targetfileid)
                    .SetParameterValue("@Index", index)
                    .SetParameterValue("@Hash", hash)
                    .SetParameterValue("@Size", size)
                    .SetParameterValue("@Metadata", metadata)
                    .ExecuteNonQuery();
                if (r != 1)
                    throw new Exception("Unexpected result when marking block.");
            }

            public void Commit()
            {
                m_insertblockCommand.Dispose();
                m_insertblockCommand = null!;
                using (new Logging.Timer(LOGTAG, "CommitBlockMarker", "CommitBlockMarker"))
                    m_transaction.Commit();
                m_transaction.Dispose();
                m_transaction = null!;
            }

            public void Dispose()
            {
                m_insertblockCommand?.Dispose();
                m_resetfileCommand?.Dispose();
                m_updateAsRestoredCommand?.Dispose();
                m_updateFileAsDataVerifiedCommand?.Dispose();
                m_statUpdateCommand?.Dispose();
                m_transaction?.Dispose();
            }
        }

        public IBlockMarker CreateBlockMarker()
        {
            if (string.IsNullOrWhiteSpace(m_tempfiletable) || string.IsNullOrWhiteSpace(m_tempblocktable))
                throw new InvalidOperationException("No temporary file table set up for this restore.");
            if (string.IsNullOrWhiteSpace(m_totalprogtable))
                throw new InvalidOperationException("No progress table set up for this restore.");
            return new DirectBlockMarker(m_connection, m_tempblocktable, m_tempfiletable, m_totalprogtable);
        }

        public override void Dispose()
        {
            foreach (var connection in m_connection_pool)
            {
                connection.Close();
                connection.Dispose();
            }
            m_connection_pool.Clear();
            DropRestoreTable();
            base.Dispose();
        }

        public IEnumerable<string> GetTargetFolders()
        {
            using var cmd = m_connection.CreateCommand(FormatInvariant($@"SELECT ""TargetPath"" FROM ""{m_tempfiletable}"" WHERE ""BlocksetID"" == @BlocksetID"))
                .SetParameterValue("@BlocksetID", FOLDER_BLOCKSET_ID);
            using (var rd = cmd.ExecuteReader())
                while (rd.Read())
                    yield return rd.ConvertValueToString(0) ?? "";
        }

        public interface IFastSource
        {
            string TargetPath { get; }
            long TargetFileID { get; }
            string SourcePath { get; }
            IEnumerable<IBlockEntry> Blocks { get; }
        }

        public interface IBlockEntry
        {
            long Offset { get; }
            long Size { get; }
            long Index { get; }
            string Hash { get; }
        }

        private class FastSource : IFastSource
        {
            private class BlockEntry : IBlockEntry
            {
                private readonly IDataReader m_rd;
                private readonly long m_blocksize;
                public BlockEntry(IDataReader rd, long blocksize) { m_rd = rd; m_blocksize = blocksize; }
                public long Offset { get { return m_rd.ConvertValueToInt64(3) * m_blocksize; } }
                public long Index { get { return m_rd.ConvertValueToInt64(3); } }
                public long Size { get { return m_rd.ConvertValueToInt64(5); } }
                public string Hash { get { return m_rd.ConvertValueToString(4) ?? ""; } }
            }

            private readonly IDataReader m_rd;
            private readonly long m_blocksize;
            public FastSource(IDataReader rd, long blocksize) { m_rd = rd; m_blocksize = blocksize; MoreData = true; }
            public bool MoreData { get; private set; }
            public string TargetPath { get { return m_rd.ConvertValueToString(0) ?? ""; } }
            public long TargetFileID { get { return m_rd.ConvertValueToInt64(2); } }
            public string SourcePath { get { return m_rd.ConvertValueToString(1) ?? ""; } }

            public IEnumerable<IBlockEntry> Blocks
            {
                get
                {
                    var tid = TargetFileID;

                    do
                    {
                        yield return new BlockEntry(m_rd, m_blocksize);
                    } while ((MoreData = m_rd.Read()) && tid == TargetFileID);

                }
            }
        }

        public IEnumerable<IFastSource> GetFilesAndSourceBlocksFast(long blocksize)
        {
            using (var transaction = m_connection.BeginTransactionSafe())
            using (var cmdReader = m_connection.CreateCommand())
            using (var cmd = m_connection.CreateCommand(transaction))
            {
                cmd.SetCommandAndParameters(FormatInvariant($@"UPDATE ""{m_tempfiletable}"" SET ""LocalSourceExists"" = 1 WHERE Path = @Path"));
                using (var rd = cmdReader.ExecuteReader(FormatInvariant($@"SELECT DISTINCT ""{m_tempfiletable}"".""Path"" FROM ""{m_tempfiletable}""")))
                {
                    while (rd.Read())
                    {
                        var sourcepath = rd.ConvertValueToString(0);
                        if (SystemIO.IO_OS.FileExists(sourcepath))
                        {
                            cmd.SetParameterValue("@Path", sourcepath);
                            cmd.ExecuteNonQuery();
                        }
                        else
                        {
                            Logging.Log.WriteVerboseMessage(LOGTAG, "LocalSourceMissing", "Local source file not found: {0}", sourcepath);
                        }
                    }
                }

                //This localSourceExists index will make the query engine to start by searching FileSet table. As the result is ordered by FileSet.ID, we will get the cursor "instantly"
                cmd.ExecuteNonQuery(FormatInvariant($@"CREATE INDEX ""{m_tempfiletable}_LocalSourceExists"" ON ""{m_tempfiletable}"" (""LocalSourceExists"")"));
                transaction.Commit();
            }

            m_latestblocktable = "LatestBlocksetIds-" + m_temptabsetguid;

            var whereclause = FormatInvariant($@"
                ""{m_tempfiletable}"".""LocalSourceExists"" = 1 AND
                ""{m_tempblocktable}"".""Restored"" = 0 AND ""{m_tempblocktable}"".""Metadata"" = 0 AND
                ""{m_tempfiletable}"".""TargetPath"" != ""{m_tempfiletable}"".""Path""");

            var latestBlocksetIds = FormatInvariant($@"
                SELECT
                    ""File"".""Path"" AS ""PATH"",
                    ""File"".""BlocksetID"" AS ""BlocksetID"",
                    MAX(""Fileset"".""Timestamp"") AS ""Timestamp""
                FROM
                    ""File"",
                    ""FilesetEntry"",
                    ""Fileset""
                WHERE
                    ""File"".""ID"" = ""FilesetEntry"".""FileID"" AND
                    ""FilesetEntry"".""FilesetID"" = ""Fileset"".""ID"" AND
                    ""File"".""Path"" IN
                        (SELECT DISTINCT
                            ""{m_tempfiletable}"".""Path""
                        FROM
                            ""{m_tempfiletable}"",
                            ""{m_tempblocktable}""
                        WHERE
                            ""{m_tempfiletable}"".""ID"" = ""{m_tempblocktable}"".""FileID"" AND
                            {whereclause})
                GROUP BY ""File"".""Path""");

            using (var cmd = m_connection.CreateCommand())
            {
                cmd.ExecuteNonQuery(FormatInvariant($@"DROP TABLE IF EXISTS ""{m_latestblocktable}"" "));
                cmd.ExecuteNonQuery(FormatInvariant($@"CREATE TEMPORARY TABLE ""{m_latestblocktable}"" AS {latestBlocksetIds}"));
                cmd.ExecuteNonQuery(FormatInvariant($@"CREATE INDEX ""{m_latestblocktable}_path"" ON ""{m_latestblocktable}"" (""Path"")"));

                cmd.ExecuteNonQuery(FormatInvariant($@"UPDATE ""{m_tempfiletable}"" SET LatestBlocksetId = (SELECT BlocksetId FROM ""{m_latestblocktable}"" WHERE Path = ""{m_tempfiletable}"".Path)"));
            }

            var sources = FormatInvariant($@"
SELECT DISTINCT
    ""{m_tempfiletable}"".""TargetPath"",
    ""{m_tempfiletable}"".""Path"",
    ""{m_tempfiletable}"".""ID"",
    ""{m_tempblocktable}"".""Index"",
    ""{m_tempblocktable}"".""Hash"",
    ""{m_tempblocktable}"".""Size""
FROM
    ""{m_tempfiletable}"",
    ""{m_tempblocktable}"",
    ""BlocksetEntry""
WHERE
    ""{m_tempfiletable}"".""ID"" = ""{m_tempblocktable}"".""FileID"" AND
    ""BlocksetEntry"".""BlocksetID"" = ""{m_tempfiletable}"".""LatestBlocksetID"" AND
    ""BlocksetEntry"".""BlockID"" = ""{m_tempblocktable}"".""BlockID"" AND
    ""BlocksetEntry"".""Index"" = ""{m_tempblocktable}"".""Index"" AND
    {whereclause}
ORDER BY ""{m_tempfiletable}"".""ID"", ""{m_tempblocktable}"".""Index"" ");

            using (var cmd = m_connection.CreateCommand())
            using (var rd = cmd.ExecuteReader(sources))
            {
                if (rd.Read())
                {
                    bool more;
                    do
                    {
                        var n = new FastSource(rd, blocksize);
                        var tid = n.TargetFileID;
                        yield return n;

                        more = n.MoreData;
                        while (more && n.TargetFileID == tid)
                            more = rd.Read();

                    } while (more);
                }
            }
        }

    }
}
<|MERGE_RESOLUTION|>--- conflicted
+++ resolved
@@ -1,1480 +1,1471 @@
-// Copyright (C) 2025, The Duplicati Team
-// https://duplicati.com, hello@duplicati.com
-//
-// Permission is hereby granted, free of charge, to any person obtaining a
-// copy of this software and associated documentation files (the "Software"),
-// to deal in the Software without restriction, including without limitation
-// the rights to use, copy, modify, merge, publish, distribute, sublicense,
-// and/or sell copies of the Software, and to permit persons to whom the
-// Software is furnished to do so, subject to the following conditions:
-//
-// The above copyright notice and this permission notice shall be included in
-// all copies or substantial portions of the Software.
-//
-// THE SOFTWARE IS PROVIDED "AS IS", WITHOUT WARRANTY OF ANY KIND, EXPRESS
-// OR IMPLIED, INCLUDING BUT NOT LIMITED TO THE WARRANTIES OF MERCHANTABILITY,
-// FITNESS FOR A PARTICULAR PURPOSE AND NONINFRINGEMENT. IN NO EVENT SHALL THE
-// AUTHORS OR COPYRIGHT HOLDERS BE LIABLE FOR ANY CLAIM, DAMAGES OR OTHER
-// LIABILITY, WHETHER IN AN ACTION OF CONTRACT, TORT OR OTHERWISE, ARISING
-// FROM, OUT OF OR IN CONNECTION WITH THE SOFTWARE OR THE USE OR OTHER
-// DEALINGS IN THE SOFTWARE.
-
-#nullable enable
-
-using System;
-using System.Collections.Concurrent;
-using System.Collections.Generic;
-using System.Data;
-using System.Linq;
-using System.Text;
-using Duplicati.Library.Common.IO;
-using Duplicati.Library.Main.Operation.Restore;
-using Duplicati.Library.Main.Volumes;
-using Duplicati.Library.Utility;
-
-namespace Duplicati.Library.Main.Database
-{
-    internal class LocalRestoreDatabase : LocalDatabase
-    {
-        /// <summary>
-        /// The tag used for logging
-        /// </summary>
-        private static readonly string LOGTAG = Logging.Log.LogTagFromType(typeof(LocalRestoreDatabase));
-
-        protected readonly string m_temptabsetguid = Library.Utility.Utility.ByteArrayAsHexString(Guid.NewGuid().ToByteArray());
-        /// <summary>
-        /// The name of the temporary table in the database, which is used to store the list of files to restore.
-        /// </summary>
-        protected string? m_tempfiletable;
-        protected string? m_tempblocktable;
-        protected ConcurrentBag<IDbConnection> m_connection_pool = [];
-        protected string? m_latestblocktable;
-        protected string? m_fileprogtable;
-        protected string? m_totalprogtable;
-        protected string? m_filesnewlydonetable;
-
-        protected DateTime m_restoreTime;
-
-        public DateTime RestoreTime { get { return m_restoreTime; } }
-
-        public LocalRestoreDatabase(string path, long pagecachesize)
-            : this(new LocalDatabase(path, "Restore", false, pagecachesize))
-        {
-            ShouldCloseConnection = true;
-        }
-
-        public LocalRestoreDatabase(LocalDatabase dbparent)
-            : base(dbparent)
-        {
-        }
-
-        /// <summary>
-        /// Create tables and triggers for automatic tracking of progress during a restore operation.
-        /// This replaces continuous requerying of block progress by iterating over blocks table.
-        /// SQLite is much faster keeping information up to date with internal triggers.
-        /// </summary>
-        /// <param name="createFilesNewlyDoneTracker"> This allows to create another table that keeps track
-        /// of all files that are done (all data blocks restored). </param>
-        /// <remarks>
-        /// The method is prepared to create a table that keeps track of all files being done completely.
-        /// That means, it fires for files where the number of restored blocks equals the number of all blocks.
-        /// It is intended to be used for fast identification of fully restored files to trigger their verification.
-        /// It should be read after a commit and truncated after putting the files to a verification queue.
-        /// Note: If a file is done once and then set back to a none restored state, the file is not automatically removed.
-        ///       But if it reaches a restored state later, it will be re-added (trigger will fire)
-        /// </remarks>
-        public void CreateProgressTracker(bool createFilesNewlyDoneTracker)
-        {
-            m_fileprogtable = "FileProgress-" + m_temptabsetguid;
-            m_totalprogtable = "TotalProgress-" + m_temptabsetguid;
-            m_filesnewlydonetable = createFilesNewlyDoneTracker ? "FilesNewlyDone-" + m_temptabsetguid : null;
-
-            using (var cmd = m_connection.CreateCommand())
-            {
-                // How to handle METADATA?
-                cmd.ExecuteNonQuery(FormatInvariant($@"DROP TABLE IF EXISTS ""{m_fileprogtable}"" "));
-                cmd.ExecuteNonQuery(FormatInvariant($@"CREATE TEMPORARY TABLE ""{m_fileprogtable}"" (
-""FileId"" INTEGER PRIMARY KEY,
-""TotalBlocks"" INTEGER NOT NULL, ""TotalSize"" INTEGER NOT NULL,
-""BlocksRestored"" INTEGER NOT NULL, ""SizeRestored"" INTEGER NOT NULL
-)"));
-
-                cmd.ExecuteNonQuery(FormatInvariant($@"DROP TABLE IF EXISTS ""{m_totalprogtable}"" "));
-                cmd.ExecuteNonQuery(FormatInvariant($@"CREATE TEMPORARY TABLE ""{m_totalprogtable}"" (
-""TotalFiles"" INTEGER NOT NULL, ""TotalBlocks"" INTEGER NOT NULL, ""TotalSize"" INTEGER NOT NULL,
-""FilesFullyRestored"" INTEGER NOT NULL, ""FilesPartiallyRestored"" INTEGER NOT NULL,
-""BlocksRestored"" INTEGER NOT NULL, ""SizeRestored"" INTEGER NOT NULL
-)"));
-
-                if (createFilesNewlyDoneTracker)
-                {
-                    cmd.ExecuteNonQuery(FormatInvariant($@"DROP TABLE IF EXISTS ""{m_filesnewlydonetable}"" "));
-                    cmd.ExecuteNonQuery(FormatInvariant($@"CREATE TEMPORARY TABLE ""{m_filesnewlydonetable}"" (
-""ID"" INTEGER PRIMARY KEY
-)"));
-                }
-
-                try
-                {
-                    // Initialize statistics with File- and Block-Data (it is valid to already have restored blocks in files)
-                    // A rebuild with this function should be valid anytime.
-                    // Note: FilesNewlyDone is NOT initialized, as in initialization nothing is really new.
-                    string sql;
-
-                    // We use a LEFT JOIN to allow for empty files (no data Blocks)
-                    sql = FormatInvariant($@" INSERT INTO ""{m_fileprogtable}"" (""FileId"", ""TotalBlocks"", ""TotalSize"", ""BlocksRestored"", ""SizeRestored"")
-SELECT   ""F"".""ID"", IFNULL(COUNT(""B"".""ID""), 0), IFNULL(SUM(""B"".""Size""), 0)
-       , IFNULL(COUNT(CASE ""B"".""Restored"" WHEN 1 THEN ""B"".""ID"" ELSE NULL END), 0)
-       , IFNULL(SUM(CASE ""B"".""Restored"" WHEN 1 THEN ""B"".""Size"" ELSE 0 END), 0)
-  FROM ""{m_tempfiletable}"" ""F"" LEFT JOIN ""{m_tempblocktable}"" ""B""
-       ON  ""B"".""FileID"" = ""F"".""ID""
- WHERE ""B"".""Metadata"" IS NOT 1
- GROUP BY ""F"".""ID"" ");
-
-                    // Will be one row per file.
-                    cmd.ExecuteNonQuery(sql);
-
-                    sql = FormatInvariant($@"INSERT INTO ""{m_totalprogtable}"" (
-  ""TotalFiles"", ""TotalBlocks"", ""TotalSize""
-, ""FilesFullyRestored"", ""FilesPartiallyRestored"", ""BlocksRestored"", ""SizeRestored""
- )
- SELECT   IFNULL(COUNT(""P"".""FileId""), 0), IFNULL(SUM(""P"".""TotalBlocks""), 0), IFNULL(SUM(""P"".""TotalSize""), 0)
-        , IFNULL(COUNT(CASE WHEN ""P"".""BlocksRestored"" = ""P"".""TotalBlocks"" THEN 1 ELSE NULL END), 0)
-        , IFNULL(COUNT(CASE WHEN ""P"".""BlocksRestored"" BETWEEN 1 AND ""P"".""TotalBlocks"" - 1 THEN 1 ELSE NULL END), 0)
-        , IFNULL(SUM(""P"".""BlocksRestored""), 0), IFNULL(SUM(""P"".""SizeRestored""), 0)
-   FROM ""{m_fileprogtable}"" ""P"" ");
-
-                    // Will result in a single line (no support to also track metadata)
-                    cmd.ExecuteNonQuery(sql);
-
-                    // Finally we create TRIGGERs to keep all our statistics up to date.
-                    // This is lightning fast, as SQLite uses internal hooks and our indices to do the update magic.
-                    // Note: We do assume that neither files nor blocks will be added or deleted during restore process
-                    //       and that the size of each block stays constant so there is no need to track that information
-                    //       with additional INSERT and DELETE triggers.
-
-                    // A trigger to update the file-stat entry each time a block changes restoration state.
-                    sql = FormatInvariant($@"CREATE TEMPORARY TRIGGER ""TrackRestoredBlocks_{m_tempblocktable}"" AFTER UPDATE OF ""Restored"" ON ""{m_tempblocktable}""
-WHEN OLD.""Restored"" != NEW.""Restored"" AND NEW.""Metadata"" = 0
-BEGIN UPDATE ""{m_fileprogtable}""
-   SET ""BlocksRestored"" = ""{m_fileprogtable}"".""BlocksRestored"" + (NEW.""Restored"" - OLD.""Restored"")
-     , ""SizeRestored"" = ""{m_fileprogtable}"".""SizeRestored"" + ((NEW.""Restored"" - OLD.""Restored"") * NEW.Size)
- WHERE ""{m_fileprogtable}"".""FileId"" = NEW.""FileID""
-; END ");
-                    cmd.ExecuteNonQuery(sql);
-
-                    // A trigger to update total stats each time a file stat changed (nested triggering by file-stats)
-                    sql = FormatInvariant($@"CREATE TEMPORARY TRIGGER ""UpdateTotalStats_{m_fileprogtable}"" AFTER UPDATE ON ""{m_fileprogtable}""
-BEGIN UPDATE ""{m_totalprogtable}""
-   SET ""FilesFullyRestored"" = ""{m_totalprogtable}"".""FilesFullyRestored""
-               + (CASE WHEN NEW.""BlocksRestored"" = NEW.""TotalBlocks"" THEN 1 ELSE 0 END)
-               - (CASE WHEN OLD.""BlocksRestored"" = OLD.""TotalBlocks"" THEN 1 ELSE 0 END)
-     , ""FilesPartiallyRestored"" = ""{m_totalprogtable}"".""FilesPartiallyRestored""
-               + (CASE WHEN NEW.""BlocksRestored"" BETWEEN 1 AND NEW.""TotalBlocks"" - 1 THEN 1 ELSE 0 END)
-               - (CASE WHEN OLD.""BlocksRestored"" BETWEEN 1 AND OLD.""TotalBlocks"" - 1 THEN 1 ELSE 0 END)
-     , ""BlocksRestored"" = ""{m_totalprogtable}"".""BlocksRestored"" + NEW.""BlocksRestored"" - OLD.""BlocksRestored""
-     , ""SizeRestored"" = ""{m_totalprogtable}"".""SizeRestored"" + NEW.""SizeRestored"" - OLD.""SizeRestored""
-; END");
-                    cmd.ExecuteNonQuery(sql);
-
-
-                    if (createFilesNewlyDoneTracker)
-                    {
-                        // A trigger checking if a file is done (all blocks restored in file-stat) (nested triggering by file-stats)
-                        sql = FormatInvariant($@"CREATE TEMPORARY TRIGGER ""UpdateFilesNewlyDone_{m_fileprogtable}"" AFTER UPDATE OF ""BlocksRestored"", ""TotalBlocks"" ON ""{m_fileprogtable}""
-WHEN NEW.""BlocksRestored"" = NEW.""TotalBlocks""
-BEGIN
-   INSERT OR IGNORE INTO ""{m_filesnewlydonetable}"" (""ID"") VALUES (NEW.""FileId"");
-END ");
-                        cmd.ExecuteNonQuery(sql);
-                    }
-
-                }
-                catch (Exception ex)
-                {
-                    m_fileprogtable = null;
-                    m_totalprogtable = null;
-                    Logging.Log.WriteWarningMessage(LOGTAG, "ProgressTrackerSetupError", ex, "Failed to set up progress tracking tables");
-                    throw;
-                }
-            }
-        }
-
-        public Tuple<long, long> PrepareRestoreFilelist(DateTime restoretime, long[] versions, IFilter filter)
-        {
-            m_tempfiletable = "Fileset-" + m_temptabsetguid;
-            m_tempblocktable = "Blocks-" + m_temptabsetguid;
-
-            using (var cmd = m_connection.CreateCommand())
-            {
-                var filesetIds = GetFilesetIDs(Library.Utility.Utility.NormalizeDateTime(restoretime), versions).ToList();
-                while (filesetIds.Count > 0)
-                {
-                    var filesetId = filesetIds[0];
-                    filesetIds.RemoveAt(0);
-
-                    m_restoreTime = ParseFromEpochSeconds(cmd
-                        .SetCommandAndParameters(@"SELECT ""Timestamp"" FROM ""Fileset"" WHERE ""ID"" = @FilesetId")
-                        .SetParameterValue("@FilesetId", filesetId)
-                        .ExecuteScalarInt64(0));
-
-                    var ix = FilesetTimes.Select((value, index) => new { value.Key, index })
-                            .Where(n => n.Key == filesetId)
-                            .Select(pair => pair.index + 1)
-                            .FirstOrDefault() - 1;
-
-                    Logging.Log.WriteInformationMessage(LOGTAG, "SearchingBackup", "Searching backup {0} ({1}) ...", ix, m_restoreTime);
-
-                    cmd.Parameters.Clear();
-
-                    cmd.ExecuteNonQuery(FormatInvariant($@"DROP TABLE IF EXISTS ""{m_tempfiletable}"" "));
-                    cmd.ExecuteNonQuery(FormatInvariant($@"DROP TABLE IF EXISTS ""{m_tempblocktable}"" "));
-                    cmd.ExecuteNonQuery(FormatInvariant($@"CREATE TEMPORARY TABLE ""{m_tempfiletable}"" (""ID"" INTEGER PRIMARY KEY, ""Path"" TEXT NOT NULL, ""BlocksetID"" INTEGER NOT NULL, ""MetadataID"" INTEGER NOT NULL, ""TargetPath"" TEXT NULL, ""DataVerified"" BOOLEAN NOT NULL, ""LatestBlocksetId"" INTEGER, ""LocalSourceExists"" BOOLEAN) "));
-                    cmd.ExecuteNonQuery(FormatInvariant($@"CREATE TEMPORARY TABLE ""{m_tempblocktable}"" (""ID"" INTEGER PRIMARY KEY, ""FileID"" INTEGER NOT NULL, ""Index"" INTEGER NOT NULL, ""Hash"" TEXT NOT NULL, ""Size"" INTEGER NOT NULL, ""Restored"" BOOLEAN NOT NULL, ""Metadata"" BOOLEAN NOT NULL, ""VolumeID"" INTEGER NOT NULL, ""BlockID"" INTEGER NOT NULL)"));
-
-                    // TODO: Optimize to use the path prefix
-
-                    if (filter == null || filter.Empty)
-                    {
-                        // Simple case, restore everything
-                        cmd.SetCommandAndParameters(FormatInvariant($@"INSERT INTO ""{m_tempfiletable}"" (""ID"", ""Path"", ""BlocksetID"", ""MetadataID"", ""DataVerified"") SELECT ""File"".""ID"", ""File"".""Path"", ""File"".""BlocksetID"", ""File"".""MetadataID"", 0 FROM ""File"", ""FilesetEntry"" WHERE ""File"".""ID"" = ""FilesetEntry"".""FileID"" AND ""FilesetEntry"".""FilesetID"" = @FilesetId"))
-                            .SetParameterValue("@FilesetId", filesetId)
-                            .ExecuteNonQuery();
-                    }
-                    else if (Library.Utility.Utility.IsFSCaseSensitive && filter is FilterExpression expression && expression.Type == FilterType.Simple)
-                    {
-                        // If we get a list of filenames, the lookup table is faster
-                        // unfortunately we cannot do this if the filesystem is case sensitive as
-                        // SQLite only supports ASCII compares
-                        using (var tr = m_connection.BeginTransactionSafe())
-                        {
-                            var p = expression.GetSimpleList();
-                            var m_filenamestable = "Filenames-" + m_temptabsetguid;
-                            cmd.Transaction = tr;
-                            cmd.ExecuteNonQuery(FormatInvariant($@"CREATE TEMPORARY TABLE ""{m_filenamestable}"" (""Path"" TEXT NOT NULL) "));
-                            cmd.SetCommandAndParameters(FormatInvariant($@"INSERT INTO ""{m_filenamestable}"" (""Path"") VALUES (@Path)"));
-
-                            foreach (var s in p)
-                            {
-                                cmd.SetParameterValue("@Path", s)
-                                    .ExecuteNonQuery();
-                            }
-
-                            var c = cmd.SetCommandAndParameters(FormatInvariant($@"INSERT INTO ""{m_tempfiletable}"" (""ID"", ""Path"", ""BlocksetID"", ""MetadataID"", ""DataVerified"") SELECT ""File"".""ID"", ""File"".""Path"", ""File"".""BlocksetID"", ""File"".""MetadataID"", 0 FROM ""File"", ""FilesetEntry"" WHERE ""File"".""ID"" = ""FilesetEntry"".""FileID"" AND ""FilesetEntry"".""FilesetID"" = @FilesetId AND ""Path"" IN (SELECT DISTINCT ""Path"" FROM ""{m_filenamestable}"") "))
-                                .SetParameterValue("@FilesetId", filesetId)
-                                .ExecuteNonQuery();
-
-                            cmd.Parameters.Clear();
-
-                            if (c != p.Length && c != 0)
-                            {
-                                var sb = new StringBuilder();
-                                sb.AppendLine();
-
-                                using (var rd = cmd.ExecuteReader(FormatInvariant($@"SELECT ""Path"" FROM ""{m_filenamestable}"" WHERE ""Path"" NOT IN (SELECT ""Path"" FROM ""{m_tempfiletable}"")")))
-                                    while (rd.Read())
-                                        sb.AppendLine(rd.ConvertValueToString(0));
-
-                                var actualrestoretime = ParseFromEpochSeconds(
-                                    cmd.SetCommandAndParameters(@"SELECT ""Timestamp"" FROM ""Fileset"" WHERE ""ID"" = @FilesetId")
-                                        .SetParameterValue("@FilesetId", filesetId)
-                                        .ExecuteScalarInt64(0));
-
-                                Logging.Log.WriteWarningMessage(LOGTAG, "FilesNotFoundInBackupList", null, "{0} File(s) were not found in list of files for backup at {1}, will not be restored: {2}", p.Length - c, actualrestoretime.ToLocalTime(), sb);
-                                cmd.Parameters.Clear();
-                            }
-
-                            cmd.ExecuteNonQuery(FormatInvariant($@"DROP TABLE IF EXISTS ""{m_filenamestable}"" "));
-
-                            using (new Logging.Timer(LOGTAG, "CommitPrepareFileset", "CommitPrepareFileset"))
-                                tr.Commit();
-                        }
-                    }
-                    else
-                    {
-                        // Restore but filter elements based on the filter expression
-                        // If this is too slow, we could add a special handler for wildcard searches too
-                        cmd.SetCommandAndParameters(@"SELECT ""File"".""ID"", ""File"".""Path"", ""File"".""BlocksetID"", ""File"".""MetadataID"" FROM ""File"", ""FilesetEntry"" WHERE ""File"".""ID"" = ""FilesetEntry"".""FileID"" AND ""FilesetID"" = @FilesetId")
-                            .SetParameterValue("@FilesetId", filesetId);
-
-                        object[] values = new object[4];
-                        using (var cmd2 = m_connection.CreateCommand(FormatInvariant($@"INSERT INTO ""{m_tempfiletable}"" (""ID"", ""Path"", ""BlocksetID"", ""MetadataID"", ""DataVerified"") VALUES (@ID, @Path, @BlocksetID, @MetadataID, 0)")))
-                        using (var rd = cmd.ExecuteReader())
-                            while (rd.Read())
-                            {
-                                rd.GetValues(values);
-                                if (values[1] != null && values[1] != DBNull.Value && FilterExpression.Matches(filter, values[1].ToString()))
-                                {
-                                    cmd2.SetParameterValue("@ID", values[0])
-                                        .SetParameterValue("@Path", values[1])
-                                        .SetParameterValue("@BlocksetID", values[2])
-                                        .SetParameterValue("@MetadataID", values[3])
-                                        .ExecuteNonQuery();
-                                }
-                            }
-                    }
-
-                    //creating indexes after insertion is much faster
-                    cmd.ExecuteNonQuery(FormatInvariant($@"CREATE INDEX ""{m_tempfiletable}_ID"" ON ""{m_tempfiletable}"" (""ID"")"));
-                    cmd.ExecuteNonQuery(FormatInvariant($@"CREATE INDEX ""{m_tempfiletable}_TargetPath"" ON ""{m_tempfiletable}"" (""TargetPath"")"));
-                    cmd.ExecuteNonQuery(FormatInvariant($@"CREATE INDEX ""{m_tempfiletable}_Path"" ON ""{m_tempfiletable}"" (""Path"")"));
-
-                    using (var rd = cmd.ExecuteReader(FormatInvariant($@"SELECT COUNT(DISTINCT ""{m_tempfiletable}"".""Path""), SUM(""Blockset"".""Length"") FROM ""{m_tempfiletable}"", ""Blockset"" WHERE ""{m_tempfiletable}"".""BlocksetID"" = ""Blockset"".""ID"" ")))
-                    {
-                        var filecount = 0L;
-                        var filesize = 0L;
-
-                        if (rd.Read())
-                        {
-                            filecount = rd.ConvertValueToInt64(0, 0);
-                            filesize = rd.ConvertValueToInt64(1, 0);
-                        }
-
-                        if (filecount > 0)
-                        {
-                            Logging.Log.WriteVerboseMessage(LOGTAG, "RestoreTargetFileCount", "Needs to restore {0} files ({1})", filecount, Library.Utility.Utility.FormatSizeString(filesize));
-                            return new Tuple<long, long>(filecount, filesize);
-                        }
-                    }
-                }
-            }
-
-            return new Tuple<long, long>(0, 0);
-        }
-
-        public string? GetFirstPath()
-        {
-            using (var cmd = m_connection.CreateCommand())
-            {
-                var v0 = cmd.ExecuteScalar(FormatInvariant($@"SELECT ""Path"" FROM ""{m_tempfiletable}"" ORDER BY LENGTH(""Path"") DESC LIMIT 1"));
-                if (v0 == null || v0 == DBNull.Value)
-                    return null;
-
-                return v0.ToString();
-            }
-        }
-
-        public string GetLargestPrefix()
-        {
-            using (var cmd = m_connection.CreateCommand())
-            {
-                var v0 = cmd.ExecuteScalar(FormatInvariant($@"SELECT ""Path"" FROM ""{m_tempfiletable}"" ORDER BY LENGTH(""Path"") DESC LIMIT 1"));
-                var maxpath = "";
-                if (v0 != null && v0 != DBNull.Value)
-                    maxpath = v0.ToString()!;
-
-                var dirsep = Util.GuessDirSeparator(maxpath);
-
-                var filecount = cmd.ExecuteScalarInt64(FormatInvariant($@"SELECT COUNT(*) FROM ""{m_tempfiletable}"""), -1);
-                var foundfiles = -1L;
-
-                //TODO: Handle FS case-sensitive?
-                cmd.SetCommandAndParameters(FormatInvariant($@"SELECT COUNT(*) FROM ""{m_tempfiletable}"" WHERE SUBSTR(""Path"", 1, @PrefixLength) = @Prefix"));
-
-                while (filecount != foundfiles && maxpath.Length > 0)
-                {
-                    var mp = Util.AppendDirSeparator(maxpath, dirsep);
-                    foundfiles = cmd.SetParameterValue("@PrefixLength", mp.Length)
-                        .SetParameterValue("@Prefix", mp)
-                        .ExecuteScalarInt64(-1);
-
-                    if (filecount != foundfiles)
-                    {
-                        var oldlen = maxpath.Length;
-
-                        var lix = maxpath.LastIndexOf(dirsep, maxpath.Length - 2, StringComparison.Ordinal);
-                        maxpath = maxpath.Substring(0, lix + 1);
-                        if (string.IsNullOrWhiteSpace(maxpath) || maxpath.Length == oldlen)
-                            maxpath = "";
-                    }
-                }
-
-                return maxpath == "" ? "" : Util.AppendDirSeparator(maxpath, dirsep);
-            }
-        }
-
-        public void SetTargetPaths(string largest_prefix, string destination)
-        {
-            var dirsep = Util.GuessDirSeparator(string.IsNullOrWhiteSpace(largest_prefix) ? GetFirstPath() : largest_prefix);
-
-            using (var cmd = m_connection.CreateCommand())
-            {
-                if (string.IsNullOrEmpty(destination))
-                {
-                    //The string fixing here is meant to provide some non-random
-                    // defaults when restoring cross OS, e.g. backup on Linux, restore on Windows
-                    //This is mostly meaningless, and the user really should use --restore-path
-
-                    if ((OperatingSystem.IsMacOS() || OperatingSystem.IsLinux()) && dirsep == "\\")
-                    {
-                        // For Win -> Linux, we remove the colon from the drive letter, and use the drive letter as root folder
-                        cmd.ExecuteNonQuery(FormatInvariant($@"UPDATE ""{m_tempfiletable}"" SET ""Targetpath"" = CASE WHEN SUBSTR(""Path"", 2, 1) == ':' THEN '\\' || SUBSTR(""Path"", 1, 1) || SUBSTR(""Path"", 3) ELSE ""Path"" END"));
-                        cmd.ExecuteNonQuery(FormatInvariant($@"UPDATE ""{m_tempfiletable}"" SET ""Targetpath"" = CASE WHEN SUBSTR(""Path"", 1, 2) == '\\' THEN '\\' || SUBSTR(""Path"", 2) ELSE ""Path"" END"));
-
-                    }
-                    else if (OperatingSystem.IsWindows() && dirsep == "/")
-                    {
-                        // For Linux -> Win, we use the temporary folder's drive as the root path
-                        cmd.SetCommandAndParameters(FormatInvariant($@"UPDATE ""{m_tempfiletable}"" SET ""Targetpath"" = CASE WHEN SUBSTR(""Path"", 1, 1) == '/' THEN @Path || SUBSTR(""Path"", 2) ELSE ""Path"" END"))
-                            .SetParameterValue("@Path", Util.AppendDirSeparator(System.IO.Path.GetPathRoot(Library.Utility.TempFolder.SystemTempPath)).Replace("\\", "/"))
-                            .ExecuteNonQuery();
-                    }
-                    else
-                    {
-                        // Same OS, just use the path directly
-                        cmd.ExecuteNonQuery(FormatInvariant($@"UPDATE ""{m_tempfiletable}"" SET ""Targetpath"" = ""Path"" "));
-                    }
-                }
-                else
-                {
-                    if (string.IsNullOrEmpty(largest_prefix))
-                    {
-                        //Special case, restoring to new folder, but files are from different drives (no shared root on Windows)
-
-                        // We use the format <restore path> / <drive letter> / <source path>
-                        cmd.ExecuteNonQuery(FormatInvariant($@"UPDATE ""{m_tempfiletable}"" SET ""TargetPath"" = CASE WHEN SUBSTR(""Path"", 2, 1) == ':' THEN SUBSTR(""Path"", 1, 1) || SUBSTR(""Path"", 3) ELSE ""Path"" END"));
-
-                        // For UNC paths, we use \\server\folder -> <restore path> / <servername> / <source path>
-                        cmd.ExecuteNonQuery(FormatInvariant($@"UPDATE ""{m_tempfiletable}"" SET ""TargetPath"" = CASE WHEN SUBSTR(""Path"", 1, 2) == '\\' THEN SUBSTR(""Path"", 2) ELSE ""TargetPath"" END"));
-                    }
-                    else
-                    {
-                        largest_prefix = Util.AppendDirSeparator(largest_prefix, dirsep);
-                        cmd.SetCommandAndParameters(FormatInvariant($@"UPDATE ""{m_tempfiletable}"" SET ""TargetPath"" = SUBSTR(""Path"", @PrefixLength)"))
-                            .SetParameterValue("@PrefixLength", largest_prefix.Length + 1)
-                            .ExecuteNonQuery();
-                    }
-                }
-
-                // Cross-os path remapping support
-                if ((OperatingSystem.IsMacOS() || OperatingSystem.IsLinux()) && dirsep == "\\")
-                    // For Win paths on Linux
-                    cmd.ExecuteNonQuery(FormatInvariant($@"UPDATE ""{m_tempfiletable}"" SET ""TargetPath"" = REPLACE(""TargetPath"", '\', '/')"));
-                else if (OperatingSystem.IsWindows() && dirsep == "/")
-                    // For Linux paths on Windows
-                    cmd.ExecuteNonQuery(FormatInvariant($@"UPDATE ""{m_tempfiletable}"" SET ""TargetPath"" = REPLACE(REPLACE(""TargetPath"", '\', '_'), '/', '\')"));
-
-                if (!string.IsNullOrEmpty(destination))
-                {
-                    // Paths are now relative with target-os naming system
-                    // so we prefix them with the target path
-                    cmd.SetCommandAndParameters(FormatInvariant($@"UPDATE ""{m_tempfiletable}"" SET ""TargetPath"" = @Destination || ""TargetPath"" "))
-                        .SetParameterValue("@Destination", Util.AppendDirSeparator(destination))
-                        .ExecuteNonQuery();
-                }
-            }
-        }
-
-        public void FindMissingBlocks(bool skipMetadata)
-        {
-            using (var cmd = m_connection.CreateCommand())
-            {
-                var p1 = cmd.ExecuteNonQuery(FormatInvariant($@"INSERT INTO ""{m_tempblocktable}"" (""FileID"", ""Index"", ""Hash"", ""Size"", ""Restored"", ""Metadata"", ""VolumeId"", ""BlockId"") SELECT DISTINCT ""{m_tempfiletable}"".""ID"", ""BlocksetEntry"".""Index"", ""Block"".""Hash"", ""Block"".""Size"", 0, 0, ""Block"".""VolumeID"", ""Block"".""ID"" FROM ""{m_tempfiletable}"", ""BlocksetEntry"", ""Block"" WHERE ""{m_tempfiletable}"".""BlocksetID"" = ""BlocksetEntry"".""BlocksetID"" AND ""BlocksetEntry"".""BlockID"" = ""Block"".""ID"" "));
-
-                var p2 = 0;
-                if (!skipMetadata)
-                    p2 = cmd.ExecuteNonQuery(FormatInvariant($@"INSERT INTO ""{m_tempblocktable}"" (""FileID"", ""Index"", ""Hash"", ""Size"", ""Restored"", ""Metadata"", ""VolumeId"", ""BlockId"") SELECT DISTINCT ""{m_tempfiletable}"".""ID"", ""BlocksetEntry"".""Index"", ""Block"".""Hash"", ""Block"".""Size"", 0, 1, ""Block"".""VolumeID"", ""Block"".""ID""   FROM ""{m_tempfiletable}"", ""BlocksetEntry"", ""Block"", ""Metadataset"" WHERE ""{m_tempfiletable}"".""MetadataID"" = ""Metadataset"".""ID"" AND ""Metadataset"".""BlocksetID"" = ""BlocksetEntry"".""BlocksetID"" AND ""BlocksetEntry"".""BlockID"" = ""Block"".""ID"" "));
-
-                //creating indexes after insertion is much faster
-                cmd.ExecuteNonQuery(FormatInvariant($@"CREATE INDEX ""{m_tempblocktable}_HashSizeIndex"" ON ""{m_tempblocktable}"" (""Hash"", ""Size"")"));
-                // better suited to speed up commit on UpdateBlocks
-                cmd.ExecuteNonQuery(FormatInvariant($@"CREATE INDEX ""{m_tempblocktable}_FileIdIndexIndex"" ON ""{m_tempblocktable}"" (""FileId"", ""Index"")"));
-
-                var size = cmd.ExecuteScalarInt64(FormatInvariant($@"SELECT SUM(""Size"") FROM ""{m_tempblocktable}"" "), 0);
-                Logging.Log.WriteVerboseMessage(LOGTAG, "RestoreSourceSize", "Restore list contains {0} blocks with a total size of {1}", p1 + p2, Library.Utility.Utility.FormatSizeString(size));
-            }
-        }
-
-        public void UpdateTargetPath(long ID, string newname)
-        {
-            using var cmd = m_connection.CreateCommand(FormatInvariant($@"UPDATE ""{m_tempfiletable}"" SET ""TargetPath"" = @TargetPath WHERE ""ID"" = @ID"))
-                .SetParameterValue("@TargetPath", newname)
-                .SetParameterValue("@ID", ID);
-
-            cmd.ExecuteNonQuery();
-        }
-
-        public interface IExistingFileBlock
-        {
-            string Hash { get; }
-            long Index { get; }
-            long Size { get; }
-        }
-
-        public interface IExistingFile
-        {
-            string TargetPath { get; }
-            string TargetHash { get; }
-            long TargetFileID { get; }
-            long Length { get; }
-            IEnumerable<IExistingFileBlock> Blocks { get; }
-        }
-
-        public interface IBlockSource
-        {
-            string Path { get; }
-            long Offset { get; }
-            bool IsMetadata { get; }
-        }
-
-        public interface IBlockDescriptor
-        {
-            string Hash { get; }
-            long Size { get; }
-            long Offset { get; }
-            long Index { get; }
-            bool IsMetadata { get; }
-            IEnumerable<IBlockSource> Blocksources { get; }
-        }
-
-        public interface ILocalBlockSource
-        {
-            string TargetPath { get; }
-            long TargetFileID { get; }
-            IEnumerable<IBlockDescriptor> Blocks { get; }
-        }
-
-        /// <summary>
-        /// Interface for an object describing a file to restore.
-        /// </summary>
-        public interface IFileToRestore
-        {
-            string Path { get; }
-            string Hash { get; }
-            long Length { get; }
-        }
-
-        public interface IPatchBlock
-        {
-            long Offset { get; }
-            long Size { get; }
-            string Key { get; }
-        }
-
-        public interface IVolumePatch
-        {
-            string Path { get; }
-            long FileID { get; }
-            IEnumerable<IPatchBlock> Blocks { get; }
-        }
-
-        private class ExistingFile : IExistingFile
-        {
-            private readonly IDataReader m_reader;
-
-            public ExistingFile(IDataReader rd) { m_reader = rd; HasMore = true; }
-
-            public string TargetPath { get { return m_reader.ConvertValueToString(0) ?? ""; } }
-            public string TargetHash { get { return m_reader.ConvertValueToString(1) ?? ""; } }
-            public long TargetFileID { get { return m_reader.ConvertValueToInt64(2); } }
-            public long Length { get { return m_reader.ConvertValueToInt64(3); } }
-
-            public bool HasMore { get; private set; }
-
-            private class ExistingFileBlock : IExistingFileBlock
-            {
-                private readonly IDataReader m_reader;
-
-                public ExistingFileBlock(IDataReader rd) { m_reader = rd; }
-
-                public string Hash { get { return m_reader.ConvertValueToString(4) ?? ""; } }
-                public long Index { get { return m_reader.ConvertValueToInt64(5); } }
-                public long Size { get { return m_reader.ConvertValueToInt64(6); } }
-            }
-
-            public IEnumerable<IExistingFileBlock> Blocks
-            {
-                get
-                {
-                    string p = TargetPath;
-                    while (HasMore && p == TargetPath)
-                    {
-                        yield return new ExistingFileBlock(m_reader);
-                        HasMore = m_reader.Read();
-                    }
-                }
-            }
-
-            public static IEnumerable<IExistingFile> GetExistingFilesWithBlocks(IDbConnection connection, string tablename)
-            {
-                using (var cmd = connection.CreateCommand(FormatInvariant($@"SELECT ""{tablename}"".""TargetPath"", ""Blockset"".""FullHash"", ""{tablename}"".""ID"", ""Blockset"".""Length"", ""Block"".""Hash"", ""BlocksetEntry"".""Index"", ""Block"".""Size"" FROM ""{tablename}"", ""Blockset"", ""BlocksetEntry"", ""Block"" WHERE ""{tablename}"".""BlocksetID"" = ""Blockset"".""ID"" AND ""BlocksetEntry"".""BlocksetID"" = ""{tablename}"".""BlocksetID"" AND ""BlocksetEntry"".""BlockID"" = ""Block"".""ID"" ORDER BY ""{tablename}"".""TargetPath"", ""BlocksetEntry"".""Index""")))
-                using (var rd = cmd.ExecuteReader())
-                    if (rd.Read())
-                    {
-                        var more = true;
-                        while (more)
-                        {
-                            var f = new ExistingFile(rd);
-                            string current = f.TargetPath;
-                            yield return f;
-
-                            more = f.HasMore;
-                            while (more && current == f.TargetPath)
-                                more = rd.Read();
-                        }
-                    }
-            }
-        }
-
-        public IEnumerable<IExistingFile> GetExistingFilesWithBlocks()
-        {
-            if (string.IsNullOrWhiteSpace(m_tempfiletable) || string.IsNullOrWhiteSpace(m_tempblocktable))
-                throw new InvalidOperationException("No temporary file table set up for this restore.");
-            return ExistingFile.GetExistingFilesWithBlocks(m_connection, m_tempfiletable);
-        }
-
-        private class LocalBlockSource : ILocalBlockSource
-        {
-            private class BlockDescriptor : IBlockDescriptor
-            {
-                private class BlockSource : IBlockSource
-                {
-                    private readonly IDataReader m_reader;
-                    public BlockSource(IDataReader rd) { m_reader = rd; }
-
-                    public string Path { get { return m_reader.ConvertValueToString(6) ?? ""; } }
-                    public long Offset { get { return m_reader.ConvertValueToInt64(7); } }
-                    public bool IsMetadata { get { return false; } }
-                }
-
-                private readonly IDataReader m_reader;
-                public BlockDescriptor(IDataReader rd) { m_reader = rd; HasMore = true; }
-
-                private string TargetPath { get { return m_reader.ConvertValueToString(0) ?? ""; } }
-
-                public string Hash { get { return m_reader.ConvertValueToString(2) ?? ""; } }
-                public long Offset { get { return m_reader.ConvertValueToInt64(3); } }
-                public long Index { get { return m_reader.ConvertValueToInt64(4); } }
-                public long Size { get { return m_reader.ConvertValueToInt64(5); } }
-                public bool IsMetadata { get { return !(m_reader.ConvertValueToInt64(9) == 0); } }
-
-                public bool HasMore { get; private set; }
-
-                public IEnumerable<IBlockSource> Blocksources
-                {
-                    get
-                    {
-                        var p = TargetPath;
-                        var h = Hash;
-                        var s = Size;
-
-                        while (HasMore && p == TargetPath && h == Hash && s == Size)
-                        {
-                            yield return new BlockSource(m_reader);
-                            HasMore = m_reader.Read();
-                        }
-                    }
-                }
-            }
-
-            private readonly IDataReader m_reader;
-            public LocalBlockSource(IDataReader rd) { m_reader = rd; HasMore = true; }
-
-            public string TargetPath { get { return m_reader.ConvertValueToString(0) ?? ""; } }
-            public long TargetFileID { get { return m_reader.ConvertValueToInt64(1); } }
-
-            public bool HasMore { get; private set; }
-
-            public IEnumerable<IBlockDescriptor> Blocks
-            {
-                get
-                {
-                    var p = TargetPath;
-                    while (HasMore && p == TargetPath)
-                    {
-                        var c = new BlockDescriptor(m_reader);
-                        var h = c.Hash;
-                        var s = c.Size;
-
-                        yield return c;
-
-                        HasMore = c.HasMore;
-                        while (HasMore && c.Hash == h && c.Size == s && TargetPath == p)
-                            HasMore = m_reader.Read();
-                    }
-                }
-            }
-
-            public static IEnumerable<ILocalBlockSource> GetFilesAndSourceBlocks(IDbConnection connection, string filetablename, string blocktablename, long blocksize, bool skipMetadata)
-            {
-                // TODO: Skip metadata as required
-                using (var cmd = connection.CreateCommand(FormatInvariant($@"SELECT DISTINCT ""A"".""TargetPath"", ""A"".""ID"", ""B"".""Hash"", (""B"".""Index"" * {blocksize}), ""B"".""Index"", ""B"".""Size"", ""C"".""Path"", (""D"".""Index"" * {blocksize}), ""E"".""Size"", ""B"".""Metadata"" FROM ""{filetablename}"" ""A"", ""{blocktablename}"" ""B"", ""File"" ""C"", ""BlocksetEntry"" ""D"", ""Block"" E WHERE ""A"".""ID"" = ""B"".""FileID"" AND ""C"".""BlocksetID"" = ""D"".""BlocksetID"" AND ""D"".""BlockID"" = ""E"".""ID"" AND ""B"".""Hash"" = ""E"".""Hash"" AND ""B"".""Size"" = ""E"".""Size"" AND ""B"".""Restored"" = 0")))
-                using (var rd = cmd.ExecuteReader())
-                {
-<<<<<<< HEAD
-                    if (rd.Read())
-=======
-                    // TODO: Skip metadata as required
-                    // Have to order by target path and hash, to ensure BlockDescriptor and BlockSource match adjacent rows
-                    cmd.CommandText = string.Format(@"SELECT DISTINCT ""A"".""TargetPath"", ""A"".""ID"", ""B"".""Hash"", (""B"".""Index"" * {2}), ""B"".""Index"", ""B"".""Size"", ""C"".""Path"", (""D"".""Index"" * {2}), ""E"".""Size"", ""B"".""Metadata"" FROM ""{0}"" ""A"", ""{1}"" ""B"", ""File"" ""C"", ""BlocksetEntry"" ""D"", ""Block"" E WHERE ""A"".""ID"" = ""B"".""FileID"" AND ""C"".""BlocksetID"" = ""D"".""BlocksetID"" AND ""D"".""BlockID"" = ""E"".""ID"" AND ""B"".""Hash"" = ""E"".""Hash"" AND ""B"".""Size"" = ""E"".""Size"" AND ""B"".""Restored"" = 0 ORDER BY ""A"".""TargetPath"", ""B"".""Index""", filetablename, blocktablename, blocksize);
-                    using (var rd = cmd.ExecuteReader())
->>>>>>> c30d2831
-                    {
-                        var more = true;
-                        while (more)
-                        {
-                            var f = new LocalBlockSource(rd);
-                            string current = f.TargetPath;
-                            yield return f;
-
-                            more = f.HasMore;
-                            while (more && current == f.TargetPath)
-                                more = rd.Read();
-                        }
-                    }
-                }
-            }
-        }
-
-        public IEnumerable<ILocalBlockSource> GetFilesAndSourceBlocks(bool skipMetadata, long blocksize)
-        {
-            if (string.IsNullOrWhiteSpace(m_tempfiletable) || string.IsNullOrWhiteSpace(m_tempblocktable))
-                throw new InvalidOperationException("No temporary file table set up for this restore.");
-            return LocalBlockSource.GetFilesAndSourceBlocks(m_connection, m_tempfiletable, m_tempblocktable, blocksize, skipMetadata);
-        }
-
-        public IEnumerable<IRemoteVolume> GetMissingVolumes()
-        {
-            using (var cmd = m_connection.CreateCommand())
-            {
-                // Return order from SQLite-DISTINCT is likely to be sorted by Name, which is bad for restore.
-                // If the end of very large files (e.g. iso's) is restored before the beginning, most OS write out zeros to fill the file.
-                // If we manage to get the volumes in an order restoring front blocks first, this can save time.
-                // An optimal algorithm would build a dependency net with cycle resolution to find the best near topological
-                // order of volumes, but this is a bit too fancy here.
-                // We will just put a very simple heuristic to work, that will try to prefer volumes containing lower block indexes:
-                // We just order all volumes by the maximum block index they contain. This query is slow, but should be worth the effort.
-                // Now it is likely to restore all files from front to back. Large files will always be done last.
-                // One could also use like the average block number in a volume, that needs to be measured.
-
-                cmd.SetCommandAndParameters(FormatInvariant($@"SELECT ""RV"".""Name"", ""RV"".""Hash"", ""RV"".""Size"", ""BB"".""MaxIndex""
-FROM ""RemoteVolume"" ""RV"" INNER JOIN
-      (SELECT ""TB"".""VolumeID"", MAX(""TB"".""Index"") as ""MaxIndex""
-         FROM ""{m_tempblocktable}"" ""TB""
-        WHERE ""TB"".""Restored"" = 0
-        GROUP BY  ""TB"".""VolumeID""
-      ) as ""BB"" ON ""RV"".""ID"" = ""BB"".""VolumeID""
-ORDER BY ""BB"".""MaxIndex"" "));
-
-                using (var rd = cmd.ExecuteReader())
-                {
-                    object[] r = new object[3];
-                    while (rd.Read())
-                    {
-                        rd.GetValues(r);
-                        yield return new RemoteVolume(
-                            rd.ConvertValueToString(0),
-                            rd.ConvertValueToString(1),
-                            rd.ConvertValueToInt64(2, -1)
-                        );
-                    }
-                }
-            }
-        }
-
-        public interface IFilesAndMetadata : IDisposable
-        {
-            IEnumerable<IVolumePatch> FilesWithMissingBlocks { get; }
-            IEnumerable<IVolumePatch> MetadataWithMissingBlocks { get; }
-        }
-
-        private class FilesAndMetadata : IFilesAndMetadata
-        {
-            private readonly string m_tmptable;
-            private readonly string m_filetablename;
-            private readonly string m_blocktablename;
-            private readonly long m_blocksize;
-
-            private readonly IDbConnection m_connection;
-
-            public FilesAndMetadata(IDbConnection connection, string filetablename, string blocktablename, long blocksize, BlockVolumeReader curvolume)
-            {
-                m_filetablename = filetablename;
-                m_blocktablename = blocktablename;
-                m_blocksize = blocksize;
-                m_connection = connection;
-
-                using (var c = m_connection.CreateCommand())
-                {
-                    m_tmptable = "VolumeFiles-" + Library.Utility.Utility.ByteArrayAsHexString(Guid.NewGuid().ToByteArray());
-                    c.ExecuteNonQuery(FormatInvariant($@"CREATE TEMPORARY TABLE ""{m_tmptable}"" ( ""Hash"" TEXT NOT NULL, ""Size"" INTEGER NOT NULL )"));
-
-                    c.SetCommandAndParameters(FormatInvariant($@"INSERT INTO ""{m_tmptable}"" (""Hash"", ""Size"") VALUES (@Hash, @Size)"));
-                    foreach (var s in curvolume.Blocks)
-                    {
-                        c.SetParameterValue("@Hash", s.Key);
-                        c.SetParameterValue("@Size", s.Value);
-                        c.ExecuteNonQuery();
-                    }
-
-                    // The index _HashSizeIndex is not needed anymore. Index on "Blocks-..." is used on Join in GetMissingBlocks
-                }
-            }
-
-            public void Dispose()
-            {
-                if (m_tmptable != null)
-                    using (var c = m_connection.CreateCommand())
-                        c.ExecuteNonQuery(FormatInvariant($@"DROP TABLE IF EXISTS ""{m_tmptable}"""));
-            }
-
-            private class VolumePatch : IVolumePatch
-            {
-                private class PatchBlock : IPatchBlock
-                {
-                    private readonly IDataReader m_reader;
-                    public PatchBlock(IDataReader rd) { m_reader = rd; }
-
-                    public long Offset { get { return m_reader.ConvertValueToInt64(2); } }
-                    public long Size { get { return m_reader.ConvertValueToInt64(3); } }
-                    public string Key { get { return m_reader.ConvertValueToString(4) ?? ""; } }
-                }
-
-                private readonly IDataReader m_reader;
-                public VolumePatch(IDataReader rd) { m_reader = rd; HasMore = true; }
-
-                public string Path { get { return m_reader.ConvertValueToString(0) ?? ""; } }
-                public long FileID { get { return m_reader.ConvertValueToInt64(1); } }
-                public bool HasMore { get; private set; }
-
-                public IEnumerable<IPatchBlock> Blocks
-                {
-                    get
-                    {
-                        string p = Path;
-                        while (HasMore && p == Path)
-                        {
-                            yield return new PatchBlock(m_reader);
-                            HasMore = m_reader.Read();
-                        }
-                    }
-                }
-            }
-
-            public IEnumerable<IVolumePatch> FilesWithMissingBlocks
-            {
-                get
-                {
-                    using (var cmd = m_connection.CreateCommand())
-                    {
-                        // The IN-clause with subquery enables SQLite to use indexes better. Three way join (A,B,C) is slow here!
-                        cmd.SetCommandAndParameters(FormatInvariant($@"  SELECT DISTINCT ""A"".""TargetPath"", ""BB"".""FileID"", (""BB"".""Index"" * {m_blocksize}), ""BB"".""Size"", ""BB"".""Hash""
-FROM ""{m_filetablename}"" ""A"", ""{m_blocktablename}"" ""BB""
-WHERE ""A"".""ID"" = ""BB"".""FileID"" AND ""BB"".""Restored"" = 0 AND ""BB"".""Metadata"" = {"0"}
-AND ""BB"".""ID"" IN  (SELECT ""B"".""ID"" FROM ""{m_blocktablename}"" ""B"", ""{m_tmptable}"" ""C"" WHERE ""B"".""Hash"" = ""C"".""Hash"" AND ""B"".""Size"" = ""C"".""Size"")
-ORDER BY ""A"".""TargetPath"", ""BB"".""Index"""));
-                        using (var rd = cmd.ExecuteReader())
-                        {
-                            if (rd.Read())
-                            {
-                                var more = true;
-                                while (more)
-                                {
-                                    var f = new VolumePatch(rd);
-                                    var current = f.Path;
-                                    yield return f;
-
-                                    more = f.HasMore;
-                                    while (more && current == f.Path)
-                                        more = rd.Read();
-                                }
-                            }
-                        }
-                    }
-                }
-            }
-
-            public IEnumerable<IVolumePatch> MetadataWithMissingBlocks
-            {
-                get
-                {
-                    using (var cmd = m_connection.CreateCommand())
-                    {
-                        // The IN-clause with subquery enables SQLite to use indexes better. Three way join (A,B,C) is slow here!
-                        cmd.SetCommandAndParameters(FormatInvariant($@"  SELECT DISTINCT ""A"".""TargetPath"", ""BB"".""FileID"", (""BB"".""Index"" * {m_blocksize}), ""BB"".""Size"", ""BB"".""Hash""
- FROM ""{m_filetablename}"" ""A"", ""{m_blocktablename}"" ""BB""
-WHERE ""A"".""ID"" = ""BB"".""FileID"" AND ""BB"".""Restored"" = 0 AND ""BB"".""Metadata"" = {"1"}
-  AND ""BB"".""ID"" IN  (SELECT ""B"".""ID"" FROM ""{m_blocktablename}"" ""B"", ""{m_tmptable}"" ""C"" WHERE ""B"".""Hash"" = ""C"".""Hash"" AND ""B"".""Size"" = ""C"".""Size"")
-ORDER BY ""A"".""TargetPath"", ""BB"".""Index"""));
-                        using (var rd = cmd.ExecuteReader())
-                        {
-                            if (rd.Read())
-                            {
-                                var more = true;
-                                while (more)
-                                {
-                                    var f = new VolumePatch(rd);
-                                    string current = f.Path;
-                                    yield return f;
-
-                                    more = f.HasMore;
-                                    while (more && current == f.Path)
-                                        more = rd.Read();
-                                }
-                            }
-                        }
-                    }
-                }
-            }
-        }
-
-        public IFilesAndMetadata GetMissingBlockData(BlockVolumeReader curvolume, long blocksize)
-        {
-            if (string.IsNullOrWhiteSpace(m_tempfiletable) || string.IsNullOrWhiteSpace(m_tempblocktable))
-                throw new InvalidOperationException("No temporary file table set up for this restore.");
-            return new FilesAndMetadata(m_connection, m_tempfiletable, m_tempblocktable, blocksize, curvolume);
-        }
-
-        /// <summary>
-        /// Returns a connection from the connection pool.
-        /// </summary>
-        /// <returns>A connection from the connection pool.</returns>
-        public IDbConnection GetConnectionFromPool()
-        {
-            if (!m_connection_pool.TryTake(out var connection))
-            {
-                connection = SQLiteHelper.SQLiteLoader.LoadConnection();
-                connection.ConnectionString = m_connection.ConnectionString + ";Cache=Shared;";
-                connection.Open();
-
-                SQLiteHelper.SQLiteLoader.ApplyCustomPragmas(connection, m_pagecachesize);
-
-                using var cmd = connection.CreateCommand();
-                cmd.ExecuteNonQuery("PRAGMA journal_mode = WAL;");
-                cmd.ExecuteNonQuery("PRAGMA read_uncommitted = true;");
-            }
-
-            return connection;
-        }
-
-        private class FileToRestore : IFileToRestore
-        {
-            public string Path { get; private set; }
-            public string Hash { get; private set; }
-            public long Length { get; private set; }
-
-            public FileToRestore(long id, string path, string hash, long length)
-            {
-                Path = path;
-                Hash = hash;
-                Length = length;
-            }
-        }
-
-        public IEnumerable<IFileToRestore> GetFilesToRestore(bool onlyNonVerified)
-        {
-            using var cmd = m_connection.CreateCommand(FormatInvariant($@"SELECT ""{m_tempfiletable}"".""ID"", ""{m_tempfiletable}"".""TargetPath"", ""Blockset"".""FullHash"", ""Blockset"".""Length"" FROM ""{m_tempfiletable}"",""Blockset"" WHERE ""{m_tempfiletable}"".""BlocksetID"" = ""Blockset"".""ID"" AND ""{m_tempfiletable}"".""DataVerified"" <= @Verified"))
-                .SetParameterValue("@Verified", !onlyNonVerified);
-
-            using (var rd = cmd.ExecuteReader())
-                while (rd.Read())
-                    yield return new FileToRestore(
-                        rd.ConvertValueToInt64(0), rd.ConvertValueToString(1) ?? "", rd.ConvertValueToString(2) ?? "", rd.ConvertValueToInt64(3));
-        }
-
-        /// <summary>
-        /// Returns a list of files and symlinks to restore.
-        /// </summary>
-        /// <returns>A list of files and symlinks to restore.</returns>
-        public IEnumerable<FileRequest> GetFilesAndSymlinksToRestore()
-        {
-            using var cmd = m_connection.CreateCommand(FormatInvariant($@"
-                SELECT F.ID, F.Path, F.TargetPath, IFNULL(B.FullHash, ''), IFNULL(B.Length, 0), F.BlocksetID
-                FROM ""{m_tempfiletable}"" F
-                LEFT JOIN Blockset B ON F.BlocksetID = B.ID
-                WHERE F.BlocksetID != {FOLDER_BLOCKSET_ID}"));
-            using var rd = cmd.ExecuteReader();
-            while (rd.Read())
-                yield return new FileRequest(rd.ConvertValueToInt64(0), rd.ConvertValueToString(1), rd.ConvertValueToString(2), rd.ConvertValueToString(3), rd.ConvertValueToInt64(4), rd.ConvertValueToInt64(5));
-        }
-
-        /// <summary>
-        /// Returns a list of folders to restore. Used to restore folder metadata.
-        /// </summary>
-        /// <returns>A list of folders to restore.</returns>
-        public IEnumerable<FileRequest> GetFolderMetadataToRestore()
-        {
-            using var cmd = m_connection.CreateCommand();
-            using var rd = cmd.ExecuteReader(FormatInvariant($@"
-                SELECT F.ID, '', F.TargetPath, '', 0, {FOLDER_BLOCKSET_ID}
-                FROM ""{m_tempfiletable}"" F
-                WHERE F.BlocksetID = {FOLDER_BLOCKSET_ID} AND F.MetadataID IS NOT NULL AND F.MetadataID >= 0"));
-
-            while (rd.Read())
-                yield return new FileRequest(rd.ConvertValueToInt64(0), rd.ConvertValueToString(1), rd.ConvertValueToString(2), rd.ConvertValueToString(3), rd.ConvertValueToInt64(4), rd.ConvertValueToInt64(5));
-        }
-
-        /// <summary>
-        /// Returns a list of blocks and their volume IDs. Used by the <see cref="BlockManager"/> to keep track of blocks and volumes to automatically evict them from the respective caches.
-        /// </summary>
-        /// <param name="skipMetadata">Flag indicating whether the returned blocks should exclude the metadata blocks.</param>
-        /// <returns>A list of tuples containing the block ID and the volume ID of the block.</returns>
-        public IEnumerable<(long, long)> GetBlocksAndVolumeIDs(bool skipMetadata)
-        {
-            using var cmd = Connection.CreateCommand();
-            using var reader = cmd.ExecuteReader(FormatInvariant($@"
-                SELECT ""Block"".""ID"", ""Block"".""VolumeID""
-                FROM ""BlocksetEntry""
-                INNER JOIN ""{m_tempfiletable}"" ON ""BlocksetEntry"".""BlocksetID"" = ""{m_tempfiletable}"".""BlocksetID""
-                INNER JOIN ""Block"" ON ""BlocksetEntry"".""BlockID"" = ""Block"".""ID""
-                ")
-                + (skipMetadata ? "" : FormatInvariant($@"
-                UNION ALL
-                SELECT ""Block"".""ID"", ""Block"".""VolumeID""
-                FROM ""{m_tempfiletable}""
-                INNER JOIN ""Metadataset"" ON ""{m_tempfiletable}"".""MetadataID"" = ""Metadataset"".""ID""
-                INNER JOIN ""BlocksetEntry"" ON ""Metadataset"".""BlocksetID"" = ""BlocksetEntry"".""BlocksetID""
-                INNER JOIN ""Block"" ON ""BlocksetEntry"".""BlockID"" = ""Block"".""ID""
-            ")));
-            while (reader.Read())
-                yield return (reader.ConvertValueToInt64(0), reader.ConvertValueToInt64(1));
-        }
-
-        /// <summary>
-        /// Returns a list of <see cref="BlockRequest"/> for the given blockset ID. It is used by the <see cref="FileProcessor"/> to restore the blocks of a file.
-        /// </summary>
-        /// <param name="blocksetID">The BlocksetID of the file.</param>
-        /// <returns>A list of <see cref="BlockRequest"/> needed to restore the given file.</returns>
-        public IEnumerable<BlockRequest> GetBlocksFromFile(long blocksetID)
-        {
-            var connection = GetConnectionFromPool();
-            using var cmd = connection.CreateCommand(FormatInvariant(@$"
-                SELECT ""Block"".""ID"", ""Block"".""Hash"", ""Block"".""Size"", ""Block"".""VolumeID""
-                FROM ""BlocksetEntry"" INNER JOIN ""Block""
-                ON ""BlocksetEntry"".""BlockID"" = ""Block"".""ID""
-                WHERE ""BlocksetEntry"".""BlocksetID"" = @BlocksetID"))
-                .SetParameterValue("@BlocksetID", blocksetID);
-
-            using var reader = cmd.ExecuteReader();
-            for (long i = 0; reader.Read(); i++)
-                yield return new BlockRequest(reader.ConvertValueToInt64(0), i, reader.ConvertValueToString(1), reader.ConvertValueToInt64(2), reader.ConvertValueToInt64(3), false);
-
-            // Return the connection to the pool
-            m_connection_pool.Add(connection);
-        }
-
-        /// <summary>
-        /// Returns a list of <see cref="BlockRequest"/> for the metadata blocks of the given file. It is used by the <see cref="FileProcessor"/> to restore the metadata of a file.
-        /// </summary>
-        /// <param name="fileID">The ID of the file.</param>
-        /// <returns>A list of <see cref="BlockRequest"/> needed to restore the metadata of the given file.</returns>
-        public IEnumerable<BlockRequest> GetMetadataBlocksFromFile(long fileID)
-        {
-            var connection = GetConnectionFromPool();
-            using var cmd = connection.CreateCommand(FormatInvariant($@"
-                SELECT ""Block"".""ID"", ""Block"".""Hash"", ""Block"".""Size"", ""Block"".""VolumeID""
-                FROM ""File""
-                INNER JOIN ""Metadataset"" ON ""File"".""MetadataID"" = ""Metadataset"".""ID""
-                INNER JOIN ""BlocksetEntry"" ON ""Metadataset"".""BlocksetID"" = ""BlocksetEntry"".""BlocksetID""
-                INNER JOIN ""Block"" ON ""BlocksetEntry"".""BlockID"" = ""Block"".""ID""
-                WHERE ""File"".""ID"" = @FileID
-            "))
-            .SetParameterValue("@FileID", fileID);
-
-            using var reader = cmd.ExecuteReader();
-            for (long i = 0; reader.Read(); i++)
-            {
-                yield return new BlockRequest(reader.ConvertValueToInt64(0), i, reader.ConvertValueToString(1), reader.ConvertValueToInt64(2), reader.ConvertValueToInt64(3), false);
-            }
-
-            // Return the connection to the pool
-            m_connection_pool.Add(connection);
-        }
-
-        /// <summary>
-        /// Returns the volume information for the given volume ID. It is used by the <see cref="VolumeManager"/> to get the volume information for the given volume ID.
-        /// </summary>
-        /// <param name="VolumeID">The ID of the volume.</param>
-        /// <returns>A tuple containing the name, size, and hash of the volume.</returns>
-        public IEnumerable<(string, long, string)> GetVolumeInfo(long VolumeID)
-        {
-            using var cmd = m_connection.CreateCommand("SELECT Name, Size, Hash FROM RemoteVolume WHERE ID = @VolumeID")
-                .SetParameterValue("@VolumeID", VolumeID);
-            using var reader = cmd.ExecuteReader();
-            while (reader.Read())
-                yield return (reader.ConvertValueToString(0) ?? "", reader.ConvertValueToInt64(1), reader.ConvertValueToString(2) ?? "");
-        }
-
-        public void DropRestoreTable()
-        {
-            using (var cmd = m_connection.CreateCommand())
-            {
-                if (m_tempfiletable != null)
-                    try
-                    {
-                        cmd.ExecuteNonQuery(FormatInvariant($@"DROP TABLE IF EXISTS ""{m_tempfiletable}"""));
-                    }
-                    catch (Exception ex) { Logging.Log.WriteWarningMessage(LOGTAG, "CleanupError", ex, "Cleanup error: {0}", ex.Message); }
-                    finally { m_tempfiletable = null; }
-
-                if (m_tempblocktable != null)
-                    try
-                    {
-                        cmd.ExecuteNonQuery(FormatInvariant($@"DROP TABLE IF EXISTS ""{m_tempblocktable}"""));
-                    }
-                    catch (Exception ex) { Logging.Log.WriteWarningMessage(LOGTAG, "CleanupError", ex, "Cleanup error: {0}", ex.Message); }
-                    finally { m_tempblocktable = null; }
-
-                if (m_latestblocktable != null)
-                    try
-                    {
-                        cmd.ExecuteNonQuery(FormatInvariant($@"DROP TABLE IF EXISTS ""{m_latestblocktable}"""));
-                    }
-                    catch (Exception ex) { Logging.Log.WriteWarningMessage(LOGTAG, "CleanupError", ex, "Cleanup error: {0}", ex.Message); }
-                    finally { m_latestblocktable = null; }
-
-                if (m_fileprogtable != null)
-                    try
-                    {
-                        cmd.ExecuteNonQuery(FormatInvariant($@"DROP TABLE IF EXISTS ""{m_fileprogtable}"""));
-                    }
-                    catch (Exception ex) { Logging.Log.WriteWarningMessage(LOGTAG, "CleanupError", ex, "Cleanup error: {0}", ex.Message); }
-                    finally { m_fileprogtable = null; }
-
-                if (m_totalprogtable != null)
-                    try
-                    {
-                        cmd.ExecuteNonQuery(FormatInvariant($@"DROP TABLE IF EXISTS ""{m_totalprogtable}"""));
-                    }
-                    catch (Exception ex) { Logging.Log.WriteWarningMessage(LOGTAG, "CleanupError", ex, "Cleanup error: {0}", ex.Message); }
-                    finally { m_totalprogtable = null; }
-
-                if (m_filesnewlydonetable != null)
-                    try
-                    {
-                        cmd.ExecuteNonQuery(FormatInvariant($@"DROP TABLE IF EXISTS ""{m_filesnewlydonetable}"""));
-                    }
-                    catch (Exception ex) { Logging.Log.WriteWarningMessage(LOGTAG, "CleanupError", ex, "Cleanup error: {0}", ex.Message); }
-                    finally { m_filesnewlydonetable = null; }
-
-            }
-        }
-
-        public interface IBlockMarker : IDisposable
-        {
-            void SetBlockRestored(long targetfileid, long index, string hash, long blocksize, bool metadata);
-            void SetAllBlocksMissing(long targetfileid);
-            void SetAllBlocksRestored(long targetfileid, bool includeMetadata);
-            void SetFileDataVerified(long targetfileid);
-            void Commit();
-            void UpdateProcessed(IOperationProgressUpdater writer);
-        }
-
-        /// <summary>
-        /// A new implementation of IBlockMarker, marking the blocks directly in the blocks table as restored
-        /// and reading statistics about progress from DB (kept up-to-date by triggers).
-        /// There is no negative influence on performance, esp. since the block table is temporary anyway.
-        /// </summary>
-        private class DirectBlockMarker : IBlockMarker
-        {
-            private IDbCommand m_insertblockCommand;
-            private IDbCommand m_resetfileCommand;
-            private IDbCommand m_updateAsRestoredCommand;
-            private IDbCommand m_updateFileAsDataVerifiedCommand;
-            private IDbCommand m_statUpdateCommand;
-            private IDbTransaction m_transaction;
-            private bool m_hasUpdates = false;
-
-            private readonly string m_blocktablename;
-            private readonly string m_filetablename;
-
-            public DirectBlockMarker(IDbConnection connection, string blocktablename, string filetablename, string statstablename)
-            {
-                m_transaction = connection.BeginTransactionSafe();
-                m_blocktablename = blocktablename;
-                m_filetablename = filetablename;
-
-                m_insertblockCommand = connection.CreateCommand(m_transaction, FormatInvariant($@"UPDATE ""{m_blocktablename}"" SET ""Restored"" = 1
-WHERE ""FileID"" = @TargetFileId AND ""Index"" = @Index AND ""Hash"" = @Hash AND ""Size"" = @Size AND ""Metadata"" = @Metadata AND ""Restored"" = 0 "));
-
-                m_resetfileCommand = connection.CreateCommand(m_transaction, FormatInvariant($@"UPDATE ""{m_blocktablename}"" SET ""Restored"" = 0 WHERE ""FileID"" = @TargetFileId "));
-                m_updateAsRestoredCommand = connection.CreateCommand(m_transaction, FormatInvariant($@"UPDATE ""{m_blocktablename}"" SET ""Restored"" = 1 WHERE ""FileID"" = @TargetFileId AND ""Metadata"" <= @Metadata "));
-                m_updateFileAsDataVerifiedCommand = connection.CreateCommand(m_transaction, FormatInvariant($@"UPDATE ""{m_filetablename}"" SET ""DataVerified"" = 1 WHERE ""ID"" = @TargetFileId"));
-
-                if (statstablename != null)
-                {
-                    // Fields in Stats: TotalFiles, TotalBlocks, TotalSize
-                    //                  FilesFullyRestored, FilesPartiallyRestored, BlocksRestored, SizeRestored
-                    m_statUpdateCommand = connection.CreateCommand(m_transaction, FormatInvariant($@"SELECT SUM(""FilesFullyRestored""), SUM(""SizeRestored"") FROM ""{statstablename}"" "));
-                }
-                else // very slow fallback if stats tables were not created
-                    m_statUpdateCommand = connection.CreateCommand(m_transaction, FormatInvariant($@"SELECT COUNT(DISTINCT ""FileID""), SUM(""Size"") FROM ""{m_blocktablename}"" WHERE ""Restored"" = 1 "));
-
-            }
-
-            public void UpdateProcessed(IOperationProgressUpdater updater)
-            {
-                if (!m_hasUpdates)
-                    return;
-
-                m_hasUpdates = false;
-                using (var rd = m_statUpdateCommand.ExecuteReader())
-                {
-                    var filesprocessed = 0L;
-                    var processedsize = 0L;
-
-                    if (rd.Read())
-                    {
-                        filesprocessed += rd.ConvertValueToInt64(0, 0);
-                        processedsize += rd.ConvertValueToInt64(1, 0);
-                    }
-
-                    updater.UpdatefilesProcessed(filesprocessed, processedsize);
-                }
-            }
-
-            public void SetAllBlocksMissing(long targetfileid)
-            {
-                m_hasUpdates = true;
-                var r = m_resetfileCommand.SetParameterValue("@TargetFileId", targetfileid)
-                    .ExecuteNonQuery();
-                if (r <= 0)
-                    throw new Exception("Unexpected reset result");
-            }
-
-            public void SetAllBlocksRestored(long targetfileid, bool includeMetadata)
-            {
-                m_hasUpdates = true;
-                var r = m_updateAsRestoredCommand.SetParameterValue("@TargetFileId", targetfileid)
-                    .SetParameterValue("@Metadata", includeMetadata ? 1 : 0)
-                    .ExecuteNonQuery();
-                if (r <= 0)
-                    throw new Exception("Unexpected reset result");
-            }
-
-            public void SetFileDataVerified(long targetfileid)
-            {
-                m_hasUpdates = true;
-                var r = m_updateFileAsDataVerifiedCommand.SetParameterValue("@TargetFileId", targetfileid)
-                    .ExecuteNonQuery();
-                if (r != 1)
-                    throw new Exception("Unexpected result when marking file as verified.");
-            }
-
-            public void SetBlockRestored(long targetfileid, long index, string hash, long size, bool metadata)
-            {
-                m_hasUpdates = true;
-                var r = m_insertblockCommand.SetParameterValue("@TargetFileId", targetfileid)
-                    .SetParameterValue("@Index", index)
-                    .SetParameterValue("@Hash", hash)
-                    .SetParameterValue("@Size", size)
-                    .SetParameterValue("@Metadata", metadata)
-                    .ExecuteNonQuery();
-                if (r != 1)
-                    throw new Exception("Unexpected result when marking block.");
-            }
-
-            public void Commit()
-            {
-                m_insertblockCommand.Dispose();
-                m_insertblockCommand = null!;
-                using (new Logging.Timer(LOGTAG, "CommitBlockMarker", "CommitBlockMarker"))
-                    m_transaction.Commit();
-                m_transaction.Dispose();
-                m_transaction = null!;
-            }
-
-            public void Dispose()
-            {
-                m_insertblockCommand?.Dispose();
-                m_resetfileCommand?.Dispose();
-                m_updateAsRestoredCommand?.Dispose();
-                m_updateFileAsDataVerifiedCommand?.Dispose();
-                m_statUpdateCommand?.Dispose();
-                m_transaction?.Dispose();
-            }
-        }
-
-        public IBlockMarker CreateBlockMarker()
-        {
-            if (string.IsNullOrWhiteSpace(m_tempfiletable) || string.IsNullOrWhiteSpace(m_tempblocktable))
-                throw new InvalidOperationException("No temporary file table set up for this restore.");
-            if (string.IsNullOrWhiteSpace(m_totalprogtable))
-                throw new InvalidOperationException("No progress table set up for this restore.");
-            return new DirectBlockMarker(m_connection, m_tempblocktable, m_tempfiletable, m_totalprogtable);
-        }
-
-        public override void Dispose()
-        {
-            foreach (var connection in m_connection_pool)
-            {
-                connection.Close();
-                connection.Dispose();
-            }
-            m_connection_pool.Clear();
-            DropRestoreTable();
-            base.Dispose();
-        }
-
-        public IEnumerable<string> GetTargetFolders()
-        {
-            using var cmd = m_connection.CreateCommand(FormatInvariant($@"SELECT ""TargetPath"" FROM ""{m_tempfiletable}"" WHERE ""BlocksetID"" == @BlocksetID"))
-                .SetParameterValue("@BlocksetID", FOLDER_BLOCKSET_ID);
-            using (var rd = cmd.ExecuteReader())
-                while (rd.Read())
-                    yield return rd.ConvertValueToString(0) ?? "";
-        }
-
-        public interface IFastSource
-        {
-            string TargetPath { get; }
-            long TargetFileID { get; }
-            string SourcePath { get; }
-            IEnumerable<IBlockEntry> Blocks { get; }
-        }
-
-        public interface IBlockEntry
-        {
-            long Offset { get; }
-            long Size { get; }
-            long Index { get; }
-            string Hash { get; }
-        }
-
-        private class FastSource : IFastSource
-        {
-            private class BlockEntry : IBlockEntry
-            {
-                private readonly IDataReader m_rd;
-                private readonly long m_blocksize;
-                public BlockEntry(IDataReader rd, long blocksize) { m_rd = rd; m_blocksize = blocksize; }
-                public long Offset { get { return m_rd.ConvertValueToInt64(3) * m_blocksize; } }
-                public long Index { get { return m_rd.ConvertValueToInt64(3); } }
-                public long Size { get { return m_rd.ConvertValueToInt64(5); } }
-                public string Hash { get { return m_rd.ConvertValueToString(4) ?? ""; } }
-            }
-
-            private readonly IDataReader m_rd;
-            private readonly long m_blocksize;
-            public FastSource(IDataReader rd, long blocksize) { m_rd = rd; m_blocksize = blocksize; MoreData = true; }
-            public bool MoreData { get; private set; }
-            public string TargetPath { get { return m_rd.ConvertValueToString(0) ?? ""; } }
-            public long TargetFileID { get { return m_rd.ConvertValueToInt64(2); } }
-            public string SourcePath { get { return m_rd.ConvertValueToString(1) ?? ""; } }
-
-            public IEnumerable<IBlockEntry> Blocks
-            {
-                get
-                {
-                    var tid = TargetFileID;
-
-                    do
-                    {
-                        yield return new BlockEntry(m_rd, m_blocksize);
-                    } while ((MoreData = m_rd.Read()) && tid == TargetFileID);
-
-                }
-            }
-        }
-
-        public IEnumerable<IFastSource> GetFilesAndSourceBlocksFast(long blocksize)
-        {
-            using (var transaction = m_connection.BeginTransactionSafe())
-            using (var cmdReader = m_connection.CreateCommand())
-            using (var cmd = m_connection.CreateCommand(transaction))
-            {
-                cmd.SetCommandAndParameters(FormatInvariant($@"UPDATE ""{m_tempfiletable}"" SET ""LocalSourceExists"" = 1 WHERE Path = @Path"));
-                using (var rd = cmdReader.ExecuteReader(FormatInvariant($@"SELECT DISTINCT ""{m_tempfiletable}"".""Path"" FROM ""{m_tempfiletable}""")))
-                {
-                    while (rd.Read())
-                    {
-                        var sourcepath = rd.ConvertValueToString(0);
-                        if (SystemIO.IO_OS.FileExists(sourcepath))
-                        {
-                            cmd.SetParameterValue("@Path", sourcepath);
-                            cmd.ExecuteNonQuery();
-                        }
-                        else
-                        {
-                            Logging.Log.WriteVerboseMessage(LOGTAG, "LocalSourceMissing", "Local source file not found: {0}", sourcepath);
-                        }
-                    }
-                }
-
-                //This localSourceExists index will make the query engine to start by searching FileSet table. As the result is ordered by FileSet.ID, we will get the cursor "instantly"
-                cmd.ExecuteNonQuery(FormatInvariant($@"CREATE INDEX ""{m_tempfiletable}_LocalSourceExists"" ON ""{m_tempfiletable}"" (""LocalSourceExists"")"));
-                transaction.Commit();
-            }
-
-            m_latestblocktable = "LatestBlocksetIds-" + m_temptabsetguid;
-
-            var whereclause = FormatInvariant($@"
-                ""{m_tempfiletable}"".""LocalSourceExists"" = 1 AND
-                ""{m_tempblocktable}"".""Restored"" = 0 AND ""{m_tempblocktable}"".""Metadata"" = 0 AND
-                ""{m_tempfiletable}"".""TargetPath"" != ""{m_tempfiletable}"".""Path""");
-
-            var latestBlocksetIds = FormatInvariant($@"
-                SELECT
-                    ""File"".""Path"" AS ""PATH"",
-                    ""File"".""BlocksetID"" AS ""BlocksetID"",
-                    MAX(""Fileset"".""Timestamp"") AS ""Timestamp""
-                FROM
-                    ""File"",
-                    ""FilesetEntry"",
-                    ""Fileset""
-                WHERE
-                    ""File"".""ID"" = ""FilesetEntry"".""FileID"" AND
-                    ""FilesetEntry"".""FilesetID"" = ""Fileset"".""ID"" AND
-                    ""File"".""Path"" IN
-                        (SELECT DISTINCT
-                            ""{m_tempfiletable}"".""Path""
-                        FROM
-                            ""{m_tempfiletable}"",
-                            ""{m_tempblocktable}""
-                        WHERE
-                            ""{m_tempfiletable}"".""ID"" = ""{m_tempblocktable}"".""FileID"" AND
-                            {whereclause})
-                GROUP BY ""File"".""Path""");
-
-            using (var cmd = m_connection.CreateCommand())
-            {
-                cmd.ExecuteNonQuery(FormatInvariant($@"DROP TABLE IF EXISTS ""{m_latestblocktable}"" "));
-                cmd.ExecuteNonQuery(FormatInvariant($@"CREATE TEMPORARY TABLE ""{m_latestblocktable}"" AS {latestBlocksetIds}"));
-                cmd.ExecuteNonQuery(FormatInvariant($@"CREATE INDEX ""{m_latestblocktable}_path"" ON ""{m_latestblocktable}"" (""Path"")"));
-
-                cmd.ExecuteNonQuery(FormatInvariant($@"UPDATE ""{m_tempfiletable}"" SET LatestBlocksetId = (SELECT BlocksetId FROM ""{m_latestblocktable}"" WHERE Path = ""{m_tempfiletable}"".Path)"));
-            }
-
-            var sources = FormatInvariant($@"
-SELECT DISTINCT
-    ""{m_tempfiletable}"".""TargetPath"",
-    ""{m_tempfiletable}"".""Path"",
-    ""{m_tempfiletable}"".""ID"",
-    ""{m_tempblocktable}"".""Index"",
-    ""{m_tempblocktable}"".""Hash"",
-    ""{m_tempblocktable}"".""Size""
-FROM
-    ""{m_tempfiletable}"",
-    ""{m_tempblocktable}"",
-    ""BlocksetEntry""
-WHERE
-    ""{m_tempfiletable}"".""ID"" = ""{m_tempblocktable}"".""FileID"" AND
-    ""BlocksetEntry"".""BlocksetID"" = ""{m_tempfiletable}"".""LatestBlocksetID"" AND
-    ""BlocksetEntry"".""BlockID"" = ""{m_tempblocktable}"".""BlockID"" AND
-    ""BlocksetEntry"".""Index"" = ""{m_tempblocktable}"".""Index"" AND
-    {whereclause}
-ORDER BY ""{m_tempfiletable}"".""ID"", ""{m_tempblocktable}"".""Index"" ");
-
-            using (var cmd = m_connection.CreateCommand())
-            using (var rd = cmd.ExecuteReader(sources))
-            {
-                if (rd.Read())
-                {
-                    bool more;
-                    do
-                    {
-                        var n = new FastSource(rd, blocksize);
-                        var tid = n.TargetFileID;
-                        yield return n;
-
-                        more = n.MoreData;
-                        while (more && n.TargetFileID == tid)
-                            more = rd.Read();
-
-                    } while (more);
-                }
-            }
-        }
-
-    }
-}
+// Copyright (C) 2025, The Duplicati Team
+// https://duplicati.com, hello@duplicati.com
+//
+// Permission is hereby granted, free of charge, to any person obtaining a
+// copy of this software and associated documentation files (the "Software"),
+// to deal in the Software without restriction, including without limitation
+// the rights to use, copy, modify, merge, publish, distribute, sublicense,
+// and/or sell copies of the Software, and to permit persons to whom the
+// Software is furnished to do so, subject to the following conditions:
+//
+// The above copyright notice and this permission notice shall be included in
+// all copies or substantial portions of the Software.
+//
+// THE SOFTWARE IS PROVIDED "AS IS", WITHOUT WARRANTY OF ANY KIND, EXPRESS
+// OR IMPLIED, INCLUDING BUT NOT LIMITED TO THE WARRANTIES OF MERCHANTABILITY,
+// FITNESS FOR A PARTICULAR PURPOSE AND NONINFRINGEMENT. IN NO EVENT SHALL THE
+// AUTHORS OR COPYRIGHT HOLDERS BE LIABLE FOR ANY CLAIM, DAMAGES OR OTHER
+// LIABILITY, WHETHER IN AN ACTION OF CONTRACT, TORT OR OTHERWISE, ARISING
+// FROM, OUT OF OR IN CONNECTION WITH THE SOFTWARE OR THE USE OR OTHER
+// DEALINGS IN THE SOFTWARE.
+
+#nullable enable
+
+using System;
+using System.Collections.Concurrent;
+using System.Collections.Generic;
+using System.Data;
+using System.Linq;
+using System.Text;
+using Duplicati.Library.Common.IO;
+using Duplicati.Library.Main.Operation.Restore;
+using Duplicati.Library.Main.Volumes;
+using Duplicati.Library.Utility;
+
+namespace Duplicati.Library.Main.Database
+{
+    internal class LocalRestoreDatabase : LocalDatabase
+    {
+        /// <summary>
+        /// The tag used for logging
+        /// </summary>
+        private static readonly string LOGTAG = Logging.Log.LogTagFromType(typeof(LocalRestoreDatabase));
+
+        protected readonly string m_temptabsetguid = Library.Utility.Utility.ByteArrayAsHexString(Guid.NewGuid().ToByteArray());
+        /// <summary>
+        /// The name of the temporary table in the database, which is used to store the list of files to restore.
+        /// </summary>
+        protected string? m_tempfiletable;
+        protected string? m_tempblocktable;
+        protected ConcurrentBag<IDbConnection> m_connection_pool = [];
+        protected string? m_latestblocktable;
+        protected string? m_fileprogtable;
+        protected string? m_totalprogtable;
+        protected string? m_filesnewlydonetable;
+
+        protected DateTime m_restoreTime;
+
+        public DateTime RestoreTime { get { return m_restoreTime; } }
+
+        public LocalRestoreDatabase(string path, long pagecachesize)
+            : this(new LocalDatabase(path, "Restore", false, pagecachesize))
+        {
+            ShouldCloseConnection = true;
+        }
+
+        public LocalRestoreDatabase(LocalDatabase dbparent)
+            : base(dbparent)
+        {
+        }
+
+        /// <summary>
+        /// Create tables and triggers for automatic tracking of progress during a restore operation.
+        /// This replaces continuous requerying of block progress by iterating over blocks table.
+        /// SQLite is much faster keeping information up to date with internal triggers.
+        /// </summary>
+        /// <param name="createFilesNewlyDoneTracker"> This allows to create another table that keeps track
+        /// of all files that are done (all data blocks restored). </param>
+        /// <remarks>
+        /// The method is prepared to create a table that keeps track of all files being done completely.
+        /// That means, it fires for files where the number of restored blocks equals the number of all blocks.
+        /// It is intended to be used for fast identification of fully restored files to trigger their verification.
+        /// It should be read after a commit and truncated after putting the files to a verification queue.
+        /// Note: If a file is done once and then set back to a none restored state, the file is not automatically removed.
+        ///       But if it reaches a restored state later, it will be re-added (trigger will fire)
+        /// </remarks>
+        public void CreateProgressTracker(bool createFilesNewlyDoneTracker)
+        {
+            m_fileprogtable = "FileProgress-" + m_temptabsetguid;
+            m_totalprogtable = "TotalProgress-" + m_temptabsetguid;
+            m_filesnewlydonetable = createFilesNewlyDoneTracker ? "FilesNewlyDone-" + m_temptabsetguid : null;
+
+            using (var cmd = m_connection.CreateCommand())
+            {
+                // How to handle METADATA?
+                cmd.ExecuteNonQuery(FormatInvariant($@"DROP TABLE IF EXISTS ""{m_fileprogtable}"" "));
+                cmd.ExecuteNonQuery(FormatInvariant($@"CREATE TEMPORARY TABLE ""{m_fileprogtable}"" (
+""FileId"" INTEGER PRIMARY KEY,
+""TotalBlocks"" INTEGER NOT NULL, ""TotalSize"" INTEGER NOT NULL,
+""BlocksRestored"" INTEGER NOT NULL, ""SizeRestored"" INTEGER NOT NULL
+)"));
+
+                cmd.ExecuteNonQuery(FormatInvariant($@"DROP TABLE IF EXISTS ""{m_totalprogtable}"" "));
+                cmd.ExecuteNonQuery(FormatInvariant($@"CREATE TEMPORARY TABLE ""{m_totalprogtable}"" (
+""TotalFiles"" INTEGER NOT NULL, ""TotalBlocks"" INTEGER NOT NULL, ""TotalSize"" INTEGER NOT NULL,
+""FilesFullyRestored"" INTEGER NOT NULL, ""FilesPartiallyRestored"" INTEGER NOT NULL,
+""BlocksRestored"" INTEGER NOT NULL, ""SizeRestored"" INTEGER NOT NULL
+)"));
+
+                if (createFilesNewlyDoneTracker)
+                {
+                    cmd.ExecuteNonQuery(FormatInvariant($@"DROP TABLE IF EXISTS ""{m_filesnewlydonetable}"" "));
+                    cmd.ExecuteNonQuery(FormatInvariant($@"CREATE TEMPORARY TABLE ""{m_filesnewlydonetable}"" (
+""ID"" INTEGER PRIMARY KEY
+)"));
+                }
+
+                try
+                {
+                    // Initialize statistics with File- and Block-Data (it is valid to already have restored blocks in files)
+                    // A rebuild with this function should be valid anytime.
+                    // Note: FilesNewlyDone is NOT initialized, as in initialization nothing is really new.
+                    string sql;
+
+                    // We use a LEFT JOIN to allow for empty files (no data Blocks)
+                    sql = FormatInvariant($@" INSERT INTO ""{m_fileprogtable}"" (""FileId"", ""TotalBlocks"", ""TotalSize"", ""BlocksRestored"", ""SizeRestored"")
+SELECT   ""F"".""ID"", IFNULL(COUNT(""B"".""ID""), 0), IFNULL(SUM(""B"".""Size""), 0)
+       , IFNULL(COUNT(CASE ""B"".""Restored"" WHEN 1 THEN ""B"".""ID"" ELSE NULL END), 0)
+       , IFNULL(SUM(CASE ""B"".""Restored"" WHEN 1 THEN ""B"".""Size"" ELSE 0 END), 0)
+  FROM ""{m_tempfiletable}"" ""F"" LEFT JOIN ""{m_tempblocktable}"" ""B""
+       ON  ""B"".""FileID"" = ""F"".""ID""
+ WHERE ""B"".""Metadata"" IS NOT 1
+ GROUP BY ""F"".""ID"" ");
+
+                    // Will be one row per file.
+                    cmd.ExecuteNonQuery(sql);
+
+                    sql = FormatInvariant($@"INSERT INTO ""{m_totalprogtable}"" (
+  ""TotalFiles"", ""TotalBlocks"", ""TotalSize""
+, ""FilesFullyRestored"", ""FilesPartiallyRestored"", ""BlocksRestored"", ""SizeRestored""
+ )
+ SELECT   IFNULL(COUNT(""P"".""FileId""), 0), IFNULL(SUM(""P"".""TotalBlocks""), 0), IFNULL(SUM(""P"".""TotalSize""), 0)
+        , IFNULL(COUNT(CASE WHEN ""P"".""BlocksRestored"" = ""P"".""TotalBlocks"" THEN 1 ELSE NULL END), 0)
+        , IFNULL(COUNT(CASE WHEN ""P"".""BlocksRestored"" BETWEEN 1 AND ""P"".""TotalBlocks"" - 1 THEN 1 ELSE NULL END), 0)
+        , IFNULL(SUM(""P"".""BlocksRestored""), 0), IFNULL(SUM(""P"".""SizeRestored""), 0)
+   FROM ""{m_fileprogtable}"" ""P"" ");
+
+                    // Will result in a single line (no support to also track metadata)
+                    cmd.ExecuteNonQuery(sql);
+
+                    // Finally we create TRIGGERs to keep all our statistics up to date.
+                    // This is lightning fast, as SQLite uses internal hooks and our indices to do the update magic.
+                    // Note: We do assume that neither files nor blocks will be added or deleted during restore process
+                    //       and that the size of each block stays constant so there is no need to track that information
+                    //       with additional INSERT and DELETE triggers.
+
+                    // A trigger to update the file-stat entry each time a block changes restoration state.
+                    sql = FormatInvariant($@"CREATE TEMPORARY TRIGGER ""TrackRestoredBlocks_{m_tempblocktable}"" AFTER UPDATE OF ""Restored"" ON ""{m_tempblocktable}""
+WHEN OLD.""Restored"" != NEW.""Restored"" AND NEW.""Metadata"" = 0
+BEGIN UPDATE ""{m_fileprogtable}""
+   SET ""BlocksRestored"" = ""{m_fileprogtable}"".""BlocksRestored"" + (NEW.""Restored"" - OLD.""Restored"")
+     , ""SizeRestored"" = ""{m_fileprogtable}"".""SizeRestored"" + ((NEW.""Restored"" - OLD.""Restored"") * NEW.Size)
+ WHERE ""{m_fileprogtable}"".""FileId"" = NEW.""FileID""
+; END ");
+                    cmd.ExecuteNonQuery(sql);
+
+                    // A trigger to update total stats each time a file stat changed (nested triggering by file-stats)
+                    sql = FormatInvariant($@"CREATE TEMPORARY TRIGGER ""UpdateTotalStats_{m_fileprogtable}"" AFTER UPDATE ON ""{m_fileprogtable}""
+BEGIN UPDATE ""{m_totalprogtable}""
+   SET ""FilesFullyRestored"" = ""{m_totalprogtable}"".""FilesFullyRestored""
+               + (CASE WHEN NEW.""BlocksRestored"" = NEW.""TotalBlocks"" THEN 1 ELSE 0 END)
+               - (CASE WHEN OLD.""BlocksRestored"" = OLD.""TotalBlocks"" THEN 1 ELSE 0 END)
+     , ""FilesPartiallyRestored"" = ""{m_totalprogtable}"".""FilesPartiallyRestored""
+               + (CASE WHEN NEW.""BlocksRestored"" BETWEEN 1 AND NEW.""TotalBlocks"" - 1 THEN 1 ELSE 0 END)
+               - (CASE WHEN OLD.""BlocksRestored"" BETWEEN 1 AND OLD.""TotalBlocks"" - 1 THEN 1 ELSE 0 END)
+     , ""BlocksRestored"" = ""{m_totalprogtable}"".""BlocksRestored"" + NEW.""BlocksRestored"" - OLD.""BlocksRestored""
+     , ""SizeRestored"" = ""{m_totalprogtable}"".""SizeRestored"" + NEW.""SizeRestored"" - OLD.""SizeRestored""
+; END");
+                    cmd.ExecuteNonQuery(sql);
+
+
+                    if (createFilesNewlyDoneTracker)
+                    {
+                        // A trigger checking if a file is done (all blocks restored in file-stat) (nested triggering by file-stats)
+                        sql = FormatInvariant($@"CREATE TEMPORARY TRIGGER ""UpdateFilesNewlyDone_{m_fileprogtable}"" AFTER UPDATE OF ""BlocksRestored"", ""TotalBlocks"" ON ""{m_fileprogtable}""
+WHEN NEW.""BlocksRestored"" = NEW.""TotalBlocks""
+BEGIN
+   INSERT OR IGNORE INTO ""{m_filesnewlydonetable}"" (""ID"") VALUES (NEW.""FileId"");
+END ");
+                        cmd.ExecuteNonQuery(sql);
+                    }
+
+                }
+                catch (Exception ex)
+                {
+                    m_fileprogtable = null;
+                    m_totalprogtable = null;
+                    Logging.Log.WriteWarningMessage(LOGTAG, "ProgressTrackerSetupError", ex, "Failed to set up progress tracking tables");
+                    throw;
+                }
+            }
+        }
+
+        public Tuple<long, long> PrepareRestoreFilelist(DateTime restoretime, long[] versions, IFilter filter)
+        {
+            m_tempfiletable = "Fileset-" + m_temptabsetguid;
+            m_tempblocktable = "Blocks-" + m_temptabsetguid;
+
+            using (var cmd = m_connection.CreateCommand())
+            {
+                var filesetIds = GetFilesetIDs(Library.Utility.Utility.NormalizeDateTime(restoretime), versions).ToList();
+                while (filesetIds.Count > 0)
+                {
+                    var filesetId = filesetIds[0];
+                    filesetIds.RemoveAt(0);
+
+                    m_restoreTime = ParseFromEpochSeconds(cmd
+                        .SetCommandAndParameters(@"SELECT ""Timestamp"" FROM ""Fileset"" WHERE ""ID"" = @FilesetId")
+                        .SetParameterValue("@FilesetId", filesetId)
+                        .ExecuteScalarInt64(0));
+
+                    var ix = FilesetTimes.Select((value, index) => new { value.Key, index })
+                            .Where(n => n.Key == filesetId)
+                            .Select(pair => pair.index + 1)
+                            .FirstOrDefault() - 1;
+
+                    Logging.Log.WriteInformationMessage(LOGTAG, "SearchingBackup", "Searching backup {0} ({1}) ...", ix, m_restoreTime);
+
+                    cmd.Parameters.Clear();
+
+                    cmd.ExecuteNonQuery(FormatInvariant($@"DROP TABLE IF EXISTS ""{m_tempfiletable}"" "));
+                    cmd.ExecuteNonQuery(FormatInvariant($@"DROP TABLE IF EXISTS ""{m_tempblocktable}"" "));
+                    cmd.ExecuteNonQuery(FormatInvariant($@"CREATE TEMPORARY TABLE ""{m_tempfiletable}"" (""ID"" INTEGER PRIMARY KEY, ""Path"" TEXT NOT NULL, ""BlocksetID"" INTEGER NOT NULL, ""MetadataID"" INTEGER NOT NULL, ""TargetPath"" TEXT NULL, ""DataVerified"" BOOLEAN NOT NULL, ""LatestBlocksetId"" INTEGER, ""LocalSourceExists"" BOOLEAN) "));
+                    cmd.ExecuteNonQuery(FormatInvariant($@"CREATE TEMPORARY TABLE ""{m_tempblocktable}"" (""ID"" INTEGER PRIMARY KEY, ""FileID"" INTEGER NOT NULL, ""Index"" INTEGER NOT NULL, ""Hash"" TEXT NOT NULL, ""Size"" INTEGER NOT NULL, ""Restored"" BOOLEAN NOT NULL, ""Metadata"" BOOLEAN NOT NULL, ""VolumeID"" INTEGER NOT NULL, ""BlockID"" INTEGER NOT NULL)"));
+
+                    // TODO: Optimize to use the path prefix
+
+                    if (filter == null || filter.Empty)
+                    {
+                        // Simple case, restore everything
+                        cmd.SetCommandAndParameters(FormatInvariant($@"INSERT INTO ""{m_tempfiletable}"" (""ID"", ""Path"", ""BlocksetID"", ""MetadataID"", ""DataVerified"") SELECT ""File"".""ID"", ""File"".""Path"", ""File"".""BlocksetID"", ""File"".""MetadataID"", 0 FROM ""File"", ""FilesetEntry"" WHERE ""File"".""ID"" = ""FilesetEntry"".""FileID"" AND ""FilesetEntry"".""FilesetID"" = @FilesetId"))
+                            .SetParameterValue("@FilesetId", filesetId)
+                            .ExecuteNonQuery();
+                    }
+                    else if (Library.Utility.Utility.IsFSCaseSensitive && filter is FilterExpression expression && expression.Type == FilterType.Simple)
+                    {
+                        // If we get a list of filenames, the lookup table is faster
+                        // unfortunately we cannot do this if the filesystem is case sensitive as
+                        // SQLite only supports ASCII compares
+                        using (var tr = m_connection.BeginTransactionSafe())
+                        {
+                            var p = expression.GetSimpleList();
+                            var m_filenamestable = "Filenames-" + m_temptabsetguid;
+                            cmd.Transaction = tr;
+                            cmd.ExecuteNonQuery(FormatInvariant($@"CREATE TEMPORARY TABLE ""{m_filenamestable}"" (""Path"" TEXT NOT NULL) "));
+                            cmd.SetCommandAndParameters(FormatInvariant($@"INSERT INTO ""{m_filenamestable}"" (""Path"") VALUES (@Path)"));
+
+                            foreach (var s in p)
+                            {
+                                cmd.SetParameterValue("@Path", s)
+                                    .ExecuteNonQuery();
+                            }
+
+                            var c = cmd.SetCommandAndParameters(FormatInvariant($@"INSERT INTO ""{m_tempfiletable}"" (""ID"", ""Path"", ""BlocksetID"", ""MetadataID"", ""DataVerified"") SELECT ""File"".""ID"", ""File"".""Path"", ""File"".""BlocksetID"", ""File"".""MetadataID"", 0 FROM ""File"", ""FilesetEntry"" WHERE ""File"".""ID"" = ""FilesetEntry"".""FileID"" AND ""FilesetEntry"".""FilesetID"" = @FilesetId AND ""Path"" IN (SELECT DISTINCT ""Path"" FROM ""{m_filenamestable}"") "))
+                                .SetParameterValue("@FilesetId", filesetId)
+                                .ExecuteNonQuery();
+
+                            cmd.Parameters.Clear();
+
+                            if (c != p.Length && c != 0)
+                            {
+                                var sb = new StringBuilder();
+                                sb.AppendLine();
+
+                                using (var rd = cmd.ExecuteReader(FormatInvariant($@"SELECT ""Path"" FROM ""{m_filenamestable}"" WHERE ""Path"" NOT IN (SELECT ""Path"" FROM ""{m_tempfiletable}"")")))
+                                    while (rd.Read())
+                                        sb.AppendLine(rd.ConvertValueToString(0));
+
+                                var actualrestoretime = ParseFromEpochSeconds(
+                                    cmd.SetCommandAndParameters(@"SELECT ""Timestamp"" FROM ""Fileset"" WHERE ""ID"" = @FilesetId")
+                                        .SetParameterValue("@FilesetId", filesetId)
+                                        .ExecuteScalarInt64(0));
+
+                                Logging.Log.WriteWarningMessage(LOGTAG, "FilesNotFoundInBackupList", null, "{0} File(s) were not found in list of files for backup at {1}, will not be restored: {2}", p.Length - c, actualrestoretime.ToLocalTime(), sb);
+                                cmd.Parameters.Clear();
+                            }
+
+                            cmd.ExecuteNonQuery(FormatInvariant($@"DROP TABLE IF EXISTS ""{m_filenamestable}"" "));
+
+                            using (new Logging.Timer(LOGTAG, "CommitPrepareFileset", "CommitPrepareFileset"))
+                                tr.Commit();
+                        }
+                    }
+                    else
+                    {
+                        // Restore but filter elements based on the filter expression
+                        // If this is too slow, we could add a special handler for wildcard searches too
+                        cmd.SetCommandAndParameters(@"SELECT ""File"".""ID"", ""File"".""Path"", ""File"".""BlocksetID"", ""File"".""MetadataID"" FROM ""File"", ""FilesetEntry"" WHERE ""File"".""ID"" = ""FilesetEntry"".""FileID"" AND ""FilesetID"" = @FilesetId")
+                            .SetParameterValue("@FilesetId", filesetId);
+
+                        object[] values = new object[4];
+                        using (var cmd2 = m_connection.CreateCommand(FormatInvariant($@"INSERT INTO ""{m_tempfiletable}"" (""ID"", ""Path"", ""BlocksetID"", ""MetadataID"", ""DataVerified"") VALUES (@ID, @Path, @BlocksetID, @MetadataID, 0)")))
+                        using (var rd = cmd.ExecuteReader())
+                            while (rd.Read())
+                            {
+                                rd.GetValues(values);
+                                if (values[1] != null && values[1] != DBNull.Value && FilterExpression.Matches(filter, values[1].ToString()))
+                                {
+                                    cmd2.SetParameterValue("@ID", values[0])
+                                        .SetParameterValue("@Path", values[1])
+                                        .SetParameterValue("@BlocksetID", values[2])
+                                        .SetParameterValue("@MetadataID", values[3])
+                                        .ExecuteNonQuery();
+                                }
+                            }
+                    }
+
+                    //creating indexes after insertion is much faster
+                    cmd.ExecuteNonQuery(FormatInvariant($@"CREATE INDEX ""{m_tempfiletable}_ID"" ON ""{m_tempfiletable}"" (""ID"")"));
+                    cmd.ExecuteNonQuery(FormatInvariant($@"CREATE INDEX ""{m_tempfiletable}_TargetPath"" ON ""{m_tempfiletable}"" (""TargetPath"")"));
+                    cmd.ExecuteNonQuery(FormatInvariant($@"CREATE INDEX ""{m_tempfiletable}_Path"" ON ""{m_tempfiletable}"" (""Path"")"));
+
+                    using (var rd = cmd.ExecuteReader(FormatInvariant($@"SELECT COUNT(DISTINCT ""{m_tempfiletable}"".""Path""), SUM(""Blockset"".""Length"") FROM ""{m_tempfiletable}"", ""Blockset"" WHERE ""{m_tempfiletable}"".""BlocksetID"" = ""Blockset"".""ID"" ")))
+                    {
+                        var filecount = 0L;
+                        var filesize = 0L;
+
+                        if (rd.Read())
+                        {
+                            filecount = rd.ConvertValueToInt64(0, 0);
+                            filesize = rd.ConvertValueToInt64(1, 0);
+                        }
+
+                        if (filecount > 0)
+                        {
+                            Logging.Log.WriteVerboseMessage(LOGTAG, "RestoreTargetFileCount", "Needs to restore {0} files ({1})", filecount, Library.Utility.Utility.FormatSizeString(filesize));
+                            return new Tuple<long, long>(filecount, filesize);
+                        }
+                    }
+                }
+            }
+
+            return new Tuple<long, long>(0, 0);
+        }
+
+        public string? GetFirstPath()
+        {
+            using (var cmd = m_connection.CreateCommand())
+            {
+                var v0 = cmd.ExecuteScalar(FormatInvariant($@"SELECT ""Path"" FROM ""{m_tempfiletable}"" ORDER BY LENGTH(""Path"") DESC LIMIT 1"));
+                if (v0 == null || v0 == DBNull.Value)
+                    return null;
+
+                return v0.ToString();
+            }
+        }
+
+        public string GetLargestPrefix()
+        {
+            using (var cmd = m_connection.CreateCommand())
+            {
+                var v0 = cmd.ExecuteScalar(FormatInvariant($@"SELECT ""Path"" FROM ""{m_tempfiletable}"" ORDER BY LENGTH(""Path"") DESC LIMIT 1"));
+                var maxpath = "";
+                if (v0 != null && v0 != DBNull.Value)
+                    maxpath = v0.ToString()!;
+
+                var dirsep = Util.GuessDirSeparator(maxpath);
+
+                var filecount = cmd.ExecuteScalarInt64(FormatInvariant($@"SELECT COUNT(*) FROM ""{m_tempfiletable}"""), -1);
+                var foundfiles = -1L;
+
+                //TODO: Handle FS case-sensitive?
+                cmd.SetCommandAndParameters(FormatInvariant($@"SELECT COUNT(*) FROM ""{m_tempfiletable}"" WHERE SUBSTR(""Path"", 1, @PrefixLength) = @Prefix"));
+
+                while (filecount != foundfiles && maxpath.Length > 0)
+                {
+                    var mp = Util.AppendDirSeparator(maxpath, dirsep);
+                    foundfiles = cmd.SetParameterValue("@PrefixLength", mp.Length)
+                        .SetParameterValue("@Prefix", mp)
+                        .ExecuteScalarInt64(-1);
+
+                    if (filecount != foundfiles)
+                    {
+                        var oldlen = maxpath.Length;
+
+                        var lix = maxpath.LastIndexOf(dirsep, maxpath.Length - 2, StringComparison.Ordinal);
+                        maxpath = maxpath.Substring(0, lix + 1);
+                        if (string.IsNullOrWhiteSpace(maxpath) || maxpath.Length == oldlen)
+                            maxpath = "";
+                    }
+                }
+
+                return maxpath == "" ? "" : Util.AppendDirSeparator(maxpath, dirsep);
+            }
+        }
+
+        public void SetTargetPaths(string largest_prefix, string destination)
+        {
+            var dirsep = Util.GuessDirSeparator(string.IsNullOrWhiteSpace(largest_prefix) ? GetFirstPath() : largest_prefix);
+
+            using (var cmd = m_connection.CreateCommand())
+            {
+                if (string.IsNullOrEmpty(destination))
+                {
+                    //The string fixing here is meant to provide some non-random
+                    // defaults when restoring cross OS, e.g. backup on Linux, restore on Windows
+                    //This is mostly meaningless, and the user really should use --restore-path
+
+                    if ((OperatingSystem.IsMacOS() || OperatingSystem.IsLinux()) && dirsep == "\\")
+                    {
+                        // For Win -> Linux, we remove the colon from the drive letter, and use the drive letter as root folder
+                        cmd.ExecuteNonQuery(FormatInvariant($@"UPDATE ""{m_tempfiletable}"" SET ""Targetpath"" = CASE WHEN SUBSTR(""Path"", 2, 1) == ':' THEN '\\' || SUBSTR(""Path"", 1, 1) || SUBSTR(""Path"", 3) ELSE ""Path"" END"));
+                        cmd.ExecuteNonQuery(FormatInvariant($@"UPDATE ""{m_tempfiletable}"" SET ""Targetpath"" = CASE WHEN SUBSTR(""Path"", 1, 2) == '\\' THEN '\\' || SUBSTR(""Path"", 2) ELSE ""Path"" END"));
+
+                    }
+                    else if (OperatingSystem.IsWindows() && dirsep == "/")
+                    {
+                        // For Linux -> Win, we use the temporary folder's drive as the root path
+                        cmd.SetCommandAndParameters(FormatInvariant($@"UPDATE ""{m_tempfiletable}"" SET ""Targetpath"" = CASE WHEN SUBSTR(""Path"", 1, 1) == '/' THEN @Path || SUBSTR(""Path"", 2) ELSE ""Path"" END"))
+                            .SetParameterValue("@Path", Util.AppendDirSeparator(System.IO.Path.GetPathRoot(Library.Utility.TempFolder.SystemTempPath)).Replace("\\", "/"))
+                            .ExecuteNonQuery();
+                    }
+                    else
+                    {
+                        // Same OS, just use the path directly
+                        cmd.ExecuteNonQuery(FormatInvariant($@"UPDATE ""{m_tempfiletable}"" SET ""Targetpath"" = ""Path"" "));
+                    }
+                }
+                else
+                {
+                    if (string.IsNullOrEmpty(largest_prefix))
+                    {
+                        //Special case, restoring to new folder, but files are from different drives (no shared root on Windows)
+
+                        // We use the format <restore path> / <drive letter> / <source path>
+                        cmd.ExecuteNonQuery(FormatInvariant($@"UPDATE ""{m_tempfiletable}"" SET ""TargetPath"" = CASE WHEN SUBSTR(""Path"", 2, 1) == ':' THEN SUBSTR(""Path"", 1, 1) || SUBSTR(""Path"", 3) ELSE ""Path"" END"));
+
+                        // For UNC paths, we use \\server\folder -> <restore path> / <servername> / <source path>
+                        cmd.ExecuteNonQuery(FormatInvariant($@"UPDATE ""{m_tempfiletable}"" SET ""TargetPath"" = CASE WHEN SUBSTR(""Path"", 1, 2) == '\\' THEN SUBSTR(""Path"", 2) ELSE ""TargetPath"" END"));
+                    }
+                    else
+                    {
+                        largest_prefix = Util.AppendDirSeparator(largest_prefix, dirsep);
+                        cmd.SetCommandAndParameters(FormatInvariant($@"UPDATE ""{m_tempfiletable}"" SET ""TargetPath"" = SUBSTR(""Path"", @PrefixLength)"))
+                            .SetParameterValue("@PrefixLength", largest_prefix.Length + 1)
+                            .ExecuteNonQuery();
+                    }
+                }
+
+                // Cross-os path remapping support
+                if ((OperatingSystem.IsMacOS() || OperatingSystem.IsLinux()) && dirsep == "\\")
+                    // For Win paths on Linux
+                    cmd.ExecuteNonQuery(FormatInvariant($@"UPDATE ""{m_tempfiletable}"" SET ""TargetPath"" = REPLACE(""TargetPath"", '\', '/')"));
+                else if (OperatingSystem.IsWindows() && dirsep == "/")
+                    // For Linux paths on Windows
+                    cmd.ExecuteNonQuery(FormatInvariant($@"UPDATE ""{m_tempfiletable}"" SET ""TargetPath"" = REPLACE(REPLACE(""TargetPath"", '\', '_'), '/', '\')"));
+
+                if (!string.IsNullOrEmpty(destination))
+                {
+                    // Paths are now relative with target-os naming system
+                    // so we prefix them with the target path
+                    cmd.SetCommandAndParameters(FormatInvariant($@"UPDATE ""{m_tempfiletable}"" SET ""TargetPath"" = @Destination || ""TargetPath"" "))
+                        .SetParameterValue("@Destination", Util.AppendDirSeparator(destination))
+                        .ExecuteNonQuery();
+                }
+            }
+        }
+
+        public void FindMissingBlocks(bool skipMetadata)
+        {
+            using (var cmd = m_connection.CreateCommand())
+            {
+                var p1 = cmd.ExecuteNonQuery(FormatInvariant($@"INSERT INTO ""{m_tempblocktable}"" (""FileID"", ""Index"", ""Hash"", ""Size"", ""Restored"", ""Metadata"", ""VolumeId"", ""BlockId"") SELECT DISTINCT ""{m_tempfiletable}"".""ID"", ""BlocksetEntry"".""Index"", ""Block"".""Hash"", ""Block"".""Size"", 0, 0, ""Block"".""VolumeID"", ""Block"".""ID"" FROM ""{m_tempfiletable}"", ""BlocksetEntry"", ""Block"" WHERE ""{m_tempfiletable}"".""BlocksetID"" = ""BlocksetEntry"".""BlocksetID"" AND ""BlocksetEntry"".""BlockID"" = ""Block"".""ID"" "));
+
+                var p2 = 0;
+                if (!skipMetadata)
+                    p2 = cmd.ExecuteNonQuery(FormatInvariant($@"INSERT INTO ""{m_tempblocktable}"" (""FileID"", ""Index"", ""Hash"", ""Size"", ""Restored"", ""Metadata"", ""VolumeId"", ""BlockId"") SELECT DISTINCT ""{m_tempfiletable}"".""ID"", ""BlocksetEntry"".""Index"", ""Block"".""Hash"", ""Block"".""Size"", 0, 1, ""Block"".""VolumeID"", ""Block"".""ID""   FROM ""{m_tempfiletable}"", ""BlocksetEntry"", ""Block"", ""Metadataset"" WHERE ""{m_tempfiletable}"".""MetadataID"" = ""Metadataset"".""ID"" AND ""Metadataset"".""BlocksetID"" = ""BlocksetEntry"".""BlocksetID"" AND ""BlocksetEntry"".""BlockID"" = ""Block"".""ID"" "));
+
+                //creating indexes after insertion is much faster
+                cmd.ExecuteNonQuery(FormatInvariant($@"CREATE INDEX ""{m_tempblocktable}_HashSizeIndex"" ON ""{m_tempblocktable}"" (""Hash"", ""Size"")"));
+                // better suited to speed up commit on UpdateBlocks
+                cmd.ExecuteNonQuery(FormatInvariant($@"CREATE INDEX ""{m_tempblocktable}_FileIdIndexIndex"" ON ""{m_tempblocktable}"" (""FileId"", ""Index"")"));
+
+                var size = cmd.ExecuteScalarInt64(FormatInvariant($@"SELECT SUM(""Size"") FROM ""{m_tempblocktable}"" "), 0);
+                Logging.Log.WriteVerboseMessage(LOGTAG, "RestoreSourceSize", "Restore list contains {0} blocks with a total size of {1}", p1 + p2, Library.Utility.Utility.FormatSizeString(size));
+            }
+        }
+
+        public void UpdateTargetPath(long ID, string newname)
+        {
+            using var cmd = m_connection.CreateCommand(FormatInvariant($@"UPDATE ""{m_tempfiletable}"" SET ""TargetPath"" = @TargetPath WHERE ""ID"" = @ID"))
+                .SetParameterValue("@TargetPath", newname)
+                .SetParameterValue("@ID", ID);
+
+            cmd.ExecuteNonQuery();
+        }
+
+        public interface IExistingFileBlock
+        {
+            string Hash { get; }
+            long Index { get; }
+            long Size { get; }
+        }
+
+        public interface IExistingFile
+        {
+            string TargetPath { get; }
+            string TargetHash { get; }
+            long TargetFileID { get; }
+            long Length { get; }
+            IEnumerable<IExistingFileBlock> Blocks { get; }
+        }
+
+        public interface IBlockSource
+        {
+            string Path { get; }
+            long Offset { get; }
+            bool IsMetadata { get; }
+        }
+
+        public interface IBlockDescriptor
+        {
+            string Hash { get; }
+            long Size { get; }
+            long Offset { get; }
+            long Index { get; }
+            bool IsMetadata { get; }
+            IEnumerable<IBlockSource> Blocksources { get; }
+        }
+
+        public interface ILocalBlockSource
+        {
+            string TargetPath { get; }
+            long TargetFileID { get; }
+            IEnumerable<IBlockDescriptor> Blocks { get; }
+        }
+
+        /// <summary>
+        /// Interface for an object describing a file to restore.
+        /// </summary>
+        public interface IFileToRestore
+        {
+            string Path { get; }
+            string Hash { get; }
+            long Length { get; }
+        }
+
+        public interface IPatchBlock
+        {
+            long Offset { get; }
+            long Size { get; }
+            string Key { get; }
+        }
+
+        public interface IVolumePatch
+        {
+            string Path { get; }
+            long FileID { get; }
+            IEnumerable<IPatchBlock> Blocks { get; }
+        }
+
+        private class ExistingFile : IExistingFile
+        {
+            private readonly IDataReader m_reader;
+
+            public ExistingFile(IDataReader rd) { m_reader = rd; HasMore = true; }
+
+            public string TargetPath { get { return m_reader.ConvertValueToString(0) ?? ""; } }
+            public string TargetHash { get { return m_reader.ConvertValueToString(1) ?? ""; } }
+            public long TargetFileID { get { return m_reader.ConvertValueToInt64(2); } }
+            public long Length { get { return m_reader.ConvertValueToInt64(3); } }
+
+            public bool HasMore { get; private set; }
+
+            private class ExistingFileBlock : IExistingFileBlock
+            {
+                private readonly IDataReader m_reader;
+
+                public ExistingFileBlock(IDataReader rd) { m_reader = rd; }
+
+                public string Hash { get { return m_reader.ConvertValueToString(4) ?? ""; } }
+                public long Index { get { return m_reader.ConvertValueToInt64(5); } }
+                public long Size { get { return m_reader.ConvertValueToInt64(6); } }
+            }
+
+            public IEnumerable<IExistingFileBlock> Blocks
+            {
+                get
+                {
+                    string p = TargetPath;
+                    while (HasMore && p == TargetPath)
+                    {
+                        yield return new ExistingFileBlock(m_reader);
+                        HasMore = m_reader.Read();
+                    }
+                }
+            }
+
+            public static IEnumerable<IExistingFile> GetExistingFilesWithBlocks(IDbConnection connection, string tablename)
+            {
+                using (var cmd = connection.CreateCommand(FormatInvariant($@"SELECT ""{tablename}"".""TargetPath"", ""Blockset"".""FullHash"", ""{tablename}"".""ID"", ""Blockset"".""Length"", ""Block"".""Hash"", ""BlocksetEntry"".""Index"", ""Block"".""Size"" FROM ""{tablename}"", ""Blockset"", ""BlocksetEntry"", ""Block"" WHERE ""{tablename}"".""BlocksetID"" = ""Blockset"".""ID"" AND ""BlocksetEntry"".""BlocksetID"" = ""{tablename}"".""BlocksetID"" AND ""BlocksetEntry"".""BlockID"" = ""Block"".""ID"" ORDER BY ""{tablename}"".""TargetPath"", ""BlocksetEntry"".""Index""")))
+                using (var rd = cmd.ExecuteReader())
+                    if (rd.Read())
+                    {
+                        var more = true;
+                        while (more)
+                        {
+                            var f = new ExistingFile(rd);
+                            string current = f.TargetPath;
+                            yield return f;
+
+                            more = f.HasMore;
+                            while (more && current == f.TargetPath)
+                                more = rd.Read();
+                        }
+                    }
+            }
+        }
+
+        public IEnumerable<IExistingFile> GetExistingFilesWithBlocks()
+        {
+            if (string.IsNullOrWhiteSpace(m_tempfiletable) || string.IsNullOrWhiteSpace(m_tempblocktable))
+                throw new InvalidOperationException("No temporary file table set up for this restore.");
+            return ExistingFile.GetExistingFilesWithBlocks(m_connection, m_tempfiletable);
+        }
+
+        private class LocalBlockSource : ILocalBlockSource
+        {
+            private class BlockDescriptor : IBlockDescriptor
+            {
+                private class BlockSource : IBlockSource
+                {
+                    private readonly IDataReader m_reader;
+                    public BlockSource(IDataReader rd) { m_reader = rd; }
+
+                    public string Path { get { return m_reader.ConvertValueToString(6) ?? ""; } }
+                    public long Offset { get { return m_reader.ConvertValueToInt64(7); } }
+                    public bool IsMetadata { get { return false; } }
+                }
+
+                private readonly IDataReader m_reader;
+                public BlockDescriptor(IDataReader rd) { m_reader = rd; HasMore = true; }
+
+                private string TargetPath { get { return m_reader.ConvertValueToString(0) ?? ""; } }
+
+                public string Hash { get { return m_reader.ConvertValueToString(2) ?? ""; } }
+                public long Offset { get { return m_reader.ConvertValueToInt64(3); } }
+                public long Index { get { return m_reader.ConvertValueToInt64(4); } }
+                public long Size { get { return m_reader.ConvertValueToInt64(5); } }
+                public bool IsMetadata { get { return !(m_reader.ConvertValueToInt64(9) == 0); } }
+
+                public bool HasMore { get; private set; }
+
+                public IEnumerable<IBlockSource> Blocksources
+                {
+                    get
+                    {
+                        var p = TargetPath;
+                        var h = Hash;
+                        var s = Size;
+
+                        while (HasMore && p == TargetPath && h == Hash && s == Size)
+                        {
+                            yield return new BlockSource(m_reader);
+                            HasMore = m_reader.Read();
+                        }
+                    }
+                }
+            }
+
+            private readonly IDataReader m_reader;
+            public LocalBlockSource(IDataReader rd) { m_reader = rd; HasMore = true; }
+
+            public string TargetPath { get { return m_reader.ConvertValueToString(0) ?? ""; } }
+            public long TargetFileID { get { return m_reader.ConvertValueToInt64(1); } }
+
+            public bool HasMore { get; private set; }
+
+            public IEnumerable<IBlockDescriptor> Blocks
+            {
+                get
+                {
+                    var p = TargetPath;
+                    while (HasMore && p == TargetPath)
+                    {
+                        var c = new BlockDescriptor(m_reader);
+                        var h = c.Hash;
+                        var s = c.Size;
+
+                        yield return c;
+
+                        HasMore = c.HasMore;
+                        while (HasMore && c.Hash == h && c.Size == s && TargetPath == p)
+                            HasMore = m_reader.Read();
+                    }
+                }
+            }
+
+            public static IEnumerable<ILocalBlockSource> GetFilesAndSourceBlocks(IDbConnection connection, string filetablename, string blocktablename, long blocksize, bool skipMetadata)
+            {
+                // TODO: Skip metadata as required
+                // Have to order by target path and hash, to ensure BlockDescriptor and BlockSource match adjacent rows
+                using (var cmd = connection.CreateCommand(FormatInvariant($@"SELECT DISTINCT ""A"".""TargetPath"", ""A"".""ID"", ""B"".""Hash"", (""B"".""Index"" * {blocksize}), ""B"".""Index"", ""B"".""Size"", ""C"".""Path"", (""D"".""Index"" * {blocksize}), ""E"".""Size"", ""B"".""Metadata"" FROM ""{filetablename}"" ""A"", ""{blocktablename}"" ""B"", ""File"" ""C"", ""BlocksetEntry"" ""D"", ""Block"" E WHERE ""A"".""ID"" = ""B"".""FileID"" AND ""C"".""BlocksetID"" = ""D"".""BlocksetID"" AND ""D"".""BlockID"" = ""E"".""ID"" AND ""B"".""Hash"" = ""E"".""Hash"" AND ""B"".""Size"" = ""E"".""Size"" AND ""B"".""Restored"" = 0 ORDER BY ""A"".""TargetPath"", ""B"".""Index""")))
+                using (var rd = cmd.ExecuteReader())
+                {
+                    var more = rd.Read();
+                    while (more)
+                    {
+                        var f = new LocalBlockSource(rd);
+                        string current = f.TargetPath;
+                        yield return f;
+
+                        more = f.HasMore;
+                        while (more && current == f.TargetPath)
+                            more = rd.Read();
+                    }
+                }
+            }
+        }
+
+        public IEnumerable<ILocalBlockSource> GetFilesAndSourceBlocks(bool skipMetadata, long blocksize)
+        {
+            if (string.IsNullOrWhiteSpace(m_tempfiletable) || string.IsNullOrWhiteSpace(m_tempblocktable))
+                throw new InvalidOperationException("No temporary file table set up for this restore.");
+            return LocalBlockSource.GetFilesAndSourceBlocks(m_connection, m_tempfiletable, m_tempblocktable, blocksize, skipMetadata);
+        }
+
+        public IEnumerable<IRemoteVolume> GetMissingVolumes()
+        {
+            using (var cmd = m_connection.CreateCommand())
+            {
+                // Return order from SQLite-DISTINCT is likely to be sorted by Name, which is bad for restore.
+                // If the end of very large files (e.g. iso's) is restored before the beginning, most OS write out zeros to fill the file.
+                // If we manage to get the volumes in an order restoring front blocks first, this can save time.
+                // An optimal algorithm would build a dependency net with cycle resolution to find the best near topological
+                // order of volumes, but this is a bit too fancy here.
+                // We will just put a very simple heuristic to work, that will try to prefer volumes containing lower block indexes:
+                // We just order all volumes by the maximum block index they contain. This query is slow, but should be worth the effort.
+                // Now it is likely to restore all files from front to back. Large files will always be done last.
+                // One could also use like the average block number in a volume, that needs to be measured.
+
+                cmd.SetCommandAndParameters(FormatInvariant($@"SELECT ""RV"".""Name"", ""RV"".""Hash"", ""RV"".""Size"", ""BB"".""MaxIndex""
+FROM ""RemoteVolume"" ""RV"" INNER JOIN
+      (SELECT ""TB"".""VolumeID"", MAX(""TB"".""Index"") as ""MaxIndex""
+         FROM ""{m_tempblocktable}"" ""TB""
+        WHERE ""TB"".""Restored"" = 0
+        GROUP BY  ""TB"".""VolumeID""
+      ) as ""BB"" ON ""RV"".""ID"" = ""BB"".""VolumeID""
+ORDER BY ""BB"".""MaxIndex"" "));
+
+                using (var rd = cmd.ExecuteReader())
+                {
+                    object[] r = new object[3];
+                    while (rd.Read())
+                    {
+                        rd.GetValues(r);
+                        yield return new RemoteVolume(
+                            rd.ConvertValueToString(0),
+                            rd.ConvertValueToString(1),
+                            rd.ConvertValueToInt64(2, -1)
+                        );
+                    }
+                }
+            }
+        }
+
+        public interface IFilesAndMetadata : IDisposable
+        {
+            IEnumerable<IVolumePatch> FilesWithMissingBlocks { get; }
+            IEnumerable<IVolumePatch> MetadataWithMissingBlocks { get; }
+        }
+
+        private class FilesAndMetadata : IFilesAndMetadata
+        {
+            private readonly string m_tmptable;
+            private readonly string m_filetablename;
+            private readonly string m_blocktablename;
+            private readonly long m_blocksize;
+
+            private readonly IDbConnection m_connection;
+
+            public FilesAndMetadata(IDbConnection connection, string filetablename, string blocktablename, long blocksize, BlockVolumeReader curvolume)
+            {
+                m_filetablename = filetablename;
+                m_blocktablename = blocktablename;
+                m_blocksize = blocksize;
+                m_connection = connection;
+
+                using (var c = m_connection.CreateCommand())
+                {
+                    m_tmptable = "VolumeFiles-" + Library.Utility.Utility.ByteArrayAsHexString(Guid.NewGuid().ToByteArray());
+                    c.ExecuteNonQuery(FormatInvariant($@"CREATE TEMPORARY TABLE ""{m_tmptable}"" ( ""Hash"" TEXT NOT NULL, ""Size"" INTEGER NOT NULL )"));
+
+                    c.SetCommandAndParameters(FormatInvariant($@"INSERT INTO ""{m_tmptable}"" (""Hash"", ""Size"") VALUES (@Hash, @Size)"));
+                    foreach (var s in curvolume.Blocks)
+                    {
+                        c.SetParameterValue("@Hash", s.Key);
+                        c.SetParameterValue("@Size", s.Value);
+                        c.ExecuteNonQuery();
+                    }
+
+                    // The index _HashSizeIndex is not needed anymore. Index on "Blocks-..." is used on Join in GetMissingBlocks
+                }
+            }
+
+            public void Dispose()
+            {
+                if (m_tmptable != null)
+                    using (var c = m_connection.CreateCommand())
+                        c.ExecuteNonQuery(FormatInvariant($@"DROP TABLE IF EXISTS ""{m_tmptable}"""));
+            }
+
+            private class VolumePatch : IVolumePatch
+            {
+                private class PatchBlock : IPatchBlock
+                {
+                    private readonly IDataReader m_reader;
+                    public PatchBlock(IDataReader rd) { m_reader = rd; }
+
+                    public long Offset { get { return m_reader.ConvertValueToInt64(2); } }
+                    public long Size { get { return m_reader.ConvertValueToInt64(3); } }
+                    public string Key { get { return m_reader.ConvertValueToString(4) ?? ""; } }
+                }
+
+                private readonly IDataReader m_reader;
+                public VolumePatch(IDataReader rd) { m_reader = rd; HasMore = true; }
+
+                public string Path { get { return m_reader.ConvertValueToString(0) ?? ""; } }
+                public long FileID { get { return m_reader.ConvertValueToInt64(1); } }
+                public bool HasMore { get; private set; }
+
+                public IEnumerable<IPatchBlock> Blocks
+                {
+                    get
+                    {
+                        string p = Path;
+                        while (HasMore && p == Path)
+                        {
+                            yield return new PatchBlock(m_reader);
+                            HasMore = m_reader.Read();
+                        }
+                    }
+                }
+            }
+
+            public IEnumerable<IVolumePatch> FilesWithMissingBlocks
+            {
+                get
+                {
+                    using (var cmd = m_connection.CreateCommand())
+                    {
+                        // The IN-clause with subquery enables SQLite to use indexes better. Three way join (A,B,C) is slow here!
+                        cmd.SetCommandAndParameters(FormatInvariant($@"  SELECT DISTINCT ""A"".""TargetPath"", ""BB"".""FileID"", (""BB"".""Index"" * {m_blocksize}), ""BB"".""Size"", ""BB"".""Hash""
+FROM ""{m_filetablename}"" ""A"", ""{m_blocktablename}"" ""BB""
+WHERE ""A"".""ID"" = ""BB"".""FileID"" AND ""BB"".""Restored"" = 0 AND ""BB"".""Metadata"" = {"0"}
+AND ""BB"".""ID"" IN  (SELECT ""B"".""ID"" FROM ""{m_blocktablename}"" ""B"", ""{m_tmptable}"" ""C"" WHERE ""B"".""Hash"" = ""C"".""Hash"" AND ""B"".""Size"" = ""C"".""Size"")
+ORDER BY ""A"".""TargetPath"", ""BB"".""Index"""));
+                        using (var rd = cmd.ExecuteReader())
+                        {
+                            if (rd.Read())
+                            {
+                                var more = true;
+                                while (more)
+                                {
+                                    var f = new VolumePatch(rd);
+                                    var current = f.Path;
+                                    yield return f;
+
+                                    more = f.HasMore;
+                                    while (more && current == f.Path)
+                                        more = rd.Read();
+                                }
+                            }
+                        }
+                    }
+                }
+            }
+
+            public IEnumerable<IVolumePatch> MetadataWithMissingBlocks
+            {
+                get
+                {
+                    using (var cmd = m_connection.CreateCommand())
+                    {
+                        // The IN-clause with subquery enables SQLite to use indexes better. Three way join (A,B,C) is slow here!
+                        cmd.SetCommandAndParameters(FormatInvariant($@"  SELECT DISTINCT ""A"".""TargetPath"", ""BB"".""FileID"", (""BB"".""Index"" * {m_blocksize}), ""BB"".""Size"", ""BB"".""Hash""
+ FROM ""{m_filetablename}"" ""A"", ""{m_blocktablename}"" ""BB""
+WHERE ""A"".""ID"" = ""BB"".""FileID"" AND ""BB"".""Restored"" = 0 AND ""BB"".""Metadata"" = {"1"}
+  AND ""BB"".""ID"" IN  (SELECT ""B"".""ID"" FROM ""{m_blocktablename}"" ""B"", ""{m_tmptable}"" ""C"" WHERE ""B"".""Hash"" = ""C"".""Hash"" AND ""B"".""Size"" = ""C"".""Size"")
+ORDER BY ""A"".""TargetPath"", ""BB"".""Index"""));
+                        using (var rd = cmd.ExecuteReader())
+                        {
+                            if (rd.Read())
+                            {
+                                var more = true;
+                                while (more)
+                                {
+                                    var f = new VolumePatch(rd);
+                                    string current = f.Path;
+                                    yield return f;
+
+                                    more = f.HasMore;
+                                    while (more && current == f.Path)
+                                        more = rd.Read();
+                                }
+                            }
+                        }
+                    }
+                }
+            }
+        }
+
+        public IFilesAndMetadata GetMissingBlockData(BlockVolumeReader curvolume, long blocksize)
+        {
+            if (string.IsNullOrWhiteSpace(m_tempfiletable) || string.IsNullOrWhiteSpace(m_tempblocktable))
+                throw new InvalidOperationException("No temporary file table set up for this restore.");
+            return new FilesAndMetadata(m_connection, m_tempfiletable, m_tempblocktable, blocksize, curvolume);
+        }
+
+        /// <summary>
+        /// Returns a connection from the connection pool.
+        /// </summary>
+        /// <returns>A connection from the connection pool.</returns>
+        public IDbConnection GetConnectionFromPool()
+        {
+            if (!m_connection_pool.TryTake(out var connection))
+            {
+                connection = SQLiteHelper.SQLiteLoader.LoadConnection();
+                connection.ConnectionString = m_connection.ConnectionString + ";Cache=Shared;";
+                connection.Open();
+
+                SQLiteHelper.SQLiteLoader.ApplyCustomPragmas(connection, m_pagecachesize);
+
+                using var cmd = connection.CreateCommand();
+                cmd.ExecuteNonQuery("PRAGMA journal_mode = WAL;");
+                cmd.ExecuteNonQuery("PRAGMA read_uncommitted = true;");
+            }
+
+            return connection;
+        }
+
+        private class FileToRestore : IFileToRestore
+        {
+            public string Path { get; private set; }
+            public string Hash { get; private set; }
+            public long Length { get; private set; }
+
+            public FileToRestore(long id, string path, string hash, long length)
+            {
+                Path = path;
+                Hash = hash;
+                Length = length;
+            }
+        }
+
+        public IEnumerable<IFileToRestore> GetFilesToRestore(bool onlyNonVerified)
+        {
+            using var cmd = m_connection.CreateCommand(FormatInvariant($@"SELECT ""{m_tempfiletable}"".""ID"", ""{m_tempfiletable}"".""TargetPath"", ""Blockset"".""FullHash"", ""Blockset"".""Length"" FROM ""{m_tempfiletable}"",""Blockset"" WHERE ""{m_tempfiletable}"".""BlocksetID"" = ""Blockset"".""ID"" AND ""{m_tempfiletable}"".""DataVerified"" <= @Verified"))
+                .SetParameterValue("@Verified", !onlyNonVerified);
+
+            using (var rd = cmd.ExecuteReader())
+                while (rd.Read())
+                    yield return new FileToRestore(
+                        rd.ConvertValueToInt64(0), rd.ConvertValueToString(1) ?? "", rd.ConvertValueToString(2) ?? "", rd.ConvertValueToInt64(3));
+        }
+
+        /// <summary>
+        /// Returns a list of files and symlinks to restore.
+        /// </summary>
+        /// <returns>A list of files and symlinks to restore.</returns>
+        public IEnumerable<FileRequest> GetFilesAndSymlinksToRestore()
+        {
+            using var cmd = m_connection.CreateCommand(FormatInvariant($@"
+                SELECT F.ID, F.Path, F.TargetPath, IFNULL(B.FullHash, ''), IFNULL(B.Length, 0), F.BlocksetID
+                FROM ""{m_tempfiletable}"" F
+                LEFT JOIN Blockset B ON F.BlocksetID = B.ID
+                WHERE F.BlocksetID != {FOLDER_BLOCKSET_ID}"));
+            using var rd = cmd.ExecuteReader();
+            while (rd.Read())
+                yield return new FileRequest(rd.ConvertValueToInt64(0), rd.ConvertValueToString(1), rd.ConvertValueToString(2), rd.ConvertValueToString(3), rd.ConvertValueToInt64(4), rd.ConvertValueToInt64(5));
+        }
+
+        /// <summary>
+        /// Returns a list of folders to restore. Used to restore folder metadata.
+        /// </summary>
+        /// <returns>A list of folders to restore.</returns>
+        public IEnumerable<FileRequest> GetFolderMetadataToRestore()
+        {
+            using var cmd = m_connection.CreateCommand();
+            using var rd = cmd.ExecuteReader(FormatInvariant($@"
+                SELECT F.ID, '', F.TargetPath, '', 0, {FOLDER_BLOCKSET_ID}
+                FROM ""{m_tempfiletable}"" F
+                WHERE F.BlocksetID = {FOLDER_BLOCKSET_ID} AND F.MetadataID IS NOT NULL AND F.MetadataID >= 0"));
+
+            while (rd.Read())
+                yield return new FileRequest(rd.ConvertValueToInt64(0), rd.ConvertValueToString(1), rd.ConvertValueToString(2), rd.ConvertValueToString(3), rd.ConvertValueToInt64(4), rd.ConvertValueToInt64(5));
+        }
+
+        /// <summary>
+        /// Returns a list of blocks and their volume IDs. Used by the <see cref="BlockManager"/> to keep track of blocks and volumes to automatically evict them from the respective caches.
+        /// </summary>
+        /// <param name="skipMetadata">Flag indicating whether the returned blocks should exclude the metadata blocks.</param>
+        /// <returns>A list of tuples containing the block ID and the volume ID of the block.</returns>
+        public IEnumerable<(long, long)> GetBlocksAndVolumeIDs(bool skipMetadata)
+        {
+            using var cmd = Connection.CreateCommand();
+            using var reader = cmd.ExecuteReader(FormatInvariant($@"
+                SELECT ""Block"".""ID"", ""Block"".""VolumeID""
+                FROM ""BlocksetEntry""
+                INNER JOIN ""{m_tempfiletable}"" ON ""BlocksetEntry"".""BlocksetID"" = ""{m_tempfiletable}"".""BlocksetID""
+                INNER JOIN ""Block"" ON ""BlocksetEntry"".""BlockID"" = ""Block"".""ID""
+                ")
+                + (skipMetadata ? "" : FormatInvariant($@"
+                UNION ALL
+                SELECT ""Block"".""ID"", ""Block"".""VolumeID""
+                FROM ""{m_tempfiletable}""
+                INNER JOIN ""Metadataset"" ON ""{m_tempfiletable}"".""MetadataID"" = ""Metadataset"".""ID""
+                INNER JOIN ""BlocksetEntry"" ON ""Metadataset"".""BlocksetID"" = ""BlocksetEntry"".""BlocksetID""
+                INNER JOIN ""Block"" ON ""BlocksetEntry"".""BlockID"" = ""Block"".""ID""
+            ")));
+            while (reader.Read())
+                yield return (reader.ConvertValueToInt64(0), reader.ConvertValueToInt64(1));
+        }
+
+        /// <summary>
+        /// Returns a list of <see cref="BlockRequest"/> for the given blockset ID. It is used by the <see cref="FileProcessor"/> to restore the blocks of a file.
+        /// </summary>
+        /// <param name="blocksetID">The BlocksetID of the file.</param>
+        /// <returns>A list of <see cref="BlockRequest"/> needed to restore the given file.</returns>
+        public IEnumerable<BlockRequest> GetBlocksFromFile(long blocksetID)
+        {
+            var connection = GetConnectionFromPool();
+            using var cmd = connection.CreateCommand(FormatInvariant(@$"
+                SELECT ""Block"".""ID"", ""Block"".""Hash"", ""Block"".""Size"", ""Block"".""VolumeID""
+                FROM ""BlocksetEntry"" INNER JOIN ""Block""
+                ON ""BlocksetEntry"".""BlockID"" = ""Block"".""ID""
+                WHERE ""BlocksetEntry"".""BlocksetID"" = @BlocksetID"))
+                .SetParameterValue("@BlocksetID", blocksetID);
+
+            using var reader = cmd.ExecuteReader();
+            for (long i = 0; reader.Read(); i++)
+                yield return new BlockRequest(reader.ConvertValueToInt64(0), i, reader.ConvertValueToString(1), reader.ConvertValueToInt64(2), reader.ConvertValueToInt64(3), false);
+
+            // Return the connection to the pool
+            m_connection_pool.Add(connection);
+        }
+
+        /// <summary>
+        /// Returns a list of <see cref="BlockRequest"/> for the metadata blocks of the given file. It is used by the <see cref="FileProcessor"/> to restore the metadata of a file.
+        /// </summary>
+        /// <param name="fileID">The ID of the file.</param>
+        /// <returns>A list of <see cref="BlockRequest"/> needed to restore the metadata of the given file.</returns>
+        public IEnumerable<BlockRequest> GetMetadataBlocksFromFile(long fileID)
+        {
+            var connection = GetConnectionFromPool();
+            using var cmd = connection.CreateCommand(FormatInvariant($@"
+                SELECT ""Block"".""ID"", ""Block"".""Hash"", ""Block"".""Size"", ""Block"".""VolumeID""
+                FROM ""File""
+                INNER JOIN ""Metadataset"" ON ""File"".""MetadataID"" = ""Metadataset"".""ID""
+                INNER JOIN ""BlocksetEntry"" ON ""Metadataset"".""BlocksetID"" = ""BlocksetEntry"".""BlocksetID""
+                INNER JOIN ""Block"" ON ""BlocksetEntry"".""BlockID"" = ""Block"".""ID""
+                WHERE ""File"".""ID"" = @FileID
+            "))
+            .SetParameterValue("@FileID", fileID);
+
+            using var reader = cmd.ExecuteReader();
+            for (long i = 0; reader.Read(); i++)
+            {
+                yield return new BlockRequest(reader.ConvertValueToInt64(0), i, reader.ConvertValueToString(1), reader.ConvertValueToInt64(2), reader.ConvertValueToInt64(3), false);
+            }
+
+            // Return the connection to the pool
+            m_connection_pool.Add(connection);
+        }
+
+        /// <summary>
+        /// Returns the volume information for the given volume ID. It is used by the <see cref="VolumeManager"/> to get the volume information for the given volume ID.
+        /// </summary>
+        /// <param name="VolumeID">The ID of the volume.</param>
+        /// <returns>A tuple containing the name, size, and hash of the volume.</returns>
+        public IEnumerable<(string, long, string)> GetVolumeInfo(long VolumeID)
+        {
+            using var cmd = m_connection.CreateCommand("SELECT Name, Size, Hash FROM RemoteVolume WHERE ID = @VolumeID")
+                .SetParameterValue("@VolumeID", VolumeID);
+            using var reader = cmd.ExecuteReader();
+            while (reader.Read())
+                yield return (reader.ConvertValueToString(0) ?? "", reader.ConvertValueToInt64(1), reader.ConvertValueToString(2) ?? "");
+        }
+
+        public void DropRestoreTable()
+        {
+            using (var cmd = m_connection.CreateCommand())
+            {
+                if (m_tempfiletable != null)
+                    try
+                    {
+                        cmd.ExecuteNonQuery(FormatInvariant($@"DROP TABLE IF EXISTS ""{m_tempfiletable}"""));
+                    }
+                    catch (Exception ex) { Logging.Log.WriteWarningMessage(LOGTAG, "CleanupError", ex, "Cleanup error: {0}", ex.Message); }
+                    finally { m_tempfiletable = null; }
+
+                if (m_tempblocktable != null)
+                    try
+                    {
+                        cmd.ExecuteNonQuery(FormatInvariant($@"DROP TABLE IF EXISTS ""{m_tempblocktable}"""));
+                    }
+                    catch (Exception ex) { Logging.Log.WriteWarningMessage(LOGTAG, "CleanupError", ex, "Cleanup error: {0}", ex.Message); }
+                    finally { m_tempblocktable = null; }
+
+                if (m_latestblocktable != null)
+                    try
+                    {
+                        cmd.ExecuteNonQuery(FormatInvariant($@"DROP TABLE IF EXISTS ""{m_latestblocktable}"""));
+                    }
+                    catch (Exception ex) { Logging.Log.WriteWarningMessage(LOGTAG, "CleanupError", ex, "Cleanup error: {0}", ex.Message); }
+                    finally { m_latestblocktable = null; }
+
+                if (m_fileprogtable != null)
+                    try
+                    {
+                        cmd.ExecuteNonQuery(FormatInvariant($@"DROP TABLE IF EXISTS ""{m_fileprogtable}"""));
+                    }
+                    catch (Exception ex) { Logging.Log.WriteWarningMessage(LOGTAG, "CleanupError", ex, "Cleanup error: {0}", ex.Message); }
+                    finally { m_fileprogtable = null; }
+
+                if (m_totalprogtable != null)
+                    try
+                    {
+                        cmd.ExecuteNonQuery(FormatInvariant($@"DROP TABLE IF EXISTS ""{m_totalprogtable}"""));
+                    }
+                    catch (Exception ex) { Logging.Log.WriteWarningMessage(LOGTAG, "CleanupError", ex, "Cleanup error: {0}", ex.Message); }
+                    finally { m_totalprogtable = null; }
+
+                if (m_filesnewlydonetable != null)
+                    try
+                    {
+                        cmd.ExecuteNonQuery(FormatInvariant($@"DROP TABLE IF EXISTS ""{m_filesnewlydonetable}"""));
+                    }
+                    catch (Exception ex) { Logging.Log.WriteWarningMessage(LOGTAG, "CleanupError", ex, "Cleanup error: {0}", ex.Message); }
+                    finally { m_filesnewlydonetable = null; }
+
+            }
+        }
+
+        public interface IBlockMarker : IDisposable
+        {
+            void SetBlockRestored(long targetfileid, long index, string hash, long blocksize, bool metadata);
+            void SetAllBlocksMissing(long targetfileid);
+            void SetAllBlocksRestored(long targetfileid, bool includeMetadata);
+            void SetFileDataVerified(long targetfileid);
+            void Commit();
+            void UpdateProcessed(IOperationProgressUpdater writer);
+        }
+
+        /// <summary>
+        /// A new implementation of IBlockMarker, marking the blocks directly in the blocks table as restored
+        /// and reading statistics about progress from DB (kept up-to-date by triggers).
+        /// There is no negative influence on performance, esp. since the block table is temporary anyway.
+        /// </summary>
+        private class DirectBlockMarker : IBlockMarker
+        {
+            private IDbCommand m_insertblockCommand;
+            private IDbCommand m_resetfileCommand;
+            private IDbCommand m_updateAsRestoredCommand;
+            private IDbCommand m_updateFileAsDataVerifiedCommand;
+            private IDbCommand m_statUpdateCommand;
+            private IDbTransaction m_transaction;
+            private bool m_hasUpdates = false;
+
+            private readonly string m_blocktablename;
+            private readonly string m_filetablename;
+
+            public DirectBlockMarker(IDbConnection connection, string blocktablename, string filetablename, string statstablename)
+            {
+                m_transaction = connection.BeginTransactionSafe();
+                m_blocktablename = blocktablename;
+                m_filetablename = filetablename;
+
+                m_insertblockCommand = connection.CreateCommand(m_transaction, FormatInvariant($@"UPDATE ""{m_blocktablename}"" SET ""Restored"" = 1
+WHERE ""FileID"" = @TargetFileId AND ""Index"" = @Index AND ""Hash"" = @Hash AND ""Size"" = @Size AND ""Metadata"" = @Metadata AND ""Restored"" = 0 "));
+
+                m_resetfileCommand = connection.CreateCommand(m_transaction, FormatInvariant($@"UPDATE ""{m_blocktablename}"" SET ""Restored"" = 0 WHERE ""FileID"" = @TargetFileId "));
+                m_updateAsRestoredCommand = connection.CreateCommand(m_transaction, FormatInvariant($@"UPDATE ""{m_blocktablename}"" SET ""Restored"" = 1 WHERE ""FileID"" = @TargetFileId AND ""Metadata"" <= @Metadata "));
+                m_updateFileAsDataVerifiedCommand = connection.CreateCommand(m_transaction, FormatInvariant($@"UPDATE ""{m_filetablename}"" SET ""DataVerified"" = 1 WHERE ""ID"" = @TargetFileId"));
+
+                if (statstablename != null)
+                {
+                    // Fields in Stats: TotalFiles, TotalBlocks, TotalSize
+                    //                  FilesFullyRestored, FilesPartiallyRestored, BlocksRestored, SizeRestored
+                    m_statUpdateCommand = connection.CreateCommand(m_transaction, FormatInvariant($@"SELECT SUM(""FilesFullyRestored""), SUM(""SizeRestored"") FROM ""{statstablename}"" "));
+                }
+                else // very slow fallback if stats tables were not created
+                    m_statUpdateCommand = connection.CreateCommand(m_transaction, FormatInvariant($@"SELECT COUNT(DISTINCT ""FileID""), SUM(""Size"") FROM ""{m_blocktablename}"" WHERE ""Restored"" = 1 "));
+
+            }
+
+            public void UpdateProcessed(IOperationProgressUpdater updater)
+            {
+                if (!m_hasUpdates)
+                    return;
+
+                m_hasUpdates = false;
+                using (var rd = m_statUpdateCommand.ExecuteReader())
+                {
+                    var filesprocessed = 0L;
+                    var processedsize = 0L;
+
+                    if (rd.Read())
+                    {
+                        filesprocessed += rd.ConvertValueToInt64(0, 0);
+                        processedsize += rd.ConvertValueToInt64(1, 0);
+                    }
+
+                    updater.UpdatefilesProcessed(filesprocessed, processedsize);
+                }
+            }
+
+            public void SetAllBlocksMissing(long targetfileid)
+            {
+                m_hasUpdates = true;
+                var r = m_resetfileCommand.SetParameterValue("@TargetFileId", targetfileid)
+                    .ExecuteNonQuery();
+                if (r <= 0)
+                    throw new Exception("Unexpected reset result");
+            }
+
+            public void SetAllBlocksRestored(long targetfileid, bool includeMetadata)
+            {
+                m_hasUpdates = true;
+                var r = m_updateAsRestoredCommand.SetParameterValue("@TargetFileId", targetfileid)
+                    .SetParameterValue("@Metadata", includeMetadata ? 1 : 0)
+                    .ExecuteNonQuery();
+                if (r <= 0)
+                    throw new Exception("Unexpected reset result");
+            }
+
+            public void SetFileDataVerified(long targetfileid)
+            {
+                m_hasUpdates = true;
+                var r = m_updateFileAsDataVerifiedCommand.SetParameterValue("@TargetFileId", targetfileid)
+                    .ExecuteNonQuery();
+                if (r != 1)
+                    throw new Exception("Unexpected result when marking file as verified.");
+            }
+
+            public void SetBlockRestored(long targetfileid, long index, string hash, long size, bool metadata)
+            {
+                m_hasUpdates = true;
+                var r = m_insertblockCommand.SetParameterValue("@TargetFileId", targetfileid)
+                    .SetParameterValue("@Index", index)
+                    .SetParameterValue("@Hash", hash)
+                    .SetParameterValue("@Size", size)
+                    .SetParameterValue("@Metadata", metadata)
+                    .ExecuteNonQuery();
+                if (r != 1)
+                    throw new Exception("Unexpected result when marking block.");
+            }
+
+            public void Commit()
+            {
+                m_insertblockCommand.Dispose();
+                m_insertblockCommand = null!;
+                using (new Logging.Timer(LOGTAG, "CommitBlockMarker", "CommitBlockMarker"))
+                    m_transaction.Commit();
+                m_transaction.Dispose();
+                m_transaction = null!;
+            }
+
+            public void Dispose()
+            {
+                m_insertblockCommand?.Dispose();
+                m_resetfileCommand?.Dispose();
+                m_updateAsRestoredCommand?.Dispose();
+                m_updateFileAsDataVerifiedCommand?.Dispose();
+                m_statUpdateCommand?.Dispose();
+                m_transaction?.Dispose();
+            }
+        }
+
+        public IBlockMarker CreateBlockMarker()
+        {
+            if (string.IsNullOrWhiteSpace(m_tempfiletable) || string.IsNullOrWhiteSpace(m_tempblocktable))
+                throw new InvalidOperationException("No temporary file table set up for this restore.");
+            if (string.IsNullOrWhiteSpace(m_totalprogtable))
+                throw new InvalidOperationException("No progress table set up for this restore.");
+            return new DirectBlockMarker(m_connection, m_tempblocktable, m_tempfiletable, m_totalprogtable);
+        }
+
+        public override void Dispose()
+        {
+            foreach (var connection in m_connection_pool)
+            {
+                connection.Close();
+                connection.Dispose();
+            }
+            m_connection_pool.Clear();
+            DropRestoreTable();
+            base.Dispose();
+        }
+
+        public IEnumerable<string> GetTargetFolders()
+        {
+            using var cmd = m_connection.CreateCommand(FormatInvariant($@"SELECT ""TargetPath"" FROM ""{m_tempfiletable}"" WHERE ""BlocksetID"" == @BlocksetID"))
+                .SetParameterValue("@BlocksetID", FOLDER_BLOCKSET_ID);
+            using (var rd = cmd.ExecuteReader())
+                while (rd.Read())
+                    yield return rd.ConvertValueToString(0) ?? "";
+        }
+
+        public interface IFastSource
+        {
+            string TargetPath { get; }
+            long TargetFileID { get; }
+            string SourcePath { get; }
+            IEnumerable<IBlockEntry> Blocks { get; }
+        }
+
+        public interface IBlockEntry
+        {
+            long Offset { get; }
+            long Size { get; }
+            long Index { get; }
+            string Hash { get; }
+        }
+
+        private class FastSource : IFastSource
+        {
+            private class BlockEntry : IBlockEntry
+            {
+                private readonly IDataReader m_rd;
+                private readonly long m_blocksize;
+                public BlockEntry(IDataReader rd, long blocksize) { m_rd = rd; m_blocksize = blocksize; }
+                public long Offset { get { return m_rd.ConvertValueToInt64(3) * m_blocksize; } }
+                public long Index { get { return m_rd.ConvertValueToInt64(3); } }
+                public long Size { get { return m_rd.ConvertValueToInt64(5); } }
+                public string Hash { get { return m_rd.ConvertValueToString(4) ?? ""; } }
+            }
+
+            private readonly IDataReader m_rd;
+            private readonly long m_blocksize;
+            public FastSource(IDataReader rd, long blocksize) { m_rd = rd; m_blocksize = blocksize; MoreData = true; }
+            public bool MoreData { get; private set; }
+            public string TargetPath { get { return m_rd.ConvertValueToString(0) ?? ""; } }
+            public long TargetFileID { get { return m_rd.ConvertValueToInt64(2); } }
+            public string SourcePath { get { return m_rd.ConvertValueToString(1) ?? ""; } }
+
+            public IEnumerable<IBlockEntry> Blocks
+            {
+                get
+                {
+                    var tid = TargetFileID;
+
+                    do
+                    {
+                        yield return new BlockEntry(m_rd, m_blocksize);
+                    } while ((MoreData = m_rd.Read()) && tid == TargetFileID);
+
+                }
+            }
+        }
+
+        public IEnumerable<IFastSource> GetFilesAndSourceBlocksFast(long blocksize)
+        {
+            using (var transaction = m_connection.BeginTransactionSafe())
+            using (var cmdReader = m_connection.CreateCommand())
+            using (var cmd = m_connection.CreateCommand(transaction))
+            {
+                cmd.SetCommandAndParameters(FormatInvariant($@"UPDATE ""{m_tempfiletable}"" SET ""LocalSourceExists"" = 1 WHERE Path = @Path"));
+                using (var rd = cmdReader.ExecuteReader(FormatInvariant($@"SELECT DISTINCT ""{m_tempfiletable}"".""Path"" FROM ""{m_tempfiletable}""")))
+                {
+                    while (rd.Read())
+                    {
+                        var sourcepath = rd.ConvertValueToString(0);
+                        if (SystemIO.IO_OS.FileExists(sourcepath))
+                        {
+                            cmd.SetParameterValue("@Path", sourcepath);
+                            cmd.ExecuteNonQuery();
+                        }
+                        else
+                        {
+                            Logging.Log.WriteVerboseMessage(LOGTAG, "LocalSourceMissing", "Local source file not found: {0}", sourcepath);
+                        }
+                    }
+                }
+
+                //This localSourceExists index will make the query engine to start by searching FileSet table. As the result is ordered by FileSet.ID, we will get the cursor "instantly"
+                cmd.ExecuteNonQuery(FormatInvariant($@"CREATE INDEX ""{m_tempfiletable}_LocalSourceExists"" ON ""{m_tempfiletable}"" (""LocalSourceExists"")"));
+                transaction.Commit();
+            }
+
+            m_latestblocktable = "LatestBlocksetIds-" + m_temptabsetguid;
+
+            var whereclause = FormatInvariant($@"
+                ""{m_tempfiletable}"".""LocalSourceExists"" = 1 AND
+                ""{m_tempblocktable}"".""Restored"" = 0 AND ""{m_tempblocktable}"".""Metadata"" = 0 AND
+                ""{m_tempfiletable}"".""TargetPath"" != ""{m_tempfiletable}"".""Path""");
+
+            var latestBlocksetIds = FormatInvariant($@"
+                SELECT
+                    ""File"".""Path"" AS ""PATH"",
+                    ""File"".""BlocksetID"" AS ""BlocksetID"",
+                    MAX(""Fileset"".""Timestamp"") AS ""Timestamp""
+                FROM
+                    ""File"",
+                    ""FilesetEntry"",
+                    ""Fileset""
+                WHERE
+                    ""File"".""ID"" = ""FilesetEntry"".""FileID"" AND
+                    ""FilesetEntry"".""FilesetID"" = ""Fileset"".""ID"" AND
+                    ""File"".""Path"" IN
+                        (SELECT DISTINCT
+                            ""{m_tempfiletable}"".""Path""
+                        FROM
+                            ""{m_tempfiletable}"",
+                            ""{m_tempblocktable}""
+                        WHERE
+                            ""{m_tempfiletable}"".""ID"" = ""{m_tempblocktable}"".""FileID"" AND
+                            {whereclause})
+                GROUP BY ""File"".""Path""");
+
+            using (var cmd = m_connection.CreateCommand())
+            {
+                cmd.ExecuteNonQuery(FormatInvariant($@"DROP TABLE IF EXISTS ""{m_latestblocktable}"" "));
+                cmd.ExecuteNonQuery(FormatInvariant($@"CREATE TEMPORARY TABLE ""{m_latestblocktable}"" AS {latestBlocksetIds}"));
+                cmd.ExecuteNonQuery(FormatInvariant($@"CREATE INDEX ""{m_latestblocktable}_path"" ON ""{m_latestblocktable}"" (""Path"")"));
+
+                cmd.ExecuteNonQuery(FormatInvariant($@"UPDATE ""{m_tempfiletable}"" SET LatestBlocksetId = (SELECT BlocksetId FROM ""{m_latestblocktable}"" WHERE Path = ""{m_tempfiletable}"".Path)"));
+            }
+
+            var sources = FormatInvariant($@"
+SELECT DISTINCT
+    ""{m_tempfiletable}"".""TargetPath"",
+    ""{m_tempfiletable}"".""Path"",
+    ""{m_tempfiletable}"".""ID"",
+    ""{m_tempblocktable}"".""Index"",
+    ""{m_tempblocktable}"".""Hash"",
+    ""{m_tempblocktable}"".""Size""
+FROM
+    ""{m_tempfiletable}"",
+    ""{m_tempblocktable}"",
+    ""BlocksetEntry""
+WHERE
+    ""{m_tempfiletable}"".""ID"" = ""{m_tempblocktable}"".""FileID"" AND
+    ""BlocksetEntry"".""BlocksetID"" = ""{m_tempfiletable}"".""LatestBlocksetID"" AND
+    ""BlocksetEntry"".""BlockID"" = ""{m_tempblocktable}"".""BlockID"" AND
+    ""BlocksetEntry"".""Index"" = ""{m_tempblocktable}"".""Index"" AND
+    {whereclause}
+ORDER BY ""{m_tempfiletable}"".""ID"", ""{m_tempblocktable}"".""Index"" ");
+
+            using (var cmd = m_connection.CreateCommand())
+            using (var rd = cmd.ExecuteReader(sources))
+            {
+                if (rd.Read())
+                {
+                    bool more;
+                    do
+                    {
+                        var n = new FastSource(rd, blocksize);
+                        var tid = n.TargetFileID;
+                        yield return n;
+
+                        more = n.MoreData;
+                        while (more && n.TargetFileID == tid)
+                            more = rd.Read();
+
+                    } while (more);
+                }
+            }
+        }
+
+    }
+}