--- conflicted
+++ resolved
@@ -1,270 +1,249 @@
-// Copyright (C) 2025, The Duplicati Team
-// https://duplicati.com, hello@duplicati.com
-//
-// Permission is hereby granted, free of charge, to any person obtaining a
-// copy of this software and associated documentation files (the "Software"),
-// to deal in the Software without restriction, including without limitation
-// the rights to use, copy, modify, merge, publish, distribute, sublicense,
-// and/or sell copies of the Software, and to permit persons to whom the
-// Software is furnished to do so, subject to the following conditions:
-//
-// The above copyright notice and this permission notice shall be included in
-// all copies or substantial portions of the Software.
-//
-// THE SOFTWARE IS PROVIDED "AS IS", WITHOUT WARRANTY OF ANY KIND, EXPRESS
-// OR IMPLIED, INCLUDING BUT NOT LIMITED TO THE WARRANTIES OF MERCHANTABILITY,
-// FITNESS FOR A PARTICULAR PURPOSE AND NONINFRINGEMENT. IN NO EVENT SHALL THE
-// AUTHORS OR COPYRIGHT HOLDERS BE LIABLE FOR ANY CLAIM, DAMAGES OR OTHER
-// LIABILITY, WHETHER IN AN ACTION OF CONTRACT, TORT OR OTHERWISE, ARISING
-// FROM, OUT OF OR IN CONNECTION WITH THE SOFTWARE OR THE USE OR OTHER
-// DEALINGS IN THE SOFTWARE.
-
-using System;
-using System.Linq;
-using System.Threading.Tasks;
-using Duplicati.Library.Interface;
-using Duplicati.Library.Main.Volumes;
-using Duplicati.Library.Utility;
-using Microsoft.Data.Sqlite;
-
-namespace Duplicati.Library.Main.Operation
-{
-    internal class PurgeFilesHandler
-    {
-        /// <summary>
-        /// The tag used for logging
-        /// </summary>
-        private static readonly string LOGTAG = Logging.Log.LogTagFromType<PurgeFilesHandler>();
-        protected readonly Options m_options;
-        protected readonly PurgeFilesResults m_result;
-
-        public PurgeFilesHandler(Options options, PurgeFilesResults result)
-        {
-            m_options = options;
-            m_result = result;
-        }
-
-        public async Task RunAsync(IBackendManager backendManager, IFilter filter)
-        {
-            if (filter == null || filter.Empty)
-                throw new UserInformationException("Cannot purge with an empty filter, as that would cause all files to be removed.\nTo remove an entire backup set, use the \"delete\" command.", "EmptyFilterPurgeNotAllowed");
-
-            if (!System.IO.File.Exists(m_options.Dbpath))
-                throw new UserInformationException(string.Format("Database file does not exist: {0}", m_options.Dbpath), "DatabaseDoesNotExist");
-
-            using (var db = await Database.LocalPurgeDatabase.CreateAsync(m_options.Dbpath, m_options.SqlitePageCache))
-            {
-                await DoRunAsync(backendManager, db, filter, null, 0, 1).ConfigureAwait(false);
-                await db.VerifyConsistency(m_options.Blocksize, m_options.BlockhashSize, true);
-            }
-        }
-
-        public Task RunAsync(IBackendManager backendManager, Database.LocalPurgeDatabase db, float pgoffset, float pgspan, Func<SqliteCommand, long, string, Task<int>> filtercommand)
-            => DoRunAsync(backendManager, db, null, filtercommand, pgoffset, pgspan);
-
-        private async Task DoRunAsync(IBackendManager backendManager, Database.LocalPurgeDatabase db, IFilter filter, Func<SqliteCommand, long, string, Task<int>> filtercommand, float pgoffset, float pgspan)
-        {
-            m_result.OperationProgressUpdater.UpdatePhase(OperationPhase.PurgeFiles_Begin);
-            Logging.Log.WriteInformationMessage(LOGTAG, "StartingPurge", "Starting purge operation");
-
-            var doCompactStep = !m_options.NoAutoCompact && filtercommand == null;
-
-            if (await db.PartiallyRecreated())
-                throw new UserInformationException("The purge command does not work on partially recreated databases", "PurgeNotAllowedOnPartialDatabase");
-
-            if (await db.RepairInProgress() && filtercommand == null)
-                throw new UserInformationException(string.Format("The purge command does not work on an incomplete database, try the {0} operation.", "purge-broken-files"), "PurgeNotAllowedOnIncompleteDatabase");
-
-            var versions = await db
-                .GetFilesetIDs(m_options.Time, m_options.Version)
-                .OrderByDescending(x => x)
-                .ToArrayAsync();
-            if (versions.Length <= 0)
-                throw new UserInformationException("No filesets matched the supplied time or versions", "NoFilesetFoundForTimeOrVersion");
-
-            var orphans = await db.CountOrphanFiles();
-            if (orphans != 0)
-                throw new UserInformationException(string.Format("Unable to start the purge process as there are {0} orphan file(s)", orphans), "CannotPurgeWithOrphans");
-
-            await Utility.UpdateOptionsFromDb(db, m_options);
-            await Utility.VerifyOptionsAndUpdateDatabase(db, m_options);
-
-            if (filtercommand == null)
-            {
-                await db.VerifyConsistency(m_options.Blocksize, m_options.BlockhashSize, false);
-
-                if (m_options.NoBackendverification)
-                    await FilelistProcessor.VerifyLocalList(backendManager, db, m_result.TaskControl.ProgressToken).ConfigureAwait(false);
-                else
-                    await FilelistProcessor.VerifyRemoteList(backendManager, m_options, db, m_result.BackendWriter, null, null, logErrors: true, verifyMode: FilelistProcessor.VerifyMode.VerifyStrict).ConfigureAwait(false);
-            }
-
-            var filesets = await db
-                .FilesetTimes()
-                .OrderByDescending(x => x.Value)
-                .ToArrayAsync();
-
-            var versionprogress = ((doCompactStep ? 0.75f : 1.0f) / versions.Length) * pgspan;
-            var currentprogress = pgoffset;
-            var progress = 0;
-
-            m_result.OperationProgressUpdater.UpdatePhase(OperationPhase.PurgeFiles_Process);
-            m_result.OperationProgressUpdater.UpdateProgress(currentprogress);
-
-            // If we crash now, it is possible that the remote storage contains partial files
-            if (!m_options.Dryrun)
-                await db.TerminatedWithActiveUploads(true);
-
-            // Reverse makes sure we re-write the old versions first
-            foreach (var versionid in versions.Reverse())
-            {
-                progress++;
-                Logging.Log.WriteVerboseMessage(LOGTAG, "ProcessingFilelistVolumes", "Processing filelist volume {0} of {1}", progress, versions.Length);
-
-                (var _, var tsOriginal, var ix) = filesets.Select((x, i) => (x.Key, x.Value, i)).FirstOrDefault(x => x.Key == versionid);
-                if (ix < 0 || tsOriginal.Ticks == 0)
-                    throw new InvalidProgramException(string.Format("Fileset was reported with id {0}, but could not be found?", versionid));
-
-                var ts = await FilesetVolumeWriter.ProbeUnusedFilenameName(db, m_options, tsOriginal);
-                var prevfilename = await db.GetRemoteVolumeNameForFileset(filesets[ix].Key);
-
-                if (ix != 0 && filesets[ix - 1].Value <= ts)
-                    throw new Exception(string.Format("Unable to create a new fileset for {0} because the resulting timestamp {1} is larger than the next timestamp {2}", prevfilename, ts, filesets[ix - 1].Value));
-
-                using (var tempset = await db.CreateTemporaryFileset(versionid))
-                {
-                    if (filtercommand == null)
-                        await tempset.ApplyFilter(filter);
-                    else
-                        await tempset.ApplyFilter(filtercommand);
-
-                    if (tempset.RemovedFileCount + tempset.UpdatedFileCount == 0)
-                    {
-                        Logging.Log.WriteInformationMessage(LOGTAG, "NotWritingNewFileset", "Not writing a new fileset for {0} as it was not changed", prevfilename);
-                        currentprogress += versionprogress;
-                        await db.Transaction.RollBackAsync();
-                        continue;
-                    }
-                    else
-                    {
-                        using (var tf = new TempFile())
-                        using (var vol = new FilesetVolumeWriter(m_options, ts))
-                        {
-                            var isOriginalFilesetFullBackup = await db.IsFilesetFullBackup(tsOriginal);
-                            var newids = await tempset.ConvertToPermanentFileset(vol.RemoteFilename, ts, isOriginalFilesetFullBackup);
-                            vol.VolumeID = newids.Item1;
-                            vol.CreateFilesetFile(isOriginalFilesetFullBackup);
-
-                            Logging.Log.WriteInformationMessage(LOGTAG, "ReplacingFileset", "Replacing fileset {0} with {1} which has with {2} fewer file(s) ({3} reduction)", prevfilename, vol.RemoteFilename, tempset.RemovedFileCount, Library.Utility.Utility.FormatSizeString(tempset.RemovedFileSize));
-
-                            await db.WriteFileset(vol, newids.Item2);
-
-                            m_result.RemovedFileSize += tempset.RemovedFileSize;
-                            m_result.RemovedFileCount += tempset.RemovedFileCount;
-                            m_result.UpdatedFileCount += tempset.UpdatedFileCount;
-                            m_result.RewrittenFileLists++;
-
-                            currentprogress += (versionprogress / 2);
-                            m_result.OperationProgressUpdater.UpdateProgress(currentprogress);
-
-                            if (m_options.Dryrun || m_options.FullResult)
-                            {
-                                await foreach (var fe in tempset.ListAllDeletedFiles())
-                                {
-                                    var msg = string.Format("  Purging file {0} ({1})", fe.Key, Library.Utility.Utility.FormatSizeString(fe.Value));
-
-                                    Logging.Log.WriteProfilingMessage(LOGTAG, "PurgeFile", msg);
-                                    Logging.Log.WriteVerboseMessage(LOGTAG, "PurgeFile", msg);
-
-                                    if (m_options.Dryrun)
-                                        Logging.Log.WriteDryrunMessage(LOGTAG, "WouldPurgeFile", msg);
-                                }
-
-                                if (m_options.Dryrun)
-                                    Logging.Log.WriteDryrunMessage(LOGTAG, "WouldWriteRemoteFiles", "Would write files to remote storage");
-
-                                Logging.Log.WriteVerboseMessage(LOGTAG, "WritingRemoteFiles", "Writing files to remote storage");
-                            }
-
-                            if (m_options.Dryrun)
-                            {
-                                Logging.Log.WriteDryrunMessage(LOGTAG, "WouldUploadAndDelete", "Would upload file {0} ({1}) and delete file {2}, removing {3} files", vol.RemoteFilename, Library.Utility.Utility.FormatSizeString(vol.Filesize), prevfilename, tempset.RemovedFileCount);
-                                await db.Transaction.RollBackAsync();
-                            }
-                            else
-                            {
-                                var lst = await db.DropFilesetsFromTable(new[] { tsOriginal }).ToArrayAsync();
-                                foreach (var f in lst)
-                                    await db.UpdateRemoteVolume(f.Key, RemoteVolumeState.Deleting, f.Value, null);
-
-                                await db.Transaction.CommitAsync();
-
-                                await backendManager.PutAsync(vol, null, null, true, async () =>
-                                {
-<<<<<<< HEAD
-                                    await backendManager.FlushPendingMessagesAsync(db, m_result.TaskControl.ProgressToken).ConfigureAwait(false);
-                                }, m_result.TaskControl.ProgressToken).ConfigureAwait(false);
-                                await backendManager.DeleteAsync(prevfilename, -1, true, m_result.TaskControl.ProgressToken).ConfigureAwait(false);
-                                await backendManager.WaitForEmptyAsync(db, m_result.TaskControl.ProgressToken).ConfigureAwait(false);
-=======
-                                    Logging.Log.WriteDryrunMessage(LOGTAG, "WouldUploadAndDelete", "Would upload file {0} ({1}) and delete file {2}, removing {3} files", vol.RemoteFilename, Library.Utility.Utility.FormatSizeString(vol.Filesize), prevfilename, tempset.RemovedFileCount);
-                                    tr.Rollback();
-                                }
-                                else
-                                {
-                                    db.UpdateRemoteVolume(vol.RemoteFilename, RemoteVolumeState.Uploading, -1, null, tr);
-                                    var lst = db.DropFilesetsFromTable(new[] { tsOriginal }, tr).ToArray();
-                                    foreach (var f in lst)
-                                        db.UpdateRemoteVolume(f.Key, RemoteVolumeState.Deleting, f.Value, null, tr);
-
-                                    tr.Commit();
-
-                                    await backendManager.PutAsync(vol, null, null, true, async () =>
-                                    {
-                                        await backendManager.FlushPendingMessagesAsync(db, null, m_result.TaskControl.ProgressToken).ConfigureAwait(false);
-                                    }, m_result.TaskControl.ProgressToken).ConfigureAwait(false);
-                                    await backendManager.DeleteAsync(prevfilename, -1, true, m_result.TaskControl.ProgressToken).ConfigureAwait(false);
-                                    await backendManager.WaitForEmptyAsync(db, null, m_result.TaskControl.ProgressToken).ConfigureAwait(false);
-                                }
->>>>>>> 8c881b15
-                            }
-                        }
-                    }
-                }
-
-                currentprogress += (versionprogress / 2);
-                m_result.OperationProgressUpdater.UpdateProgress(currentprogress);
-            }
-
-            if (!m_options.Dryrun)
-                await db.TerminatedWithActiveUploads(false);
-
-            if (doCompactStep)
-            {
-                if (m_result.RewrittenFileLists == 0)
-                {
-                    Logging.Log.WriteInformationMessage(LOGTAG, "SkippingCompacting", "Skipping compacting as no new volumes were written");
-                }
-                else
-                {
-                    m_result.OperationProgressUpdater.UpdateProgress(pgoffset + (0.75f * pgspan));
-                    m_result.OperationProgressUpdater.UpdatePhase(OperationPhase.PurgeFiles_Compact);
-                    m_result.CompactResults = new CompactResults(m_result);
-                    using (var cdb = await Database.LocalDeleteDatabase.CreateAsync(db))
-                    {
-                        await new CompactHandler(m_options, (CompactResults)m_result.CompactResults)
-                            .DoCompactAsync(cdb, true, backendManager)
-                            .ConfigureAwait(false);
-
-                        await cdb.Transaction.CommitAsync("PostCompact", restart: false);
-                    }
-                }
-
-                m_result.OperationProgressUpdater.UpdateProgress(pgoffset + pgspan);
-                m_result.OperationProgressUpdater.UpdatePhase(OperationPhase.PurgeFiles_Complete);
-
-                await backendManager.WaitForEmptyAsync(db, m_result.TaskControl.ProgressToken).ConfigureAwait(false);
-            }
-        }
-    }
-}
+// Copyright (C) 2025, The Duplicati Team
+// https://duplicati.com, hello@duplicati.com
+//
+// Permission is hereby granted, free of charge, to any person obtaining a
+// copy of this software and associated documentation files (the "Software"),
+// to deal in the Software without restriction, including without limitation
+// the rights to use, copy, modify, merge, publish, distribute, sublicense,
+// and/or sell copies of the Software, and to permit persons to whom the
+// Software is furnished to do so, subject to the following conditions:
+//
+// The above copyright notice and this permission notice shall be included in
+// all copies or substantial portions of the Software.
+//
+// THE SOFTWARE IS PROVIDED "AS IS", WITHOUT WARRANTY OF ANY KIND, EXPRESS
+// OR IMPLIED, INCLUDING BUT NOT LIMITED TO THE WARRANTIES OF MERCHANTABILITY,
+// FITNESS FOR A PARTICULAR PURPOSE AND NONINFRINGEMENT. IN NO EVENT SHALL THE
+// AUTHORS OR COPYRIGHT HOLDERS BE LIABLE FOR ANY CLAIM, DAMAGES OR OTHER
+// LIABILITY, WHETHER IN AN ACTION OF CONTRACT, TORT OR OTHERWISE, ARISING
+// FROM, OUT OF OR IN CONNECTION WITH THE SOFTWARE OR THE USE OR OTHER
+// DEALINGS IN THE SOFTWARE.
+
+using System;
+using System.Linq;
+using System.Threading.Tasks;
+using Duplicati.Library.Interface;
+using Duplicati.Library.Main.Volumes;
+using Duplicati.Library.Utility;
+using Microsoft.Data.Sqlite;
+
+namespace Duplicati.Library.Main.Operation
+{
+    internal class PurgeFilesHandler
+    {
+        /// <summary>
+        /// The tag used for logging
+        /// </summary>
+        private static readonly string LOGTAG = Logging.Log.LogTagFromType<PurgeFilesHandler>();
+        protected readonly Options m_options;
+        protected readonly PurgeFilesResults m_result;
+
+        public PurgeFilesHandler(Options options, PurgeFilesResults result)
+        {
+            m_options = options;
+            m_result = result;
+        }
+
+        public async Task RunAsync(IBackendManager backendManager, IFilter filter)
+        {
+            if (filter == null || filter.Empty)
+                throw new UserInformationException("Cannot purge with an empty filter, as that would cause all files to be removed.\nTo remove an entire backup set, use the \"delete\" command.", "EmptyFilterPurgeNotAllowed");
+
+            if (!System.IO.File.Exists(m_options.Dbpath))
+                throw new UserInformationException(string.Format("Database file does not exist: {0}", m_options.Dbpath), "DatabaseDoesNotExist");
+
+            using (var db = await Database.LocalPurgeDatabase.CreateAsync(m_options.Dbpath, m_options.SqlitePageCache))
+            {
+                await DoRunAsync(backendManager, db, filter, null, 0, 1).ConfigureAwait(false);
+                await db.VerifyConsistency(m_options.Blocksize, m_options.BlockhashSize, true);
+            }
+        }
+
+        public Task RunAsync(IBackendManager backendManager, Database.LocalPurgeDatabase db, float pgoffset, float pgspan, Func<SqliteCommand, long, string, Task<int>> filtercommand)
+            => DoRunAsync(backendManager, db, null, filtercommand, pgoffset, pgspan);
+
+        private async Task DoRunAsync(IBackendManager backendManager, Database.LocalPurgeDatabase db, IFilter filter, Func<SqliteCommand, long, string, Task<int>> filtercommand, float pgoffset, float pgspan)
+        {
+            m_result.OperationProgressUpdater.UpdatePhase(OperationPhase.PurgeFiles_Begin);
+            Logging.Log.WriteInformationMessage(LOGTAG, "StartingPurge", "Starting purge operation");
+
+            var doCompactStep = !m_options.NoAutoCompact && filtercommand == null;
+
+            if (await db.PartiallyRecreated())
+                throw new UserInformationException("The purge command does not work on partially recreated databases", "PurgeNotAllowedOnPartialDatabase");
+
+            if (await db.RepairInProgress() && filtercommand == null)
+                throw new UserInformationException(string.Format("The purge command does not work on an incomplete database, try the {0} operation.", "purge-broken-files"), "PurgeNotAllowedOnIncompleteDatabase");
+
+            var versions = await db
+                .GetFilesetIDs(m_options.Time, m_options.Version)
+                .OrderByDescending(x => x)
+                .ToArrayAsync();
+            if (versions.Length <= 0)
+                throw new UserInformationException("No filesets matched the supplied time or versions", "NoFilesetFoundForTimeOrVersion");
+
+            var orphans = await db.CountOrphanFiles();
+            if (orphans != 0)
+                throw new UserInformationException(string.Format("Unable to start the purge process as there are {0} orphan file(s)", orphans), "CannotPurgeWithOrphans");
+
+            await Utility.UpdateOptionsFromDb(db, m_options);
+            await Utility.VerifyOptionsAndUpdateDatabase(db, m_options);
+
+            if (filtercommand == null)
+            {
+                await db.VerifyConsistency(m_options.Blocksize, m_options.BlockhashSize, false);
+
+                if (m_options.NoBackendverification)
+                    await FilelistProcessor.VerifyLocalList(backendManager, db, m_result.TaskControl.ProgressToken).ConfigureAwait(false);
+                else
+                    await FilelistProcessor.VerifyRemoteList(backendManager, m_options, db, m_result.BackendWriter, null, null, logErrors: true, verifyMode: FilelistProcessor.VerifyMode.VerifyStrict).ConfigureAwait(false);
+            }
+
+            var filesets = await db
+                .FilesetTimes()
+                .OrderByDescending(x => x.Value)
+                .ToArrayAsync();
+
+            var versionprogress = ((doCompactStep ? 0.75f : 1.0f) / versions.Length) * pgspan;
+            var currentprogress = pgoffset;
+            var progress = 0;
+
+            m_result.OperationProgressUpdater.UpdatePhase(OperationPhase.PurgeFiles_Process);
+            m_result.OperationProgressUpdater.UpdateProgress(currentprogress);
+
+            // If we crash now, it is possible that the remote storage contains partial files
+            if (!m_options.Dryrun)
+                await db.TerminatedWithActiveUploads(true);
+
+            // Reverse makes sure we re-write the old versions first
+            foreach (var versionid in versions.Reverse())
+            {
+                progress++;
+                Logging.Log.WriteVerboseMessage(LOGTAG, "ProcessingFilelistVolumes", "Processing filelist volume {0} of {1}", progress, versions.Length);
+
+                (var _, var tsOriginal, var ix) = filesets.Select((x, i) => (x.Key, x.Value, i)).FirstOrDefault(x => x.Key == versionid);
+                if (ix < 0 || tsOriginal.Ticks == 0)
+                    throw new InvalidProgramException(string.Format("Fileset was reported with id {0}, but could not be found?", versionid));
+
+                var ts = await FilesetVolumeWriter.ProbeUnusedFilenameName(db, m_options, tsOriginal);
+                var prevfilename = await db.GetRemoteVolumeNameForFileset(filesets[ix].Key);
+
+                if (ix != 0 && filesets[ix - 1].Value <= ts)
+                    throw new Exception(string.Format("Unable to create a new fileset for {0} because the resulting timestamp {1} is larger than the next timestamp {2}", prevfilename, ts, filesets[ix - 1].Value));
+
+                using (var tempset = await db.CreateTemporaryFileset(versionid))
+                {
+                    if (filtercommand == null)
+                        await tempset.ApplyFilter(filter);
+                    else
+                        await tempset.ApplyFilter(filtercommand);
+
+                    if (tempset.RemovedFileCount + tempset.UpdatedFileCount == 0)
+                    {
+                        Logging.Log.WriteInformationMessage(LOGTAG, "NotWritingNewFileset", "Not writing a new fileset for {0} as it was not changed", prevfilename);
+                        currentprogress += versionprogress;
+                        await db.Transaction.RollBackAsync();
+                        continue;
+                    }
+                    else
+                    {
+                        using (var tf = new TempFile())
+                        using (var vol = new FilesetVolumeWriter(m_options, ts))
+                        {
+                            var isOriginalFilesetFullBackup = await db.IsFilesetFullBackup(tsOriginal);
+                            var newids = await tempset.ConvertToPermanentFileset(vol.RemoteFilename, ts, isOriginalFilesetFullBackup);
+                            vol.VolumeID = newids.Item1;
+                            vol.CreateFilesetFile(isOriginalFilesetFullBackup);
+
+                            Logging.Log.WriteInformationMessage(LOGTAG, "ReplacingFileset", "Replacing fileset {0} with {1} which has with {2} fewer file(s) ({3} reduction)", prevfilename, vol.RemoteFilename, tempset.RemovedFileCount, Library.Utility.Utility.FormatSizeString(tempset.RemovedFileSize));
+
+                            await db.WriteFileset(vol, newids.Item2);
+
+                            m_result.RemovedFileSize += tempset.RemovedFileSize;
+                            m_result.RemovedFileCount += tempset.RemovedFileCount;
+                            m_result.UpdatedFileCount += tempset.UpdatedFileCount;
+                            m_result.RewrittenFileLists++;
+
+                            currentprogress += (versionprogress / 2);
+                            m_result.OperationProgressUpdater.UpdateProgress(currentprogress);
+
+                            if (m_options.Dryrun || m_options.FullResult)
+                            {
+                                await foreach (var fe in tempset.ListAllDeletedFiles())
+                                {
+                                    var msg = string.Format("  Purging file {0} ({1})", fe.Key, Library.Utility.Utility.FormatSizeString(fe.Value));
+
+                                    Logging.Log.WriteProfilingMessage(LOGTAG, "PurgeFile", msg);
+                                    Logging.Log.WriteVerboseMessage(LOGTAG, "PurgeFile", msg);
+
+                                    if (m_options.Dryrun)
+                                        Logging.Log.WriteDryrunMessage(LOGTAG, "WouldPurgeFile", msg);
+                                }
+
+                                if (m_options.Dryrun)
+                                    Logging.Log.WriteDryrunMessage(LOGTAG, "WouldWriteRemoteFiles", "Would write files to remote storage");
+
+                                Logging.Log.WriteVerboseMessage(LOGTAG, "WritingRemoteFiles", "Writing files to remote storage");
+                            }
+
+                            if (m_options.Dryrun)
+                            {
+                                Logging.Log.WriteDryrunMessage(LOGTAG, "WouldUploadAndDelete", "Would upload file {0} ({1}) and delete file {2}, removing {3} files", vol.RemoteFilename, Library.Utility.Utility.FormatSizeString(vol.Filesize), prevfilename, tempset.RemovedFileCount);
+                                await db.Transaction.RollBackAsync();
+                            }
+                            else
+                            {
+                                db.UpdateRemoteVolume(vol.RemoteFilename, RemoteVolumeState.Uploading, -1, null, tr);
+                                var lst = await db.DropFilesetsFromTable(new[] { tsOriginal }).ToArrayAsync();
+                                foreach (var f in lst)
+                                    await db.UpdateRemoteVolume(f.Key, RemoteVolumeState.Deleting, f.Value, null);
+
+                                await db.Transaction.CommitAsync();
+
+                                await backendManager.PutAsync(vol, null, null, true, async () =>
+                                {
+                                    await backendManager.FlushPendingMessagesAsync(db, m_result.TaskControl.ProgressToken).ConfigureAwait(false);
+                                }, m_result.TaskControl.ProgressToken).ConfigureAwait(false);
+                                await backendManager.DeleteAsync(prevfilename, -1, true, m_result.TaskControl.ProgressToken).ConfigureAwait(false);
+                                await backendManager.WaitForEmptyAsync(db, m_result.TaskControl.ProgressToken).ConfigureAwait(false);
+                            }
+                        }
+                    }
+                }
+
+                currentprogress += (versionprogress / 2);
+                m_result.OperationProgressUpdater.UpdateProgress(currentprogress);
+            }
+
+            if (!m_options.Dryrun)
+                await db.TerminatedWithActiveUploads(false);
+
+            if (doCompactStep)
+            {
+                if (m_result.RewrittenFileLists == 0)
+                {
+                    Logging.Log.WriteInformationMessage(LOGTAG, "SkippingCompacting", "Skipping compacting as no new volumes were written");
+                }
+                else
+                {
+                    m_result.OperationProgressUpdater.UpdateProgress(pgoffset + (0.75f * pgspan));
+                    m_result.OperationProgressUpdater.UpdatePhase(OperationPhase.PurgeFiles_Compact);
+                    m_result.CompactResults = new CompactResults(m_result);
+                    using (var cdb = await Database.LocalDeleteDatabase.CreateAsync(db))
+                    {
+                        await new CompactHandler(m_options, (CompactResults)m_result.CompactResults)
+                            .DoCompactAsync(cdb, true, backendManager)
+                            .ConfigureAwait(false);
+
+                        await cdb.Transaction.CommitAsync("PostCompact", restart: false);
+                    }
+                }
+
+                m_result.OperationProgressUpdater.UpdateProgress(pgoffset + pgspan);
+                m_result.OperationProgressUpdater.UpdatePhase(OperationPhase.PurgeFiles_Complete);
+
+                await backendManager.WaitForEmptyAsync(db, m_result.TaskControl.ProgressToken).ConfigureAwait(false);
+            }
+        }
+    }
+}