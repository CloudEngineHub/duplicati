--- conflicted
+++ resolved
@@ -1,77 +1,74 @@
-﻿// Copyright (C) 2024, The Duplicati Team
-// https://duplicati.com, hello@duplicati.com
-// 
-// Permission is hereby granted, free of charge, to any person obtaining a 
-// copy of this software and associated documentation files (the "Software"), 
-// to deal in the Software without restriction, including without limitation 
-// the rights to use, copy, modify, merge, publish, distribute, sublicense, 
-// and/or sell copies of the Software, and to permit persons to whom the 
-// Software is furnished to do so, subject to the following conditions:
-// 
-// The above copyright notice and this permission notice shall be included in 
-// all copies or substantial portions of the Software.
-// 
-// THE SOFTWARE IS PROVIDED "AS IS", WITHOUT WARRANTY OF ANY KIND, EXPRESS 
-// OR IMPLIED, INCLUDING BUT NOT LIMITED TO THE WARRANTIES OF MERCHANTABILITY, 
-// FITNESS FOR A PARTICULAR PURPOSE AND NONINFRINGEMENT. IN NO EVENT SHALL THE 
-// AUTHORS OR COPYRIGHT HOLDERS BE LIABLE FOR ANY CLAIM, DAMAGES OR OTHER 
-// LIABILITY, WHETHER IN AN ACTION OF CONTRACT, TORT OR OTHERWISE, ARISING 
-// FROM, OUT OF OR IN CONNECTION WITH THE SOFTWARE OR THE USE OR OTHER 
-// DEALINGS IN THE SOFTWARE.
-
-using System;
-using System.Collections.Generic;
-using System.Linq;
-<<<<<<< HEAD
-using System.Globalization;
-=======
->>>>>>> 735795f0
-
-namespace Duplicati.Library.Main.Operation
-{
-    internal static class SystemInfoHandler
-    {
-        public static void Run(SystemInfoResults results)
-        {
-            results.Lines = GetSystemInfo().ToArray();
-        }
-
-        public static IEnumerable<string> GetSystemInfo()
-        {
-            yield return string.Format("Duplicati: {0} ({1})", Library.Utility.Utility.getEntryAssembly().FullName, System.Reflection.Assembly.GetExecutingAssembly().FullName);
-
-            yield return string.Format("Autoupdate urls: {0}", string.Join(";", AutoUpdater.AutoUpdateSettings.URLs));
-            yield return string.Format("Update folder: {0}", AutoUpdater.UpdaterManager.UPDATEDIR);
-            yield return string.Format("Install folder: {0}", AutoUpdater.UpdaterManager.INSTALLATIONDIR);
-            yield return string.Format("Version name: \"{0}\" ({1})", AutoUpdater.UpdaterManager.SelfVersion.Displayname, System.Reflection.Assembly.GetExecutingAssembly().GetName().Version);
-            yield return string.Format("Current Version folder {0}", System.IO.Path.GetDirectoryName(System.Reflection.Assembly.GetExecutingAssembly().Location));
-
-            yield return string.Format("OS: {0}", Library.UsageReporter.OSInfoHelper.PlatformString);
-            yield return string.Format("OSType: {0}", OperatingSystem.IsWindows() ? "Windows" : OperatingSystem.IsLinux() ? "Linux" : OperatingSystem.IsMacOS() ? "MacOS" : "Unknown");
-
-            yield return string.Format("64bit: {0} ({1})", Environment.Is64BitOperatingSystem, Environment.Is64BitProcess);
-            yield return string.Format("Machinename: {0}", Environment.MachineName);
-            yield return string.Format("Processors: {0}", Environment.ProcessorCount);
-            yield return string.Format(".Net Version: {0}", Environment.Version);
-            yield return string.Format("Locale: {0}, {1}, {2}", CultureInfo.CurrentCulture, CultureInfo.CurrentUICulture, CultureInfo.InstalledUICulture);
-            yield return string.Format("Date/time strings: {0} - {1}", CultureInfo.CurrentCulture.DateTimeFormat.LongDatePattern, CultureInfo.CurrentCulture.DateTimeFormat.LongTimePattern);
-            yield return string.Format("Tempdir: {0}", Library.Utility.TempFolder.SystemTempPath);
-
-            Type sqlite = null;
-            string sqliteversion = "";
-
-            try { sqlite = SQLiteHelper.SQLiteLoader.SQLiteConnectionType; }
-            catch { }
-
-            if (sqlite != null)
-            {
-                try { sqliteversion = SQLiteHelper.SQLiteLoader.SQLiteVersion; }
-                catch { }
-
-                yield return string.Format("SQLite: {0} - {1}", sqliteversion, sqlite.FullName);
-                yield return string.Format("SQLite assembly: {0}", sqlite.Assembly.Location);
-            }
-        }
-    }
-}
-
+﻿// Copyright (C) 2024, The Duplicati Team
+// https://duplicati.com, hello@duplicati.com
+// 
+// Permission is hereby granted, free of charge, to any person obtaining a 
+// copy of this software and associated documentation files (the "Software"), 
+// to deal in the Software without restriction, including without limitation 
+// the rights to use, copy, modify, merge, publish, distribute, sublicense, 
+// and/or sell copies of the Software, and to permit persons to whom the 
+// Software is furnished to do so, subject to the following conditions:
+// 
+// The above copyright notice and this permission notice shall be included in 
+// all copies or substantial portions of the Software.
+// 
+// THE SOFTWARE IS PROVIDED "AS IS", WITHOUT WARRANTY OF ANY KIND, EXPRESS 
+// OR IMPLIED, INCLUDING BUT NOT LIMITED TO THE WARRANTIES OF MERCHANTABILITY, 
+// FITNESS FOR A PARTICULAR PURPOSE AND NONINFRINGEMENT. IN NO EVENT SHALL THE 
+// AUTHORS OR COPYRIGHT HOLDERS BE LIABLE FOR ANY CLAIM, DAMAGES OR OTHER 
+// LIABILITY, WHETHER IN AN ACTION OF CONTRACT, TORT OR OTHERWISE, ARISING 
+// FROM, OUT OF OR IN CONNECTION WITH THE SOFTWARE OR THE USE OR OTHER 
+// DEALINGS IN THE SOFTWARE.
+
+using System;
+using System.Collections.Generic;
+using System.Linq;
+using System.Globalization;
+
+namespace Duplicati.Library.Main.Operation
+{
+    internal static class SystemInfoHandler
+    {
+        public static void Run(SystemInfoResults results)
+        {
+            results.Lines = GetSystemInfo().ToArray();
+        }
+
+        public static IEnumerable<string> GetSystemInfo()
+        {
+            yield return string.Format("Duplicati: {0} ({1})", Library.Utility.Utility.getEntryAssembly().FullName, System.Reflection.Assembly.GetExecutingAssembly().FullName);
+
+            yield return string.Format("Autoupdate urls: {0}", string.Join(";", AutoUpdater.AutoUpdateSettings.URLs));
+            yield return string.Format("Update folder: {0}", AutoUpdater.UpdaterManager.UPDATEDIR);
+            yield return string.Format("Install folder: {0}", AutoUpdater.UpdaterManager.INSTALLATIONDIR);
+            yield return string.Format("Version name: \"{0}\" ({1})", AutoUpdater.UpdaterManager.SelfVersion.Displayname, System.Reflection.Assembly.GetExecutingAssembly().GetName().Version);
+            yield return string.Format("Current Version folder {0}", System.IO.Path.GetDirectoryName(System.Reflection.Assembly.GetExecutingAssembly().Location));
+
+            yield return string.Format("OS: {0}", Library.UsageReporter.OSInfoHelper.PlatformString);
+            yield return string.Format("OSType: {0}", OperatingSystem.IsWindows() ? "Windows" : OperatingSystem.IsLinux() ? "Linux" : OperatingSystem.IsMacOS() ? "MacOS" : "Unknown");
+
+            yield return string.Format("64bit: {0} ({1})", Environment.Is64BitOperatingSystem, Environment.Is64BitProcess);
+            yield return string.Format("Machinename: {0}", Environment.MachineName);
+            yield return string.Format("Processors: {0}", Environment.ProcessorCount);
+            yield return string.Format(".Net Version: {0}", Environment.Version);
+            yield return string.Format("Locale: {0}, {1}, {2}", CultureInfo.CurrentCulture, CultureInfo.CurrentUICulture, CultureInfo.InstalledUICulture);
+            yield return string.Format("Date/time strings: {0} - {1}", CultureInfo.CurrentCulture.DateTimeFormat.LongDatePattern, CultureInfo.CurrentCulture.DateTimeFormat.LongTimePattern);
+            yield return string.Format("Tempdir: {0}", Library.Utility.TempFolder.SystemTempPath);
+
+            Type sqlite = null;
+            string sqliteversion = "";
+
+            try { sqlite = SQLiteHelper.SQLiteLoader.SQLiteConnectionType; }
+            catch { }
+
+            if (sqlite != null)
+            {
+                try { sqliteversion = SQLiteHelper.SQLiteLoader.SQLiteVersion; }
+                catch { }
+
+                yield return string.Format("SQLite: {0} - {1}", sqliteversion, sqlite.FullName);
+                yield return string.Format("SQLite assembly: {0}", sqlite.Assembly.Location);
+            }
+        }
+    }
+}
+