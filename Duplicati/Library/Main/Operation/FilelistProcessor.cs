--- conflicted
+++ resolved
@@ -1,536 +1,532 @@
-// Copyright (C) 2025, The Duplicati Team
-// https://duplicati.com, hello@duplicati.com
-// 
-// Permission is hereby granted, free of charge, to any person obtaining a 
-// copy of this software and associated documentation files (the "Software"), 
-// to deal in the Software without restriction, including without limitation 
-// the rights to use, copy, modify, merge, publish, distribute, sublicense, 
-// and/or sell copies of the Software, and to permit persons to whom the 
-// Software is furnished to do so, subject to the following conditions:
-// 
-// The above copyright notice and this permission notice shall be included in 
-// all copies or substantial portions of the Software.
-// 
-// THE SOFTWARE IS PROVIDED "AS IS", WITHOUT WARRANTY OF ANY KIND, EXPRESS 
-// OR IMPLIED, INCLUDING BUT NOT LIMITED TO THE WARRANTIES OF MERCHANTABILITY, 
-// FITNESS FOR A PARTICULAR PURPOSE AND NONINFRINGEMENT. IN NO EVENT SHALL THE 
-// AUTHORS OR COPYRIGHT HOLDERS BE LIABLE FOR ANY CLAIM, DAMAGES OR OTHER 
-// LIABILITY, WHETHER IN AN ACTION OF CONTRACT, TORT OR OTHERWISE, ARISING 
-// FROM, OUT OF OR IN CONNECTION WITH THE SOFTWARE OR THE USE OR OTHER 
-// DEALINGS IN THE SOFTWARE.
-
-using System;
-using Duplicati.Library.Main.Database;
-using System.Collections.Generic;
-using System.Data;
-using System.Linq;
-using Duplicati.Library.Interface;
-using System.Threading;
-using System.Threading.Tasks;
-
-namespace Duplicati.Library.Main.Operation
-{
-    internal static class FilelistProcessor
-    {
-        /// <summary>
-        /// The approach to take when verifying the filelist
-        /// </summary>
-        public enum VerifyMode
-        {
-            /// <summary>
-            /// Just verify the list, do not repair partials
-            /// </summary>
-            VerifyOnly,
-            /// <summary>
-            /// Verify the list and fail if there are partials
-            /// </summary>
-            VerifyStrict,
-            /// <summary>
-            /// Verify the list and repair partials
-            /// </summary>
-            VerifyAndClean,
-            /// <summary>
-            /// Force a verification and repair, even if the last operation was successful
-            /// </summary>
-            VerifyAndCleanForced
-        }
-
-
-        /// <summary>
-        /// The tag used for logging
-        /// </summary>
-        private static readonly string LOGTAG = Logging.Log.LogTagFromType(typeof(FilelistProcessor));
-
-        /// <summary>
-        /// Helper method that verifies uploaded volumes and updates their state in the database.
-        /// Throws an error if there are issues with the remote storage
-        /// </summary>
-        /// <param name="database">The database to compare with</param>
-        public static async Task VerifyLocalList(IBackendManager backendManager, LocalDatabase database, CancellationToken cancellationToken)
-        {
-            var locallist = database.GetRemoteVolumes();
-            foreach (var i in locallist)
-            {
-                switch (i.State)
-                {
-                    case RemoteVolumeState.Uploaded:
-                    case RemoteVolumeState.Verified:
-                    case RemoteVolumeState.Deleted:
-                        break;
-
-                    case RemoteVolumeState.Temporary:
-                    case RemoteVolumeState.Deleting:
-                    case RemoteVolumeState.Uploading:
-                        Logging.Log.WriteInformationMessage(LOGTAG, "RemovingStaleFile", "Removing remote file listed as {0}: {1}", i.State, i.Name);
-                        try
-                        {
-                            await backendManager.DeleteAsync(i.Name, i.Size, true, cancellationToken).ConfigureAwait(false);
-                        }
-                        catch (Exception ex)
-                        {
-                            Logging.Log.WriteWarningMessage(LOGTAG, "DeleteFileFailed", ex, "Failed to erase file {0}, treating as deleted: {1}", i.Name, ex.Message);
-                        }
-
-                        break;
-
-                    default:
-                        Logging.Log.WriteWarningMessage(LOGTAG, "UnknownFileState", null, "Unknown state for remote file listed as {0}: {1}", i.State, i.Name);
-                        break;
-                }
-
-                await backendManager.WaitForEmptyAsync(cancellationToken).ConfigureAwait(false);
-            }
-        }
-
-        /// <summary>
-        /// Helper method that verifies uploaded volumes and updates their state in the database.
-        /// Throws an error if there are issues with the remote storage
-        /// </summary>
-        /// <param name="backend">The backend instance to use</param>
-        /// <param name="options">The options used</param>
-        /// <param name="database">The database to compare with</param>
-        /// <param name="backendWriter">The backend writer to use</param>
-        /// <param name="latestVolumesOnly">True if only the latest volumes should be verified</param>
-        /// <param name="verifyMode">The mode to use for verification</param>
-        /// <param name="transaction">An optional transaction object</param>
-        /// <returns>An awaitable task</returns>
-        public static async Task VerifyRemoteList(IBackendManager backend, Options options, LocalDatabase database, IBackendWriter backendWriter, bool latestVolumesOnly, VerifyMode verifyMode, IDbTransaction transaction)
-        {
-            if (!options.NoBackendverification)
-            {
-                LocalBackupDatabase backupDatabase = new LocalBackupDatabase(database, options);
-                IEnumerable<string> protectedFiles = backupDatabase.GetTemporaryFilelistVolumeNames(latestVolumesOnly, transaction);
-                await VerifyRemoteList(backend, options, database, backendWriter, protectedFiles, [], logErrors: true, verifyMode: verifyMode).ConfigureAwait(false);
-            }
-        }
-
-        /// <summary>
-        /// Helper method that verifies uploaded volumes and updates their state in the database.
-        /// Throws an error if there are issues with the remote storage
-        /// </summary>
-        /// <param name="backend">The backend instance to use</param>
-        /// <param name="options">The options used</param>
-        /// <param name="database">The database to compare with</param>
-        /// <param name="log">The log instance to use</param>
-        /// <param name="protectedFiles">Filenames that should be exempted from deletion</param>
-        /// <param name="strictExcemptFiles">Filenames that should be exempted from strict verification</param>
-        /// <param name="verifyMode">The mode to use for verification</param>
-        /// <param name="logErrors">Disable the logging of errors to prevent spamming the log; exceptions will be thrown regardless</param>
-        /// <returns>An awaitable task</returns>
-        public static async Task VerifyRemoteList(IBackendManager backend, Options options, LocalDatabase database, IBackendWriter log, IEnumerable<string> protectedFiles, IEnumerable<string> strictExcemptFiles, bool logErrors, VerifyMode verifyMode)
-        {
-            var tp = await RemoteListAnalysis(backend, options, database, log, protectedFiles, strictExcemptFiles, verifyMode).ConfigureAwait(false);
-            long extraCount = 0;
-            long missingCount = 0;
-
-            foreach (var n in tp.ExtraVolumes)
-            {
-                Logging.Log.WriteWarningMessage(LOGTAG, "ExtraUnknownFile", null, "Extra unknown file: {0}", n.File.Name);
-                extraCount++;
-            }
-
-            foreach (var n in tp.MissingVolumes)
-            {
-                Logging.Log.WriteWarningMessage(LOGTAG, "MissingFile", null, "Missing file: {0}", n.Name);
-                missingCount++;
-            }
-
-            if (extraCount > 0)
-            {
-                var s = string.Format("Found {0} remote files that are not recorded in local storage, please run repair", extraCount);
-                if (logErrors)
-                    Logging.Log.WriteErrorMessage(LOGTAG, "ExtraRemoteFiles", null, s);
-                throw new RemoteListVerificationException(s, "ExtraRemoteFiles");
-            }
-
-            ISet<string> doubles;
-            Library.Utility.Utility.GetUniqueItems(tp.ParsedVolumes.Select(x => x.File.Name), out doubles);
-
-            if (doubles.Count > 0)
-            {
-                var s = string.Format("Found remote files reported as duplicates, either the backend module is broken or you need to manually remove the extra copies.\nThe following files were found multiple times: {0}", string.Join(", ", doubles));
-                if (logErrors)
-                    Logging.Log.WriteErrorMessage(LOGTAG, "DuplicateRemoteFiles", null, s);
-                throw new RemoteListVerificationException(s, "DuplicateRemoteFiles");
-            }
-
-            if (missingCount > 0)
-            {
-                string s;
-                if (!tp.BackupPrefixes.Contains(options.Prefix) && tp.BackupPrefixes.Length > 0)
-                    s = string.Format("Found {0} files that are missing from the remote storage, and no files with the backup prefix {1}, but found the following backup prefixes: {2}", missingCount, options.Prefix, string.Join(", ", tp.BackupPrefixes));
-                else
-                    s = string.Format("Found {0} files that are missing from the remote storage, please run repair", missingCount);
-
-                if (logErrors)
-                    Logging.Log.WriteErrorMessage(LOGTAG, "MissingRemoteFiles", null, s);
-                throw new RemoteListVerificationException(s, "MissingRemoteFiles");
-            }
-        }
-
-        public struct RemoteAnalysisResult
-        {
-            public IEnumerable<Volumes.IParsedVolume> ParsedVolumes;
-            public IEnumerable<Volumes.IParsedVolume> ExtraVolumes;
-            public IEnumerable<Volumes.IParsedVolume> OtherVolumes;
-            public IEnumerable<RemoteVolumeEntry> MissingVolumes;
-            public IEnumerable<RemoteVolumeEntry> VerificationRequiredVolumes;
-
-            public string[] BackupPrefixes { get { return ParsedVolumes.Union(ExtraVolumes).Union(OtherVolumes).Select(x => x.Prefix).Distinct().ToArray(); } }
-        }
-
-        /// <summary>
-        /// Creates a temporary verification file.
-        /// </summary>
-        /// <returns>The verification file.</returns>
-        /// <param name="db">The database instance</param>
-        /// <param name="stream">The stream to write to</param>
-        public static void CreateVerificationFile(LocalDatabase db, System.IO.StreamWriter stream)
-        {
-            var s = new Newtonsoft.Json.JsonSerializer();
-            s.Serialize(stream, db.GetRemoteVolumes().Where(x => x.State != RemoteVolumeState.Temporary).Cast<IRemoteVolume>().ToArray());
-        }
-
-        /// <summary>
-        /// Uploads the verification file.
-        /// </summary>
-        /// <param name="backendurl">The backend url</param>
-        /// <param name="options">The options to use</param>
-        /// <param name="db">The attached database</param>
-        public static async Task UploadVerificationFile(IBackendManager backendManager, Options options, LocalDatabase db)
-        {
-            using (var tempfile = new Library.Utility.TempFile())
-            {
-                var remotename = options.Prefix + "-verification.json";
-                await using (var stream = new System.IO.StreamWriter(tempfile, false, System.Text.Encoding.UTF8))
-                    CreateVerificationFile(db, stream);
-
-                if (options.Dryrun)
-                {
-                    Logging.Log.WriteDryrunMessage(LOGTAG, "WouldUploadVerificationFile", "Would upload verification file: {0}, size: {1}", remotename, Library.Utility.Utility.FormatSizeString(new System.IO.FileInfo(tempfile).Length));
-                }
-                else
-                {
-                    await backendManager.PutVerificationFileAsync(remotename, tempfile, CancellationToken.None).ConfigureAwait(false);
-<<<<<<< HEAD
-                    await backendManager.WaitForEmptyAsync(db, null, CancellationToken.None).ConfigureAwait(false);
-=======
-                    await backendManager.WaitForEmptyAsync(CancellationToken.None).ConfigureAwait(false);
->>>>>>> cd147519
-                }
-            }
-        }
-
-        /// <summary>
-        /// Helper method that verifies uploaded volumes and updates their state in the database.
-        /// Throws an error if there are issues with the remote storage
-        /// </summary>
-        /// <param name="backend">The backend instance to use</param>
-        /// <param name="options">The options used</param>
-        /// <param name="database">The database to compare with</param>
-        /// <param name="protectedFiles">Filenames that should be exempted from deletion</param>
-        /// <param name="strictExcemptFiles">Filenames that should be exempted from strict verification</param>
-        /// <param name="verifyMode">The mode to use for verification</param>
-        /// <returns>The result of the analysis</returns>
-        public static async Task<RemoteAnalysisResult> RemoteListAnalysis(IBackendManager backendManager, Options options, LocalDatabase database, IBackendWriter log, IEnumerable<string> protectedFiles, IEnumerable<string> strictExcemptFiles, VerifyMode verifyMode)
-        {
-            // If the last operation completed, no cleanup should be required
-            if (verifyMode == VerifyMode.VerifyAndClean && !database.TerminatedWithActiveUploads)
-                verifyMode = VerifyMode.VerifyStrict;
-
-            // Force cleanup should set the mode to cleanup
-            if (verifyMode == VerifyMode.VerifyAndCleanForced)
-                verifyMode = VerifyMode.VerifyAndClean;
-
-            var rawlist = await backendManager.ListAsync(CancellationToken.None).ConfigureAwait(false);
-            var lookup = new Dictionary<string, Volumes.IParsedVolume>();
-            protectedFiles = protectedFiles ?? [];
-            strictExcemptFiles = strictExcemptFiles ?? [];
-
-            var remotelist = (from n in rawlist
-                              let p = Volumes.VolumeBase.ParseFilename(n)
-                              where p != null && p.Prefix == options.Prefix
-                              select p).ToList();
-
-            var otherlist = (from n in rawlist
-                             let p = Volumes.VolumeBase.ParseFilename(n)
-                             where p != null && p.Prefix != options.Prefix
-                             select p).ToList();
-
-            var unknownlist = (from n in rawlist
-                               let p = Volumes.VolumeBase.ParseFilename(n)
-                               where p == null
-                               select n).ToList();
-
-            var filesets = (from n in remotelist
-                            where n.FileType == RemoteVolumeType.Files
-                            orderby n.Time descending
-                            select n).ToList();
-
-            log.KnownFileCount = remotelist.Count;
-            log.KnownFilesets = filesets.Count;
-            long knownFileSize = remotelist.Select(x => Math.Max(0, x.File.Size)).Sum();
-            log.KnownFileSize = knownFileSize;
-            log.UnknownFileCount = unknownlist.Count;
-            log.UnknownFileSize = unknownlist.Select(x => Math.Max(0, x.Size)).Sum();
-            log.BackupListCount = database.FilesetTimes.Count();
-            log.LastBackupDate = filesets.Count == 0 ? new DateTime(0) : filesets[0].Time.ToLocalTime();
-
-            await CheckQuota(backendManager, options, log, knownFileSize).ConfigureAwait(false);
-
-            foreach (var s in remotelist)
-                lookup[s.File.Name] = s;
-
-            var missing = new List<RemoteVolumeEntry>();
-            var missingHash = new List<Tuple<long, RemoteVolumeEntry>>();
-            var temporaryAndDeletedVolumes = new HashSet<string>();
-            var missingUploadingVolumes = new HashSet<string>();
-
-            foreach (var e in database.DuplicateRemoteVolumes())
-            {
-                if (e.Value == RemoteVolumeState.Uploading || e.Value == RemoteVolumeState.Temporary)
-                    database.UnlinkRemoteVolume(e.Key, e.Value);
-                else
-                    throw new RemoteListVerificationException(string.Format("The remote volume {0} appears in the database with state {1} and a deleted state, cannot continue", e.Key, e.Value.ToString()), "AmbiguousStateRemoteFiles");
-            }
-
-            var locallist = database.GetRemoteVolumes();
-            foreach (var i in locallist)
-            {
-                var remoteFound = lookup.TryGetValue(i.Name, out var r);
-                var correctSize = remoteFound && i.Size >= 0 && (i.Size == r.File.Size || r.File.Size < 0);
-
-                lookup.Remove(i.Name);
-
-                switch (i.State)
-                {
-                    case RemoteVolumeState.Deleted:
-                        if (remoteFound)
-                            Logging.Log.WriteInformationMessage(LOGTAG, "IgnoreRemoteDeletedFile", "Ignoring remote file listed as {0}: {1}", i.State, i.Name);
-
-                        break;
-
-                    case RemoteVolumeState.Temporary:
-                    case RemoteVolumeState.Deleting:
-                        if (remoteFound)
-                        {
-                            if (options.Dryrun)
-                            {
-                                Logging.Log.WriteDryrunMessage(LOGTAG, "WouldDeleteRemoteFile", "Would delete remote file: {0}", i.Name);
-                            }
-                            else if (verifyMode == VerifyMode.VerifyOnly)
-                            {
-                                Logging.Log.WriteInformationMessage(LOGTAG, "WouldRemoveUnwantedRemoteFile", "Would remove remote file listed as {0}: {1}, but defering as {2} is requested", i.State, i.Name, verifyMode);
-                            }
-                            else
-                            {
-                                Logging.Log.WriteInformationMessage(LOGTAG, "RemoveUnwantedRemoteFile", "Removing remote file listed as {0}: {1}", i.State, i.Name);
-                                await backendManager.DeleteAsync(i.Name, i.Size, true, CancellationToken.None).ConfigureAwait(false);
-                            }
-                        }
-                        else
-                        {
-                            if (i.DeleteGracePeriod > DateTime.UtcNow)
-                            {
-                                Logging.Log.WriteInformationMessage(LOGTAG, "KeepDeleteRequest", "Keeping delete request for {0} until {1}", i.Name, i.DeleteGracePeriod.ToLocalTime());
-                            }
-                            else
-                            {
-                                if (i.State == RemoteVolumeState.Temporary && protectedFiles.Any(pf => pf == i.Name))
-                                {
-                                    Logging.Log.WriteInformationMessage(LOGTAG, "KeepIncompleteFile", "Keeping protected incomplete remote file listed as {0}: {1}", i.State, i.Name);
-                                }
-                                else
-                                {
-                                    Logging.Log.WriteInformationMessage(LOGTAG, "RemoteUnwantedMissingFile", "Removing file listed as {0}: {1}", i.State, i.Name);
-                                    temporaryAndDeletedVolumes.Add(i.Name);
-                                }
-                            }
-                        }
-                        break;
-                    case RemoteVolumeState.Uploading:
-                        if (remoteFound && correctSize && r.File.Size >= 0)
-                        {
-                            Logging.Log.WriteInformationMessage(LOGTAG, "PromotingCompleteFile", "Promoting uploaded complete file from {0} to {2}: {1}", i.State, i.Name, RemoteVolumeState.Uploaded);
-                            database.UpdateRemoteVolume(i.Name, RemoteVolumeState.Uploaded, i.Size, i.Hash);
-                        }
-                        else if (!remoteFound)
-                        {
-                            if (protectedFiles.Any(pf => pf == i.Name))
-                            {
-                                Logging.Log.WriteInformationMessage(LOGTAG, "KeepIncompleteFile", "Keeping protected incomplete remote file listed as {0}: {1}", i.State, i.Name);
-                                database.UpdateRemoteVolume(i.Name, RemoteVolumeState.Temporary, i.Size, i.Hash, false, new TimeSpan(0), null);
-                            }
-                            else if (verifyMode == VerifyMode.VerifyStrict && !strictExcemptFiles.Any(pf => pf == i.Name))
-                            {
-                                Logging.Log.WriteErrorMessage(LOGTAG, "UnexpectedUploadingFile", null, "Unexpected file in uploading state: {0}", i.Name);
-                                throw new RemoteListVerificationException($"The missing remote volume {i.Name} is in uploading state and strict mode is on", "UnexpectedUploadingFile");
-                            }
-                            else
-                            {
-                                Logging.Log.WriteInformationMessage(LOGTAG, "SchedulingMissingFileForDelete", "Scheduling missing file for deletion, currently listed as {0}: {1}", i.State, i.Name);
-                                missingUploadingVolumes.Add(i.Name);
-                                database.UpdateRemoteVolume(i.Name, RemoteVolumeState.Deleting, i.Size, i.Hash, false, TimeSpan.FromHours(2), null);
-                            }
-                        }
-                        else
-                        {
-                            if (protectedFiles.Any(pf => pf == i.Name))
-                            {
-                                Logging.Log.WriteInformationMessage(LOGTAG, "KeepIncompleteFile", "Keeping protected incomplete remote file listed as {0}: {1}", i.State, i.Name);
-                            }
-                            else if (verifyMode == VerifyMode.VerifyStrict && !strictExcemptFiles.Any(pf => pf == i.Name))
-                            {
-                                Logging.Log.WriteErrorMessage(LOGTAG, "UnexpectedUploadingFile", null, "Unexpected file in uploading state: {0}", i.Name);
-                                throw new RemoteListVerificationException($"The remote volume {i.Name} is in uploading state, partially uploaded, and strict mode is on", "UnexpectedUploadingFile");
-                            }
-                            else
-                            {
-                                if (options.Dryrun)
-                                {
-                                    Logging.Log.WriteDryrunMessage(LOGTAG, "WouldDeleteRemoteFile", "Would delete remote file: {0}", i.Name);
-                                }
-                                else if (verifyMode == VerifyMode.VerifyOnly)
-                                {
-                                    Logging.Log.WriteInformationMessage(LOGTAG, "WouldDeleteIncompleteFile", "Would remove incomplete remote file listed as {0}: {1}, but defering as {2} is requested", i.State, i.Name, verifyMode);
-                                }
-                                else
-                                {
-                                    Logging.Log.WriteInformationMessage(LOGTAG, "RemovingIncompleteFile", "Removing incomplete remote file listed as {0}: {1}", i.State, i.Name);
-                                    await backendManager.DeleteAsync(i.Name, i.Size, true, CancellationToken.None).ConfigureAwait(false);
-                                }
-                            }
-                        }
-                        break;
-
-                    case RemoteVolumeState.Uploaded:
-                        if (!remoteFound)
-                            missing.Add(i);
-                        else if (correctSize)
-                            database.UpdateRemoteVolume(i.Name, RemoteVolumeState.Verified, i.Size, i.Hash);
-                        else
-                            missingHash.Add(new Tuple<long, RemoteVolumeEntry>(r.File.Size, i));
-
-                        break;
-
-                    case RemoteVolumeState.Verified:
-                        if (!remoteFound)
-                            missing.Add(i);
-                        else if (!correctSize)
-                            missingHash.Add(new Tuple<long, RemoteVolumeEntry>(r.File.Size, i));
-
-                        break;
-
-                    default:
-                        Logging.Log.WriteWarningMessage(LOGTAG, "UnknownFileState", null, "Unknown state for remote file listed as {0}: {1}", i.State, i.Name);
-                        break;
-                }
-            }
-
-            await backendManager.WaitForEmptyAsync(CancellationToken.None).ConfigureAwait(false);
-
-            // Batch cleanup deleted volumes in DB
-            if (verifyMode == VerifyMode.VerifyStrict && missingUploadingVolumes.Count > 0)
-                throw new RemoteListVerificationException($"The remote volumes {string.Join(", ", missingUploadingVolumes)} are supposed to be deleted, but strict mode is on. Try running the \"repair\" command", "DeleteDuringStrictMode");
-            else if (verifyMode == VerifyMode.VerifyAndClean || verifyMode == VerifyMode.VerifyStrict)
-            {
-                database.RemoveRemoteVolumes(missingUploadingVolumes.Concat(temporaryAndDeletedVolumes), null);
-                // Clear the flag after we have cleaned up
-                if (!options.Dryrun)
-                    database.TerminatedWithActiveUploads = false;
-            }
-            else if (verifyMode == VerifyMode.VerifyOnly && database.TerminatedWithActiveUploads)
-            {
-                Logging.Log.WriteWarningMessage(LOGTAG, "ActiveUploadsDetected", null, "Active uploads detected, but no cleanup was performed. Run the \"repair\" command to clean up the incomplete files");
-            }
-
-            foreach (var i in missingHash)
-                Logging.Log.WriteWarningMessage(LOGTAG, "MissingRemoteHash", null, "Remote file {1} is listed as {0} with size {2} but should be {3}, please verify the sha256 hash \"{4}\"", i.Item2.State, i.Item2.Name, i.Item1, i.Item2.Size, i.Item2.Hash);
-
-            return new RemoteAnalysisResult()
-            {
-                ParsedVolumes = remotelist,
-                OtherVolumes = otherlist,
-                ExtraVolumes = lookup.Values,
-                MissingVolumes = missing,
-                VerificationRequiredVolumes = missingHash.Select(x => x.Item2)
-            };
-        }
-
-        private static async Task CheckQuota(IBackendManager backendManager, Options options, IBackendWriter log, long knownFileSize)
-        {
-            if (options.QuotaDisable)
-                return;
-
-            var quota = await backendManager.GetQuotaInfoAsync(CancellationToken.None).ConfigureAwait(false);
-            if (quota != null)
-            {
-                log.TotalQuotaSpace = quota.TotalQuotaSpace;
-                log.FreeQuotaSpace = quota.FreeQuotaSpace;
-
-                // Check to see if there should be a warning or error about the quota
-                // Since this processor may be called multiple times during a backup
-                // (both at the start and end, for example), the log keeps track of
-                // whether a quota error or warning has been sent already.
-                // Note that an error can still be sent later even if a warning was sent earlier.
-                if (!log.ReportedQuotaError && quota.FreeQuotaSpace == 0)
-                {
-                    log.ReportedQuotaError = true;
-                    Logging.Log.WriteErrorMessage(LOGTAG, "BackendQuotaExceeded", null, "Backend quota has been exceeded: Using {0} of {1} ({2} available)", Library.Utility.Utility.FormatSizeString(knownFileSize), Library.Utility.Utility.FormatSizeString(quota.TotalQuotaSpace), Library.Utility.Utility.FormatSizeString(quota.FreeQuotaSpace));
-                }
-                else if (!log.ReportedQuotaWarning && !log.ReportedQuotaError && quota.FreeQuotaSpace >= 0) // Negative value means the backend didn't return the quota info
-                {
-                    // Warnings are sent if the available free space is less than the given percentage of the total backup size.
-                    double warningThreshold = options.QuotaWarningThreshold / (double)100;
-                    if (quota.FreeQuotaSpace < warningThreshold * knownFileSize)
-                    {
-                        log.ReportedQuotaWarning = true;
-                        Logging.Log.WriteWarningMessage(LOGTAG, "BackendQuotaNear", null, "Backend quota is close to being exceeded: Using {0} of {1} ({2} available)", Library.Utility.Utility.FormatSizeString(knownFileSize), Library.Utility.Utility.FormatSizeString(quota.TotalQuotaSpace), Library.Utility.Utility.FormatSizeString(quota.FreeQuotaSpace));
-                    }
-                }
-            }
-
-            log.AssignedQuotaSpace = options.QuotaSize;
-            if (log.AssignedQuotaSpace != -1)
-            {
-                // Check assigned quota
-                if (!log.ReportedQuotaError && knownFileSize > log.AssignedQuotaSpace)
-                {
-                    log.ReportedQuotaError = true;
-                    Logging.Log.WriteErrorMessage(LOGTAG, "AssignedQuotaExceeded", null, "Assigned quota has been exceeded: Using {0} of {1}", Library.Utility.Utility.FormatSizeString(knownFileSize), Library.Utility.Utility.FormatSizeString(log.AssignedQuotaSpace));
-                }
-                else if (!log.ReportedQuotaWarning && !log.ReportedQuotaError)
-                {
-                    // Warnings are sent if the available free space is less than the given percentage of the total backup size.
-                    double warningThreshold = options.QuotaWarningThreshold / (double)100;
-                    long freeSpace = log.AssignedQuotaSpace - knownFileSize;
-                    if (freeSpace < warningThreshold * knownFileSize)
-                    {
-                        log.ReportedQuotaWarning = true;
-                        Logging.Log.WriteWarningMessage(LOGTAG, "AssignedQuotaNear", null, "Assigned quota is close to being exceeded: Using {0} of {1}", Library.Utility.Utility.FormatSizeString(knownFileSize), Library.Utility.Utility.FormatSizeString(log.AssignedQuotaSpace));
-                    }
-                }
-            }
-        }
-    }
-}
+// Copyright (C) 2025, The Duplicati Team
+// https://duplicati.com, hello@duplicati.com
+// 
+// Permission is hereby granted, free of charge, to any person obtaining a 
+// copy of this software and associated documentation files (the "Software"), 
+// to deal in the Software without restriction, including without limitation 
+// the rights to use, copy, modify, merge, publish, distribute, sublicense, 
+// and/or sell copies of the Software, and to permit persons to whom the 
+// Software is furnished to do so, subject to the following conditions:
+// 
+// The above copyright notice and this permission notice shall be included in 
+// all copies or substantial portions of the Software.
+// 
+// THE SOFTWARE IS PROVIDED "AS IS", WITHOUT WARRANTY OF ANY KIND, EXPRESS 
+// OR IMPLIED, INCLUDING BUT NOT LIMITED TO THE WARRANTIES OF MERCHANTABILITY, 
+// FITNESS FOR A PARTICULAR PURPOSE AND NONINFRINGEMENT. IN NO EVENT SHALL THE 
+// AUTHORS OR COPYRIGHT HOLDERS BE LIABLE FOR ANY CLAIM, DAMAGES OR OTHER 
+// LIABILITY, WHETHER IN AN ACTION OF CONTRACT, TORT OR OTHERWISE, ARISING 
+// FROM, OUT OF OR IN CONNECTION WITH THE SOFTWARE OR THE USE OR OTHER 
+// DEALINGS IN THE SOFTWARE.
+
+using System;
+using Duplicati.Library.Main.Database;
+using System.Collections.Generic;
+using System.Data;
+using System.Linq;
+using Duplicati.Library.Interface;
+using System.Threading;
+using System.Threading.Tasks;
+
+namespace Duplicati.Library.Main.Operation
+{
+    internal static class FilelistProcessor
+    {
+        /// <summary>
+        /// The approach to take when verifying the filelist
+        /// </summary>
+        public enum VerifyMode
+        {
+            /// <summary>
+            /// Just verify the list, do not repair partials
+            /// </summary>
+            VerifyOnly,
+            /// <summary>
+            /// Verify the list and fail if there are partials
+            /// </summary>
+            VerifyStrict,
+            /// <summary>
+            /// Verify the list and repair partials
+            /// </summary>
+            VerifyAndClean,
+            /// <summary>
+            /// Force a verification and repair, even if the last operation was successful
+            /// </summary>
+            VerifyAndCleanForced
+        }
+
+
+        /// <summary>
+        /// The tag used for logging
+        /// </summary>
+        private static readonly string LOGTAG = Logging.Log.LogTagFromType(typeof(FilelistProcessor));
+
+        /// <summary>
+        /// Helper method that verifies uploaded volumes and updates their state in the database.
+        /// Throws an error if there are issues with the remote storage
+        /// </summary>
+        /// <param name="database">The database to compare with</param>
+        public static async Task VerifyLocalList(IBackendManager backendManager, LocalDatabase database, CancellationToken cancellationToken)
+        {
+            var locallist = database.GetRemoteVolumes();
+            foreach (var i in locallist)
+            {
+                switch (i.State)
+                {
+                    case RemoteVolumeState.Uploaded:
+                    case RemoteVolumeState.Verified:
+                    case RemoteVolumeState.Deleted:
+                        break;
+
+                    case RemoteVolumeState.Temporary:
+                    case RemoteVolumeState.Deleting:
+                    case RemoteVolumeState.Uploading:
+                        Logging.Log.WriteInformationMessage(LOGTAG, "RemovingStaleFile", "Removing remote file listed as {0}: {1}", i.State, i.Name);
+                        try
+                        {
+                            await backendManager.DeleteAsync(i.Name, i.Size, true, cancellationToken).ConfigureAwait(false);
+                        }
+                        catch (Exception ex)
+                        {
+                            Logging.Log.WriteWarningMessage(LOGTAG, "DeleteFileFailed", ex, "Failed to erase file {0}, treating as deleted: {1}", i.Name, ex.Message);
+                        }
+
+                        break;
+
+                    default:
+                        Logging.Log.WriteWarningMessage(LOGTAG, "UnknownFileState", null, "Unknown state for remote file listed as {0}: {1}", i.State, i.Name);
+                        break;
+                }
+
+                await backendManager.WaitForEmptyAsync(cancellationToken).ConfigureAwait(false);
+            }
+        }
+
+        /// <summary>
+        /// Helper method that verifies uploaded volumes and updates their state in the database.
+        /// Throws an error if there are issues with the remote storage
+        /// </summary>
+        /// <param name="backend">The backend instance to use</param>
+        /// <param name="options">The options used</param>
+        /// <param name="database">The database to compare with</param>
+        /// <param name="backendWriter">The backend writer to use</param>
+        /// <param name="latestVolumesOnly">True if only the latest volumes should be verified</param>
+        /// <param name="verifyMode">The mode to use for verification</param>
+        /// <param name="transaction">An optional transaction object</param>
+        /// <returns>An awaitable task</returns>
+        public static async Task VerifyRemoteList(IBackendManager backend, Options options, LocalDatabase database, IBackendWriter backendWriter, bool latestVolumesOnly, VerifyMode verifyMode, IDbTransaction transaction)
+        {
+            if (!options.NoBackendverification)
+            {
+                LocalBackupDatabase backupDatabase = new LocalBackupDatabase(database, options);
+                IEnumerable<string> protectedFiles = backupDatabase.GetTemporaryFilelistVolumeNames(latestVolumesOnly, transaction);
+                await VerifyRemoteList(backend, options, database, backendWriter, protectedFiles, [], logErrors: true, verifyMode: verifyMode).ConfigureAwait(false);
+            }
+        }
+
+        /// <summary>
+        /// Helper method that verifies uploaded volumes and updates their state in the database.
+        /// Throws an error if there are issues with the remote storage
+        /// </summary>
+        /// <param name="backend">The backend instance to use</param>
+        /// <param name="options">The options used</param>
+        /// <param name="database">The database to compare with</param>
+        /// <param name="log">The log instance to use</param>
+        /// <param name="protectedFiles">Filenames that should be exempted from deletion</param>
+        /// <param name="strictExcemptFiles">Filenames that should be exempted from strict verification</param>
+        /// <param name="verifyMode">The mode to use for verification</param>
+        /// <param name="logErrors">Disable the logging of errors to prevent spamming the log; exceptions will be thrown regardless</param>
+        /// <returns>An awaitable task</returns>
+        public static async Task VerifyRemoteList(IBackendManager backend, Options options, LocalDatabase database, IBackendWriter log, IEnumerable<string> protectedFiles, IEnumerable<string> strictExcemptFiles, bool logErrors, VerifyMode verifyMode)
+        {
+            var tp = await RemoteListAnalysis(backend, options, database, log, protectedFiles, strictExcemptFiles, verifyMode).ConfigureAwait(false);
+            long extraCount = 0;
+            long missingCount = 0;
+
+            foreach (var n in tp.ExtraVolumes)
+            {
+                Logging.Log.WriteWarningMessage(LOGTAG, "ExtraUnknownFile", null, "Extra unknown file: {0}", n.File.Name);
+                extraCount++;
+            }
+
+            foreach (var n in tp.MissingVolumes)
+            {
+                Logging.Log.WriteWarningMessage(LOGTAG, "MissingFile", null, "Missing file: {0}", n.Name);
+                missingCount++;
+            }
+
+            if (extraCount > 0)
+            {
+                var s = string.Format("Found {0} remote files that are not recorded in local storage, please run repair", extraCount);
+                if (logErrors)
+                    Logging.Log.WriteErrorMessage(LOGTAG, "ExtraRemoteFiles", null, s);
+                throw new RemoteListVerificationException(s, "ExtraRemoteFiles");
+            }
+
+            ISet<string> doubles;
+            Library.Utility.Utility.GetUniqueItems(tp.ParsedVolumes.Select(x => x.File.Name), out doubles);
+
+            if (doubles.Count > 0)
+            {
+                var s = string.Format("Found remote files reported as duplicates, either the backend module is broken or you need to manually remove the extra copies.\nThe following files were found multiple times: {0}", string.Join(", ", doubles));
+                if (logErrors)
+                    Logging.Log.WriteErrorMessage(LOGTAG, "DuplicateRemoteFiles", null, s);
+                throw new RemoteListVerificationException(s, "DuplicateRemoteFiles");
+            }
+
+            if (missingCount > 0)
+            {
+                string s;
+                if (!tp.BackupPrefixes.Contains(options.Prefix) && tp.BackupPrefixes.Length > 0)
+                    s = string.Format("Found {0} files that are missing from the remote storage, and no files with the backup prefix {1}, but found the following backup prefixes: {2}", missingCount, options.Prefix, string.Join(", ", tp.BackupPrefixes));
+                else
+                    s = string.Format("Found {0} files that are missing from the remote storage, please run repair", missingCount);
+
+                if (logErrors)
+                    Logging.Log.WriteErrorMessage(LOGTAG, "MissingRemoteFiles", null, s);
+                throw new RemoteListVerificationException(s, "MissingRemoteFiles");
+            }
+        }
+
+        public struct RemoteAnalysisResult
+        {
+            public IEnumerable<Volumes.IParsedVolume> ParsedVolumes;
+            public IEnumerable<Volumes.IParsedVolume> ExtraVolumes;
+            public IEnumerable<Volumes.IParsedVolume> OtherVolumes;
+            public IEnumerable<RemoteVolumeEntry> MissingVolumes;
+            public IEnumerable<RemoteVolumeEntry> VerificationRequiredVolumes;
+
+            public string[] BackupPrefixes { get { return ParsedVolumes.Union(ExtraVolumes).Union(OtherVolumes).Select(x => x.Prefix).Distinct().ToArray(); } }
+        }
+
+        /// <summary>
+        /// Creates a temporary verification file.
+        /// </summary>
+        /// <returns>The verification file.</returns>
+        /// <param name="db">The database instance</param>
+        /// <param name="stream">The stream to write to</param>
+        public static void CreateVerificationFile(LocalDatabase db, System.IO.StreamWriter stream)
+        {
+            var s = new Newtonsoft.Json.JsonSerializer();
+            s.Serialize(stream, db.GetRemoteVolumes().Where(x => x.State != RemoteVolumeState.Temporary).Cast<IRemoteVolume>().ToArray());
+        }
+
+        /// <summary>
+        /// Uploads the verification file.
+        /// </summary>
+        /// <param name="backendurl">The backend url</param>
+        /// <param name="options">The options to use</param>
+        /// <param name="db">The attached database</param>
+        public static async Task UploadVerificationFile(IBackendManager backendManager, Options options, LocalDatabase db)
+        {
+            using (var tempfile = new Library.Utility.TempFile())
+            {
+                var remotename = options.Prefix + "-verification.json";
+                await using (var stream = new System.IO.StreamWriter(tempfile, false, System.Text.Encoding.UTF8))
+                    CreateVerificationFile(db, stream);
+
+                if (options.Dryrun)
+                {
+                    Logging.Log.WriteDryrunMessage(LOGTAG, "WouldUploadVerificationFile", "Would upload verification file: {0}, size: {1}", remotename, Library.Utility.Utility.FormatSizeString(new System.IO.FileInfo(tempfile).Length));
+                }
+                else
+                {
+                    await backendManager.PutVerificationFileAsync(remotename, tempfile, CancellationToken.None).ConfigureAwait(false);
+                    await backendManager.WaitForEmptyAsync(db, null, CancellationToken.None).ConfigureAwait(false);
+                }
+            }
+        }
+
+        /// <summary>
+        /// Helper method that verifies uploaded volumes and updates their state in the database.
+        /// Throws an error if there are issues with the remote storage
+        /// </summary>
+        /// <param name="backend">The backend instance to use</param>
+        /// <param name="options">The options used</param>
+        /// <param name="database">The database to compare with</param>
+        /// <param name="protectedFiles">Filenames that should be exempted from deletion</param>
+        /// <param name="strictExcemptFiles">Filenames that should be exempted from strict verification</param>
+        /// <param name="verifyMode">The mode to use for verification</param>
+        /// <returns>The result of the analysis</returns>
+        public static async Task<RemoteAnalysisResult> RemoteListAnalysis(IBackendManager backendManager, Options options, LocalDatabase database, IBackendWriter log, IEnumerable<string> protectedFiles, IEnumerable<string> strictExcemptFiles, VerifyMode verifyMode)
+        {
+            // If the last operation completed, no cleanup should be required
+            if (verifyMode == VerifyMode.VerifyAndClean && !database.TerminatedWithActiveUploads)
+                verifyMode = VerifyMode.VerifyStrict;
+
+            // Force cleanup should set the mode to cleanup
+            if (verifyMode == VerifyMode.VerifyAndCleanForced)
+                verifyMode = VerifyMode.VerifyAndClean;
+
+            var rawlist = await backendManager.ListAsync(CancellationToken.None).ConfigureAwait(false);
+            var lookup = new Dictionary<string, Volumes.IParsedVolume>();
+            protectedFiles = protectedFiles ?? [];
+            strictExcemptFiles = strictExcemptFiles ?? [];
+
+            var remotelist = (from n in rawlist
+                              let p = Volumes.VolumeBase.ParseFilename(n)
+                              where p != null && p.Prefix == options.Prefix
+                              select p).ToList();
+
+            var otherlist = (from n in rawlist
+                             let p = Volumes.VolumeBase.ParseFilename(n)
+                             where p != null && p.Prefix != options.Prefix
+                             select p).ToList();
+
+            var unknownlist = (from n in rawlist
+                               let p = Volumes.VolumeBase.ParseFilename(n)
+                               where p == null
+                               select n).ToList();
+
+            var filesets = (from n in remotelist
+                            where n.FileType == RemoteVolumeType.Files
+                            orderby n.Time descending
+                            select n).ToList();
+
+            log.KnownFileCount = remotelist.Count;
+            log.KnownFilesets = filesets.Count;
+            long knownFileSize = remotelist.Select(x => Math.Max(0, x.File.Size)).Sum();
+            log.KnownFileSize = knownFileSize;
+            log.UnknownFileCount = unknownlist.Count;
+            log.UnknownFileSize = unknownlist.Select(x => Math.Max(0, x.Size)).Sum();
+            log.BackupListCount = database.FilesetTimes.Count();
+            log.LastBackupDate = filesets.Count == 0 ? new DateTime(0) : filesets[0].Time.ToLocalTime();
+
+            await CheckQuota(backendManager, options, log, knownFileSize).ConfigureAwait(false);
+
+            foreach (var s in remotelist)
+                lookup[s.File.Name] = s;
+
+            var missing = new List<RemoteVolumeEntry>();
+            var missingHash = new List<Tuple<long, RemoteVolumeEntry>>();
+            var temporaryAndDeletedVolumes = new HashSet<string>();
+            var missingUploadingVolumes = new HashSet<string>();
+
+            foreach (var e in database.DuplicateRemoteVolumes())
+            {
+                if (e.Value == RemoteVolumeState.Uploading || e.Value == RemoteVolumeState.Temporary)
+                    database.UnlinkRemoteVolume(e.Key, e.Value);
+                else
+                    throw new RemoteListVerificationException(string.Format("The remote volume {0} appears in the database with state {1} and a deleted state, cannot continue", e.Key, e.Value.ToString()), "AmbiguousStateRemoteFiles");
+            }
+
+            var locallist = database.GetRemoteVolumes();
+            foreach (var i in locallist)
+            {
+                var remoteFound = lookup.TryGetValue(i.Name, out var r);
+                var correctSize = remoteFound && i.Size >= 0 && (i.Size == r.File.Size || r.File.Size < 0);
+
+                lookup.Remove(i.Name);
+
+                switch (i.State)
+                {
+                    case RemoteVolumeState.Deleted:
+                        if (remoteFound)
+                            Logging.Log.WriteInformationMessage(LOGTAG, "IgnoreRemoteDeletedFile", "Ignoring remote file listed as {0}: {1}", i.State, i.Name);
+
+                        break;
+
+                    case RemoteVolumeState.Temporary:
+                    case RemoteVolumeState.Deleting:
+                        if (remoteFound)
+                        {
+                            if (options.Dryrun)
+                            {
+                                Logging.Log.WriteDryrunMessage(LOGTAG, "WouldDeleteRemoteFile", "Would delete remote file: {0}", i.Name);
+                            }
+                            else if (verifyMode == VerifyMode.VerifyOnly)
+                            {
+                                Logging.Log.WriteInformationMessage(LOGTAG, "WouldRemoveUnwantedRemoteFile", "Would remove remote file listed as {0}: {1}, but defering as {2} is requested", i.State, i.Name, verifyMode);
+                            }
+                            else
+                            {
+                                Logging.Log.WriteInformationMessage(LOGTAG, "RemoveUnwantedRemoteFile", "Removing remote file listed as {0}: {1}", i.State, i.Name);
+                                await backendManager.DeleteAsync(i.Name, i.Size, true, CancellationToken.None).ConfigureAwait(false);
+                            }
+                        }
+                        else
+                        {
+                            if (i.DeleteGracePeriod > DateTime.UtcNow)
+                            {
+                                Logging.Log.WriteInformationMessage(LOGTAG, "KeepDeleteRequest", "Keeping delete request for {0} until {1}", i.Name, i.DeleteGracePeriod.ToLocalTime());
+                            }
+                            else
+                            {
+                                if (i.State == RemoteVolumeState.Temporary && protectedFiles.Any(pf => pf == i.Name))
+                                {
+                                    Logging.Log.WriteInformationMessage(LOGTAG, "KeepIncompleteFile", "Keeping protected incomplete remote file listed as {0}: {1}", i.State, i.Name);
+                                }
+                                else
+                                {
+                                    Logging.Log.WriteInformationMessage(LOGTAG, "RemoteUnwantedMissingFile", "Removing file listed as {0}: {1}", i.State, i.Name);
+                                    temporaryAndDeletedVolumes.Add(i.Name);
+                                }
+                            }
+                        }
+                        break;
+                    case RemoteVolumeState.Uploading:
+                        if (remoteFound && correctSize && r.File.Size >= 0)
+                        {
+                            Logging.Log.WriteInformationMessage(LOGTAG, "PromotingCompleteFile", "Promoting uploaded complete file from {0} to {2}: {1}", i.State, i.Name, RemoteVolumeState.Uploaded);
+                            database.UpdateRemoteVolume(i.Name, RemoteVolumeState.Uploaded, i.Size, i.Hash);
+                        }
+                        else if (!remoteFound)
+                        {
+                            if (protectedFiles.Any(pf => pf == i.Name))
+                            {
+                                Logging.Log.WriteInformationMessage(LOGTAG, "KeepIncompleteFile", "Keeping protected incomplete remote file listed as {0}: {1}", i.State, i.Name);
+                                database.UpdateRemoteVolume(i.Name, RemoteVolumeState.Temporary, i.Size, i.Hash, false, new TimeSpan(0), null);
+                            }
+                            else if (verifyMode == VerifyMode.VerifyStrict && !strictExcemptFiles.Any(pf => pf == i.Name))
+                            {
+                                Logging.Log.WriteErrorMessage(LOGTAG, "UnexpectedUploadingFile", null, "Unexpected file in uploading state: {0}", i.Name);
+                                throw new RemoteListVerificationException($"The missing remote volume {i.Name} is in uploading state and strict mode is on", "UnexpectedUploadingFile");
+                            }
+                            else
+                            {
+                                Logging.Log.WriteInformationMessage(LOGTAG, "SchedulingMissingFileForDelete", "Scheduling missing file for deletion, currently listed as {0}: {1}", i.State, i.Name);
+                                missingUploadingVolumes.Add(i.Name);
+                                database.UpdateRemoteVolume(i.Name, RemoteVolumeState.Deleting, i.Size, i.Hash, false, TimeSpan.FromHours(2), null);
+                            }
+                        }
+                        else
+                        {
+                            if (protectedFiles.Any(pf => pf == i.Name))
+                            {
+                                Logging.Log.WriteInformationMessage(LOGTAG, "KeepIncompleteFile", "Keeping protected incomplete remote file listed as {0}: {1}", i.State, i.Name);
+                            }
+                            else if (verifyMode == VerifyMode.VerifyStrict && !strictExcemptFiles.Any(pf => pf == i.Name))
+                            {
+                                Logging.Log.WriteErrorMessage(LOGTAG, "UnexpectedUploadingFile", null, "Unexpected file in uploading state: {0}", i.Name);
+                                throw new RemoteListVerificationException($"The remote volume {i.Name} is in uploading state, partially uploaded, and strict mode is on", "UnexpectedUploadingFile");
+                            }
+                            else
+                            {
+                                if (options.Dryrun)
+                                {
+                                    Logging.Log.WriteDryrunMessage(LOGTAG, "WouldDeleteRemoteFile", "Would delete remote file: {0}", i.Name);
+                                }
+                                else if (verifyMode == VerifyMode.VerifyOnly)
+                                {
+                                    Logging.Log.WriteInformationMessage(LOGTAG, "WouldDeleteIncompleteFile", "Would remove incomplete remote file listed as {0}: {1}, but defering as {2} is requested", i.State, i.Name, verifyMode);
+                                }
+                                else
+                                {
+                                    Logging.Log.WriteInformationMessage(LOGTAG, "RemovingIncompleteFile", "Removing incomplete remote file listed as {0}: {1}", i.State, i.Name);
+                                    await backendManager.DeleteAsync(i.Name, i.Size, true, CancellationToken.None).ConfigureAwait(false);
+                                }
+                            }
+                        }
+                        break;
+
+                    case RemoteVolumeState.Uploaded:
+                        if (!remoteFound)
+                            missing.Add(i);
+                        else if (correctSize)
+                            database.UpdateRemoteVolume(i.Name, RemoteVolumeState.Verified, i.Size, i.Hash);
+                        else
+                            missingHash.Add(new Tuple<long, RemoteVolumeEntry>(r.File.Size, i));
+
+                        break;
+
+                    case RemoteVolumeState.Verified:
+                        if (!remoteFound)
+                            missing.Add(i);
+                        else if (!correctSize)
+                            missingHash.Add(new Tuple<long, RemoteVolumeEntry>(r.File.Size, i));
+
+                        break;
+
+                    default:
+                        Logging.Log.WriteWarningMessage(LOGTAG, "UnknownFileState", null, "Unknown state for remote file listed as {0}: {1}", i.State, i.Name);
+                        break;
+                }
+            }
+
+            await backendManager.WaitForEmptyAsync(database, null, CancellationToken.None).ConfigureAwait(false);
+
+            // Batch cleanup deleted volumes in DB
+            if (verifyMode == VerifyMode.VerifyStrict && missingUploadingVolumes.Count > 0)
+                throw new RemoteListVerificationException($"The remote volumes {string.Join(", ", missingUploadingVolumes)} are supposed to be deleted, but strict mode is on. Try running the \"repair\" command", "DeleteDuringStrictMode");
+            else if (verifyMode == VerifyMode.VerifyAndClean || verifyMode == VerifyMode.VerifyStrict)
+            {
+                database.RemoveRemoteVolumes(missingUploadingVolumes.Concat(temporaryAndDeletedVolumes), null);
+                // Clear the flag after we have cleaned up
+                if (!options.Dryrun)
+                    database.TerminatedWithActiveUploads = false;
+            }
+            else if (verifyMode == VerifyMode.VerifyOnly && database.TerminatedWithActiveUploads)
+            {
+                Logging.Log.WriteWarningMessage(LOGTAG, "ActiveUploadsDetected", null, "Active uploads detected, but no cleanup was performed. Run the \"repair\" command to clean up the incomplete files");
+            }
+
+            foreach (var i in missingHash)
+                Logging.Log.WriteWarningMessage(LOGTAG, "MissingRemoteHash", null, "Remote file {1} is listed as {0} with size {2} but should be {3}, please verify the sha256 hash \"{4}\"", i.Item2.State, i.Item2.Name, i.Item1, i.Item2.Size, i.Item2.Hash);
+
+            return new RemoteAnalysisResult()
+            {
+                ParsedVolumes = remotelist,
+                OtherVolumes = otherlist,
+                ExtraVolumes = lookup.Values,
+                MissingVolumes = missing,
+                VerificationRequiredVolumes = missingHash.Select(x => x.Item2)
+            };
+        }
+
+        private static async Task CheckQuota(IBackendManager backendManager, Options options, IBackendWriter log, long knownFileSize)
+        {
+            if (options.QuotaDisable)
+                return;
+
+            var quota = await backendManager.GetQuotaInfoAsync(CancellationToken.None).ConfigureAwait(false);
+            if (quota != null)
+            {
+                log.TotalQuotaSpace = quota.TotalQuotaSpace;
+                log.FreeQuotaSpace = quota.FreeQuotaSpace;
+
+                // Check to see if there should be a warning or error about the quota
+                // Since this processor may be called multiple times during a backup
+                // (both at the start and end, for example), the log keeps track of
+                // whether a quota error or warning has been sent already.
+                // Note that an error can still be sent later even if a warning was sent earlier.
+                if (!log.ReportedQuotaError && quota.FreeQuotaSpace == 0)
+                {
+                    log.ReportedQuotaError = true;
+                    Logging.Log.WriteErrorMessage(LOGTAG, "BackendQuotaExceeded", null, "Backend quota has been exceeded: Using {0} of {1} ({2} available)", Library.Utility.Utility.FormatSizeString(knownFileSize), Library.Utility.Utility.FormatSizeString(quota.TotalQuotaSpace), Library.Utility.Utility.FormatSizeString(quota.FreeQuotaSpace));
+                }
+                else if (!log.ReportedQuotaWarning && !log.ReportedQuotaError && quota.FreeQuotaSpace >= 0) // Negative value means the backend didn't return the quota info
+                {
+                    // Warnings are sent if the available free space is less than the given percentage of the total backup size.
+                    double warningThreshold = options.QuotaWarningThreshold / (double)100;
+                    if (quota.FreeQuotaSpace < warningThreshold * knownFileSize)
+                    {
+                        log.ReportedQuotaWarning = true;
+                        Logging.Log.WriteWarningMessage(LOGTAG, "BackendQuotaNear", null, "Backend quota is close to being exceeded: Using {0} of {1} ({2} available)", Library.Utility.Utility.FormatSizeString(knownFileSize), Library.Utility.Utility.FormatSizeString(quota.TotalQuotaSpace), Library.Utility.Utility.FormatSizeString(quota.FreeQuotaSpace));
+                    }
+                }
+            }
+
+            log.AssignedQuotaSpace = options.QuotaSize;
+            if (log.AssignedQuotaSpace != -1)
+            {
+                // Check assigned quota
+                if (!log.ReportedQuotaError && knownFileSize > log.AssignedQuotaSpace)
+                {
+                    log.ReportedQuotaError = true;
+                    Logging.Log.WriteErrorMessage(LOGTAG, "AssignedQuotaExceeded", null, "Assigned quota has been exceeded: Using {0} of {1}", Library.Utility.Utility.FormatSizeString(knownFileSize), Library.Utility.Utility.FormatSizeString(log.AssignedQuotaSpace));
+                }
+                else if (!log.ReportedQuotaWarning && !log.ReportedQuotaError)
+                {
+                    // Warnings are sent if the available free space is less than the given percentage of the total backup size.
+                    double warningThreshold = options.QuotaWarningThreshold / (double)100;
+                    long freeSpace = log.AssignedQuotaSpace - knownFileSize;
+                    if (freeSpace < warningThreshold * knownFileSize)
+                    {
+                        log.ReportedQuotaWarning = true;
+                        Logging.Log.WriteWarningMessage(LOGTAG, "AssignedQuotaNear", null, "Assigned quota is close to being exceeded: Using {0} of {1}", Library.Utility.Utility.FormatSizeString(knownFileSize), Library.Utility.Utility.FormatSizeString(log.AssignedQuotaSpace));
+                    }
+                }
+            }
+        }
+    }
+}