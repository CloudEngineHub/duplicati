--- conflicted
+++ resolved
@@ -1,126 +1,122 @@
-//  Copyright (C) 2015, The Duplicati Team
-
-//  http://www.duplicati.com, info@duplicati.com
-//
-//  This library is free software; you can redistribute it and/or modify
-//  it under the terms of the GNU Lesser General Public License as
-//  published by the Free Software Foundation; either version 2.1 of the
-//  License, or (at your option) any later version.
-//
-//  This library is distributed in the hope that it will be useful, but
-//  WITHOUT ANY WARRANTY; without even the implied warranty of
-//  MERCHANTABILITY or FITNESS FOR A PARTICULAR PURPOSE. See the GNU
-//  Lesser General Public License for more details.
-//
-//  You should have received a copy of the GNU Lesser General Public
-//  License along with this library; if not, write to the Free Software
-//  Foundation, Inc., 59 Temple Place, Suite 330, Boston, MA 02111-1307 USA
-using System;
-using System.IO;
-using System.Collections.Generic;
-using System.Linq;
-using Duplicati.Library.Snapshots;
-using CoCoL;
-
-namespace Duplicati.Library.Main.Operation
-{
-    internal class TestFilterHandler : IDisposable
-    {
-        /// <summary>
-        /// The tag used for logging
-        /// </summary>
-        private static readonly string LOGTAG = Logging.Log.LogTagFromType<TestFilterHandler>();
-
-        private readonly Options m_options;
-        private readonly TestFilterResults m_result;
-        
-        public TestFilterHandler(Options options, TestFilterResults results)
-        {
-            m_options = options;
-            m_result = results;
-        }
-
-        public void Run(string[] sources, Library.Utility.IFilter filter)
-        {
-            var storeSymlinks = m_options.SymlinkPolicy == Options.SymlinkStrategy.Store;
-            var sourcefilter = new Library.Utility.FilterExpression(sources, true);
-
-            using(var snapshot = BackupHandler.GetSnapshot(sources, m_options))
-            using(new IsolatedChannelScope())
-            {
-<<<<<<< HEAD
-                var source = Operation.Backup.FileEnumerationProcess.Run(sources, snapshot, null, m_options.FileAttributeFilter, sourcefilter, filter, m_options.SymlinkPolicy, m_options.HardlinkPolicy, null, m_result.TaskReader);
-=======
-                var source = Operation.Backup.FileEnumerationProcess.Run(snapshot, m_options.FileAttributeFilter, sourcefilter, filter, m_options.SymlinkPolicy, m_options.HardlinkPolicy, m_options.ExcludeEmptyFolders, m_options.IgnoreFilenames, null, m_result.TaskReader);
->>>>>>> 7be62373
-                var sink = CoCoL.AutomationExtensions.RunTask(
-                    new { source = Operation.Backup.Channels.SourcePaths.ForRead },
-                    async self => {
-                        while (true)
-                        {
-                            var path = await self.source.ReadAsync();
-                            var fa = FileAttributes.Normal;
-                            try { fa = snapshot.GetAttributes(path); }
-                            catch (Exception ex) { Logging.Log.WriteVerboseMessage(LOGTAG, "FailedAttributeRead", "Failed to read attributes from {0}: {1}", path, ex.Message); }
-
-                            // Analyze symlinks
-                            var isSymlink = snapshot.IsSymlink(path, fa);
-                            string symlinkTarget = null;
-
-                            if (isSymlink)
-                                try { symlinkTarget = snapshot.GetSymlinkTarget(path); }
-                                catch (Exception ex) { Logging.Log.WriteExplicitMessage(LOGTAG, "SymlinkTargetReadFailure", ex, "Failed to read symlink target for path: {0}", path); }
-
-                            if (isSymlink && m_options.SymlinkPolicy == Options.SymlinkStrategy.Store && !string.IsNullOrWhiteSpace(symlinkTarget))
-                            {
-                                // Skip stored symlinks
-                                continue;
-                            }
-
-                            // Go for the symlink target, as we know we follow symlinks
-                            if (!string.IsNullOrWhiteSpace(symlinkTarget))
-                            {
-                                path = symlinkTarget;
-                                fa = FileAttributes.Normal;
-                                try { fa = snapshot.GetAttributes(path); }
-                                catch (Exception ex) { Logging.Log.WriteVerboseMessage(LOGTAG, "FailedAttributeRead", "Failed to read attributes from {0}: {1}", path, ex.Message); }
-                            }
-
-                            // Proceed with non-folders
-                            if (!((fa & FileAttributes.Directory) == FileAttributes.Directory))
-                            {
-                                m_result.FileCount++;
-                                var size = -1L;
-
-                                try
-                                {
-                                    size = snapshot.GetFileSize(path);
-                                    m_result.FileSize += size;
-                                }
-                                catch (Exception ex)
-                                {
-                                    Logging.Log.WriteVerboseMessage(LOGTAG, "SizeReadFailed", "Failed to read length of file {0}: {1}", path, ex.Message);
-                                }
-
-
-                                if (m_options.SkipFilesLargerThan == long.MaxValue || m_options.SkipFilesLargerThan == 0 || size < m_options.SkipFilesLargerThan)
-                                    Logging.Log.WriteVerboseMessage(LOGTAG, "IncludeFile", "Including file: {0} ({1})", path, size < 0 ? "unknown" : Duplicati.Library.Utility.Utility.FormatSizeString(size));
-                                else
-                                    Logging.Log.WriteVerboseMessage(LOGTAG, "ExcludeLargeFile", "Excluding file due to size: {0} ({1})", path, size < 0 ? "unknown" : Duplicati.Library.Utility.Utility.FormatSizeString(size));
-                            }
-                        }
-                    }
-                );
-
-                System.Threading.Tasks.Task.WhenAll(source, sink).WaitForTaskOrThrow();
-            }
-        }
-        
-        #region IDisposable implementation
-        public void Dispose()
-        {
-        }
-        #endregion
-    }
-}
-
+//  Copyright (C) 2015, The Duplicati Team
+
+//  http://www.duplicati.com, info@duplicati.com
+//
+//  This library is free software; you can redistribute it and/or modify
+//  it under the terms of the GNU Lesser General Public License as
+//  published by the Free Software Foundation; either version 2.1 of the
+//  License, or (at your option) any later version.
+//
+//  This library is distributed in the hope that it will be useful, but
+//  WITHOUT ANY WARRANTY; without even the implied warranty of
+//  MERCHANTABILITY or FITNESS FOR A PARTICULAR PURPOSE. See the GNU
+//  Lesser General Public License for more details.
+//
+//  You should have received a copy of the GNU Lesser General Public
+//  License along with this library; if not, write to the Free Software
+//  Foundation, Inc., 59 Temple Place, Suite 330, Boston, MA 02111-1307 USA
+using System;
+using System.IO;
+using System.Collections.Generic;
+using System.Linq;
+using Duplicati.Library.Snapshots;
+using CoCoL;
+
+namespace Duplicati.Library.Main.Operation
+{
+    internal class TestFilterHandler : IDisposable
+    {
+        /// <summary>
+        /// The tag used for logging
+        /// </summary>
+        private static readonly string LOGTAG = Logging.Log.LogTagFromType<TestFilterHandler>();
+
+        private readonly Options m_options;
+        private readonly TestFilterResults m_result;
+        
+        public TestFilterHandler(Options options, TestFilterResults results)
+        {
+            m_options = options;
+            m_result = results;
+        }
+
+        public void Run(string[] sources, Library.Utility.IFilter filter)
+        {
+            var storeSymlinks = m_options.SymlinkPolicy == Options.SymlinkStrategy.Store;
+            var sourcefilter = new Library.Utility.FilterExpression(sources, true);
+
+            using(var snapshot = BackupHandler.GetSnapshot(sources, m_options))
+            using(new IsolatedChannelScope())
+            {
+                var source = Operation.Backup.FileEnumerationProcess.Run(sources, snapshot, null, m_options.FileAttributeFilter, sourcefilter, filter, m_options.SymlinkPolicy, m_options.HardlinkPolicy, m_options.ExcludeEmptyFolders, m_options.IgnoreFilenames, null, m_result.TaskReader);
+                var sink = CoCoL.AutomationExtensions.RunTask(
+                    new { source = Operation.Backup.Channels.SourcePaths.ForRead },
+                    async self => {
+                        while (true)
+                        {
+                            var path = await self.source.ReadAsync();
+                            var fa = FileAttributes.Normal;
+                            try { fa = snapshot.GetAttributes(path); }
+                            catch (Exception ex) { Logging.Log.WriteVerboseMessage(LOGTAG, "FailedAttributeRead", "Failed to read attributes from {0}: {1}", path, ex.Message); }
+
+                            // Analyze symlinks
+                            var isSymlink = snapshot.IsSymlink(path, fa);
+                            string symlinkTarget = null;
+
+                            if (isSymlink)
+                                try { symlinkTarget = snapshot.GetSymlinkTarget(path); }
+                                catch (Exception ex) { Logging.Log.WriteExplicitMessage(LOGTAG, "SymlinkTargetReadFailure", ex, "Failed to read symlink target for path: {0}", path); }
+
+                            if (isSymlink && m_options.SymlinkPolicy == Options.SymlinkStrategy.Store && !string.IsNullOrWhiteSpace(symlinkTarget))
+                            {
+                                // Skip stored symlinks
+                                continue;
+                            }
+
+                            // Go for the symlink target, as we know we follow symlinks
+                            if (!string.IsNullOrWhiteSpace(symlinkTarget))
+                            {
+                                path = symlinkTarget;
+                                fa = FileAttributes.Normal;
+                                try { fa = snapshot.GetAttributes(path); }
+                                catch (Exception ex) { Logging.Log.WriteVerboseMessage(LOGTAG, "FailedAttributeRead", "Failed to read attributes from {0}: {1}", path, ex.Message); }
+                            }
+
+                            // Proceed with non-folders
+                            if (!((fa & FileAttributes.Directory) == FileAttributes.Directory))
+                            {
+                                m_result.FileCount++;
+                                var size = -1L;
+
+                                try
+                                {
+                                    size = snapshot.GetFileSize(path);
+                                    m_result.FileSize += size;
+                                }
+                                catch (Exception ex)
+                                {
+                                    Logging.Log.WriteVerboseMessage(LOGTAG, "SizeReadFailed", "Failed to read length of file {0}: {1}", path, ex.Message);
+                                }
+
+
+                                if (m_options.SkipFilesLargerThan == long.MaxValue || m_options.SkipFilesLargerThan == 0 || size < m_options.SkipFilesLargerThan)
+                                    Logging.Log.WriteVerboseMessage(LOGTAG, "IncludeFile", "Including file: {0} ({1})", path, size < 0 ? "unknown" : Duplicati.Library.Utility.Utility.FormatSizeString(size));
+                                else
+                                    Logging.Log.WriteVerboseMessage(LOGTAG, "ExcludeLargeFile", "Excluding file due to size: {0} ({1})", path, size < 0 ? "unknown" : Duplicati.Library.Utility.Utility.FormatSizeString(size));
+                            }
+                        }
+                    }
+                );
+
+                System.Threading.Tasks.Task.WhenAll(source, sink).WaitForTaskOrThrow();
+            }
+        }
+        
+        #region IDisposable implementation
+        public void Dispose()
+        {
+        }
+        #endregion
+    }
+}
+