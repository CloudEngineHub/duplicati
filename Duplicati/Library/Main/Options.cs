--- conflicted
+++ resolved
@@ -1,2138 +1,2137 @@
-#region Disclaimer / License
-// Copyright (C) 2015, The Duplicati Team
-// http://www.duplicati.com, info@duplicati.com
-// 
-// This library is free software; you can redistribute it and/or
-// modify it under the terms of the GNU Lesser General Public
-// License as published by the Free Software Foundation; either
-// version 2.1 of the License, or (at your option) any later version.
-// 
-// This library is distributed in the hope that it will be useful,
-// but WITHOUT ANY WARRANTY; without even the implied warranty of
-// MERCHANTABILITY or FITNESS FOR A PARTICULAR PURPOSE.  See the GNU
-// Lesser General Public License for more details.
-// 
-// You should have received a copy of the GNU Lesser General Public
-// License along with this library; if not, write to the Free Software
-// Foundation, Inc., 51 Franklin Street, Fifth Floor, Boston, MA  02110-1301  USA
-// 
-#endregion
-using System;
-using System.Linq;
-using System.Collections.Generic;
-using System.Text;
-using Duplicati.Library.Interface;
-using Duplicati.Library.Utility;
-
-namespace Duplicati.Library.Main
-{
-    /// <summary>
-    /// A class for keeping all Duplicati options in one place,
-    /// and provide typesafe access to the options
-    /// </summary>
-    public class Options
-    {
-        private const string DEFAULT_BLOCK_HASH_LOOKUP_SIZE = "64mb";
-        private const string DEFAULT_METADATA_HASH_LOOKUP_SIZE = "64mb";
-        private const string DEFAULT_FILE_HASH_LOOKUP_SIZE = "32mb";
-        
-        private const string DEFAULT_BLOCK_HASH_ALGORITHM = "SHA256";
-        private const string DEFAULT_FILE_HASH_ALGORITHM = "SHA256";
-        
-        /// <summary>
-        /// The default block size
-        /// </summary>
-        private const string DEFAULT_BLOCKSIZE = "100kb";
-        
-        /// <summary>
-        /// The default size of the read-ahead buffer
-        /// </summary>
-        private const string DEFAULT_READ_BUFFER_SIZE = "5mb";
-        
-        /// <summary>
-        /// The default threshold value
-        /// </summary>
-        private const long DEFAULT_THRESHOLD = 25;
-        
-        /// <summary>
-        /// The default value for maximum number of small files
-        /// </summary>
-        private const long DEFAULT_SMALL_FILE_MAX_COUNT = 20;
-        
-        /// <summary>
-        /// Default size of volumes
-        /// </summary>
-        private const string DEFAULT_VOLUME_SIZE = "50mb";
-        
-        /// <summary>
-        /// Default value for keep-versions
-        /// </summary>
-        private const int DEFAULT_KEEP_VERSIONS = 0;
-
-        /// <summary>
-        /// The default threshold for purging log data
-        /// </summary>
-        private const string DEFAULT_LOG_RETENTION = "30D";
-
-        /// <summary>
-<<<<<<< HEAD
-        /// The default number of compressor instances
-        /// </summary>
-        private readonly int DEFAULT_COMPRESSORS = Math.Max(1, Environment.ProcessorCount / 2);
-
-        /// <summary>
-        /// The default number of hasher instances
-        /// </summary>
-        private readonly int DEFAULT_BLOCK_HASHERS = Math.Max(1, Environment.ProcessorCount / 2);
-=======
-        /// The default threshold for warning about coming close to quota
-        /// </summary>
-        private const int DEFAULT_QUOTA_WARNING_THRESHOLD = 10;
->>>>>>> 3361e27e
-
-        /// <summary>
-        /// An enumeration that describes the supported strategies for an optimization
-        /// </summary>
-        public enum OptimizationStrategy
-        {
-            /// <summary>
-            /// The optimization feature is created if possible, but silently ignored if it fails
-            /// </summary>
-            Auto,
-            /// <summary>
-            /// The optimization feature is created if possible, but an error is logged if it fails
-            /// </summary>
-            On,
-            /// <summary>
-            /// The optimization feature is deactivated
-            /// </summary>
-            Off,
-            /// <summary>
-            /// The optimization feature is created, and the backup is aborted if it fails
-            /// </summary>
-            Required
-        }
-
-        /// <summary>
-        /// The possible settings for the symlink strategy
-        /// </summary>
-        public enum SymlinkStrategy
-        {
-            /// <summary>
-            /// Store information about the symlink
-            /// </summary>
-            Store,
-
-            /// <summary>
-            /// Treat symlinks as normal files or folders
-            /// </summary>
-            Follow,
-
-            /// <summary>
-            /// Ignore all symlinks
-            /// </summary>
-            Ignore
-        }
-
-        /// <summary>
-        /// The possible settings for the hardlink strategy
-        /// </summary>
-        public enum HardlinkStrategy
-        {
-            /// <summary>
-            /// Process only the first hardlink
-            /// </summary>
-            First,
-            
-            /// <summary>
-            /// Process all hardlinks
-            /// </summary>
-            All,
-
-            /// <summary>
-            /// Ignore all hardlinks
-            /// </summary>
-            None
-        }
-        
-        /// <summary>
-        /// The possible settings for index file usage
-        /// </summary>
-        public enum IndexFileStrategy
-        {
-            /// <summary>
-            /// Disables usage of index files
-            /// </summary>
-            None,
-            
-            /// <summary>
-            /// Stores only block lookup information in the index files
-            /// </summary>
-            Lookup,
-            
-            /// <summary>
-            /// Stores both block lookup and block lists in the index files
-            /// </summary>
-            Full
-            
-        }
-
-        private static string[] GetSupportedHashes()
-        {
-            var r = new List<string>();
-            foreach(var h in new string[] {"SHA1", "MD5", "SHA256", "SHA384", "SHA512"})
-            try 
-            {
-                var p = System.Security.Cryptography.HashAlgorithm.Create(h);
-                if (p != null)
-                    r.Add(h);
-            }
-            catch
-            {
-            }
-            
-            return r.ToArray();
-        }
-
-        private static readonly string DEFAULT_COMPRESSED_EXTENSION_FILE = System.IO.Path.Combine(Duplicati.Library.AutoUpdater.UpdaterManager.InstalledBaseDir, "default_compressed_extensions.txt");
-
-        /// <summary>
-        /// Lock that protects the options collection
-        /// </summary>
-        protected readonly object m_lock = new object();
-
-        protected Dictionary<string, string> m_options;
-
-        protected List<KeyValuePair<bool, Library.Interface.IGenericModule>> m_loadedModules = new List<KeyValuePair<bool, IGenericModule>>();
-
-        /// <summary>
-        /// Lookup table for compression hints
-        /// </summary>
-        private Dictionary<string, CompressionHint> m_compressionHints;
-
-        public Options(Dictionary<string, string> options)
-        {
-            m_options = options;
-        }
-
-        public Dictionary<string, string> RawOptions { get { return m_options; } }
-
-        /// <summary>
-        /// Returns a list of strings that are not supported on the commandline as options, but used internally
-        /// </summary>
-        public static string[] InternalOptions
-        {
-            get
-            {
-                return new string[] {
-                    "main-action"
-                };
-            }
-        }
-
-        /// <summary>
-        /// Returns a list of options that are intentionally duplicate
-        /// </summary>
-        public static string[] KnownDuplicates
-        {
-            get { return new string[] { "auth-password", "auth-username" }; }
-        }
-
-
-        /// <summary>
-        /// Gets all commands that effect a backup
-        /// </summary>
-        public static string[] BackupOptions
-        {
-            get
-            {
-                return new string[] {
-                    "dblock-size",
-                    "disable-autocreate-folder",
-                    "disable-filetime-check",
-                    "check-filetime-only",
-                    "disable-time-tolerance",
-                    "allow-missing-source",
-                    "skip-files-larger-than",
-                    "upload-unchanged-backups",
-                    "list-verify-uploads",
-                    "control-files",
-                    "snapshot-policy",
-                    "vss-exclude-writers",
-                    "vss-use-mapping",
-                    "usn-policy",
-                    "hyperv-backup-vm",
-                    "symlink-policy",
-                    "hardlink-policy",
-                    "exclude-files-attributes",
-                    "compression-extension-file",
-                    "full-remote-verification",
-                    "disable-synthetic-filelist",
-                    "disable-file-scanner",
-                    "disable-on-battery"
-                };
-            }
-        }
-
-        /// <summary>
-        /// Gets all options that affect a connection
-        /// </summary>
-        public static string[] ConnectionOptions
-        {
-            get
-            {
-                return new string[] {
-                    "thread-priority",
-                    "number-of-retries",
-                    "retry-delay",
-                    "synchronous-upload",
-                    "asynchronous-upload-limit",
-                    "asynchronous-upload-folder",
-                    "disable-streaming-transfer",
-                    "max-upload-pr-second",
-                    "max-download-pr-second",
-                    "no-connection-reuse",
-                    "allow-sleep",
-                    "use-background-io-priority"
-                };
-            }
-        }
-
-        /// <summary>
-        /// Gets all options that affect a filename parsing
-        /// </summary>
-        public static string[] FilenameOptions
-        {
-            get
-            {
-                return new string[] {
-                    "prefix",
-                    "tempdir"
-                };
-            }
-        }
-
-        /// <summary>
-        /// Gets all options that can be used for debugging
-        /// </summary>
-        public static string[] DebugOptions
-        {
-            get
-            {
-                return new string[] {
-                    "debug-output",
-                    "debug-retry-errors",
-                    "log-file",
-                    "log-file-log-level",
-                    "log-file-log-filter",
-                    "console-log-level",
-                    "console-log-filter",
-                };
-            }
-        }
-
-        /// <summary>
-        /// Gets all options that affect module loading
-        /// </summary>
-        public static string[] ModuleOptions
-        {
-            get
-            {
-                return new string[] {
-                    "encryption-module",
-                    "compression-module",
-                    "enable-module",
-                    "disable-module",
-                    "no-encryption"
-                };
-            }
-        }
-
-        /// <summary>
-        /// Gets all options that affect encryption
-        /// </summary>
-        public static string[] EncryptionOptions
-        {
-            get
-            {
-                return new string[] {
-                    "encryption-module",
-                    "passphrase",
-                    "no-encryption"
-                };
-            }
-        }
-
-        /// <summary>
-        /// Gets all options that affect cleanup commands
-        /// </summary>
-        public static string[] CleanupOptions
-        {
-            get
-            {
-                return new string[] {
-                    "dry-run",
-                    "allow-full-removal"
-                };
-            }
-        }
-
-        /// <summary>
-        /// Gets all options that affect restore commands
-        /// </summary>
-        public static string[] RestoreOptions
-        {
-            get
-            {
-                return new string[] {
-                    "skip-file-hash-checks",
-                    "dont-read-manifests",
-                    "restore-path",
-                    "time",
-                    "version",
-                    "allow-passphrase-change",
-                    "no-local-db",
-                    "no-local-blocks",
-                    "full-block-verification",
-                    "dont-compress-restore-paths"
-                };
-            }
-        }
-        
-        /// <summary>
-        /// A default backup name
-        /// </summary>
-        public static string DefaultBackupName
-        {
-            get
-            {
-                return System.IO.Path.GetFileNameWithoutExtension(Library.Utility.Utility.getEntryAssembly().Location);
-            }
-        }
-
-        /// <summary>
-        /// Gets all supported commands
-        /// </summary>
-        public IList<ICommandLineArgument> SupportedCommands
-        {
-            get
-            {
-                var lst = new List<ICommandLineArgument>(new ICommandLineArgument[] {
-                    new CommandLineArgument("dblock-size", CommandLineArgument.ArgumentType.Size, Strings.Options.DblocksizeShort, Strings.Options.DblocksizeLong, DEFAULT_VOLUME_SIZE),
-                    new CommandLineArgument("auto-cleanup", CommandLineArgument.ArgumentType.Boolean, Strings.Options.AutocleanupShort, Strings.Options.AutocleanupLong, "false"),
-
-                    new CommandLineArgument("control-files", CommandLineArgument.ArgumentType.Path, Strings.Options.ControlfilesShort, Strings.Options.ControlfilesLong),
-                    new CommandLineArgument("skip-file-hash-checks", CommandLineArgument.ArgumentType.Boolean, Strings.Options.SkipfilehashchecksShort, Strings.Options.SkipfilehashchecksLong, "false"),
-                    new CommandLineArgument("dont-read-manifests", CommandLineArgument.ArgumentType.Boolean, Strings.Options.DontreadmanifestsShort, Strings.Options.DontreadmanifestsLong, "false"),
-                    new CommandLineArgument("restore-path", CommandLineArgument.ArgumentType.String, Strings.Options.RestorepathShort, Strings.Options.RestorepathLong),
-                    new CommandLineArgument("time", CommandLineArgument.ArgumentType.Timespan, Strings.Options.TimeShort, Strings.Options.TimeLong, "now"),
-                    new CommandLineArgument("version", CommandLineArgument.ArgumentType.String, Strings.Options.VersionShort, Strings.Options.VersionLong, ""),
-                    new CommandLineArgument("all-versions", CommandLineArgument.ArgumentType.Boolean, Strings.Options.AllversionsShort, Strings.Options.AllversionsLong, "false"),
-                    new CommandLineArgument("list-prefix-only", CommandLineArgument.ArgumentType.Boolean, Strings.Options.ListprefixonlyShort, Strings.Options.ListprefixonlyLong, "false"),
-                    new CommandLineArgument("list-folder-contents", CommandLineArgument.ArgumentType.Boolean, Strings.Options.ListfoldercontentsShort, Strings.Options.ListfoldercontentsLong, "false"),
-                    new CommandLineArgument("list-sets-only", CommandLineArgument.ArgumentType.Boolean, Strings.Options.ListsetsonlyShort, Strings.Options.ListsetsonlyLong, "false"),
-                    new CommandLineArgument("disable-autocreate-folder", CommandLineArgument.ArgumentType.Boolean, Strings.Options.DisableautocreatefolderShort, Strings.Options.DisableautocreatefolderLong, "false"),
-                    new CommandLineArgument("allow-missing-source", CommandLineArgument.ArgumentType.Boolean, Strings.Options.AllowmissingsourceShort, Strings.Options.AllowmissingsourceLong, "false"),
-
-                    new CommandLineArgument("disable-filetime-check", CommandLineArgument.ArgumentType.Boolean, Strings.Options.DisablefiletimecheckShort, Strings.Options.DisablefiletimecheckLong, "false"),
-                    new CommandLineArgument("check-filetime-only", CommandLineArgument.ArgumentType.Boolean, Strings.Options.CheckfiletimeonlyShort, Strings.Options.CheckfiletimeonlyLong, "false"),
-                    //new CommandLineArgument("disable-usn-diff-check", CommandLineArgument.ArgumentType.Boolean, Strings.Options.DisableusndiffcheckShort, Strings.Options.DisableusndiffcheckLong, "false"),
-                    new CommandLineArgument("disable-time-tolerance", CommandLineArgument.ArgumentType.Boolean, Strings.Options.DisabletimetoleranceShort, Strings.Options.DisabletimetoleranceLong, "false"),
-
-                    new CommandLineArgument("tempdir", CommandLineArgument.ArgumentType.Path, Strings.Options.TempdirShort, Strings.Options.TempdirLong, System.IO.Path.GetTempPath()),
-                    new CommandLineArgument("thread-priority", CommandLineArgument.ArgumentType.Enumeration, Strings.Options.ThreadpriorityShort, Strings.Options.ThreadpriorityLong, "normal", null, new string[] {"highest", "high", "abovenormal", "normal", "belownormal", "low", "lowest", "idle" }),
-
-                    new CommandLineArgument("prefix", CommandLineArgument.ArgumentType.String, Strings.Options.PrefixShort, Strings.Options.PrefixLong, "duplicati"),
-
-                    new CommandLineArgument("passphrase", CommandLineArgument.ArgumentType.Password, Strings.Options.PassphraseShort, Strings.Options.PassphraseLong),
-                    new CommandLineArgument("no-encryption", CommandLineArgument.ArgumentType.Boolean, Strings.Options.NoencryptionShort, Strings.Options.NoencryptionLong, "false"),
-
-                    new CommandLineArgument("number-of-retries", CommandLineArgument.ArgumentType.Integer, Strings.Options.NumberofretriesShort, Strings.Options.NumberofretriesLong, "5"),
-                    new CommandLineArgument("retry-delay", CommandLineArgument.ArgumentType.Timespan, Strings.Options.RetrydelayShort, Strings.Options.RetrydelayLong, "10s"),
-
-                    new CommandLineArgument("synchronous-upload", CommandLineArgument.ArgumentType.Boolean, Strings.Options.SynchronousuploadShort, Strings.Options.SynchronousuploadLong, "false"),
-                    new CommandLineArgument("asynchronous-upload-limit", CommandLineArgument.ArgumentType.Integer, Strings.Options.AsynchronousuploadlimitShort, Strings.Options.AsynchronousuploadlimitLong, "4"),
-                    new CommandLineArgument("asynchronous-upload-folder", CommandLineArgument.ArgumentType.Path, Strings.Options.AsynchronousuploadfolderShort, Strings.Options.AsynchronousuploadfolderLong, System.IO.Path.GetTempPath()),
-
-                    new CommandLineArgument("disable-streaming-transfers", CommandLineArgument.ArgumentType.Boolean, Strings.Options.DisableStreamingShort, Strings.Options.DisableStreamingLong, "false"),
-
-                    new CommandLineArgument("throttle-upload", CommandLineArgument.ArgumentType.Size, Strings.Options.ThrottleuploadShort, Strings.Options.ThrottleuploadLong, "0kb"),
-                    new CommandLineArgument("throttle-download", CommandLineArgument.ArgumentType.Size, Strings.Options.ThrottledownloadShort, Strings.Options.ThrottledownloadLong, "0kb"),
-                    new CommandLineArgument("skip-files-larger-than", CommandLineArgument.ArgumentType.Size, Strings.Options.SkipfileslargerthanShort, Strings.Options.SkipfileslargerthanLong),
-                    
-                    new CommandLineArgument("upload-unchanged-backups", CommandLineArgument.ArgumentType.Boolean, Strings.Options.UploadUnchangedBackupsShort, Strings.Options.UploadUnchangedBackupsLong, "false"),
-
-                    new CommandLineArgument("snapshot-policy", CommandLineArgument.ArgumentType.Enumeration, Strings.Options.SnapshotpolicyShort, Strings.Options.SnapshotpolicyLong, "off", null, Enum.GetNames(typeof(OptimizationStrategy))),
-                    new CommandLineArgument("vss-exclude-writers", CommandLineArgument.ArgumentType.String, Strings.Options.VssexcludewritersShort, Strings.Options.VssexcludewritersLong),
-                    new CommandLineArgument("vss-use-mapping", CommandLineArgument.ArgumentType.Boolean, Strings.Options.VssusemappingShort, Strings.Options.VssusemappingLong, "false"),
-                    new CommandLineArgument("usn-policy", CommandLineArgument.ArgumentType.Enumeration, Strings.Options.UsnpolicyShort, Strings.Options.UsnpolicyLong, "off", null, Enum.GetNames(typeof(OptimizationStrategy))),
-
-                    new CommandLineArgument("encryption-module", CommandLineArgument.ArgumentType.String, Strings.Options.EncryptionmoduleShort, Strings.Options.EncryptionmoduleLong, "aes"),
-                    new CommandLineArgument("compression-module", CommandLineArgument.ArgumentType.String, Strings.Options.CompressionmoduleShort, Strings.Options.CompressionmoduleLong, "zip"),
-
-                    new CommandLineArgument("enable-module", CommandLineArgument.ArgumentType.String, Strings.Options.EnablemoduleShort, Strings.Options.EnablemoduleLong),
-                    new CommandLineArgument("disable-module", CommandLineArgument.ArgumentType.String, Strings.Options.DisablemoduleShort, Strings.Options.DisablemoduleLong),
-
-                    new CommandLineArgument("debug-output", CommandLineArgument.ArgumentType.Boolean, Strings.Options.DebugoutputShort, Strings.Options.DebugoutputLong, "false"),
-                    new CommandLineArgument("debug-retry-errors", CommandLineArgument.ArgumentType.Boolean, Strings.Options.DebugretryerrorsShort, Strings.Options.DebugretryerrorsLong, "false"),
-
-                    new CommandLineArgument("log-file", Duplicati.Library.Interface.CommandLineArgument.ArgumentType.Path, Strings.Options.LogfileShort, Strings.Options.LogfileLong),
-                    new CommandLineArgument("log-file-log-level", Duplicati.Library.Interface.CommandLineArgument.ArgumentType.Enumeration, Strings.Options.LogfileloglevelShort, Strings.Options.LogfileloglevelShort, "Warning", null, Enum.GetNames(typeof(Duplicati.Library.Logging.LogMessageType))),
-                    new CommandLineArgument("log-file-log-filter", Duplicati.Library.Interface.CommandLineArgument.ArgumentType.String, Strings.Options.LogfilelogfiltersShort, Strings.Options.LogfilelogfiltersLong(System.IO.Path.PathSeparator.ToString()), null),
-
-                    new CommandLineArgument("console-log-level", Duplicati.Library.Interface.CommandLineArgument.ArgumentType.Enumeration, Strings.Options.ConsoleloglevelShort, Strings.Options.ConsoleloglevelShort, "Warning", null, Enum.GetNames(typeof(Duplicati.Library.Logging.LogMessageType))),
-                    new CommandLineArgument("console-log-filter", Duplicati.Library.Interface.CommandLineArgument.ArgumentType.String, Strings.Options.ConsolelogfiltersShort, Strings.Options.ConsolelogfiltersLong(System.IO.Path.PathSeparator.ToString()), null),
-
-                    new CommandLineArgument("log-level", Duplicati.Library.Interface.CommandLineArgument.ArgumentType.Enumeration, Strings.Options.LoglevelShort, Strings.Options.LoglevelLong, "Warning", null, Enum.GetNames(typeof(Duplicati.Library.Logging.LogMessageType)), Strings.Options.LogLevelDeprecated("log-file-log-level", "console-log-level")),
-
-                    new CommandLineArgument("list-verify-uploads", CommandLineArgument.ArgumentType.Boolean, Strings.Options.ListverifyuploadsShort, Strings.Options.ListverifyuploadsShort, "false"),
-                    new CommandLineArgument("allow-sleep", CommandLineArgument.ArgumentType.Boolean, Strings.Options.AllowsleepShort, Strings.Options.AllowsleepLong, "false"),
-                    new CommandLineArgument("use-background-io-priority", CommandLineArgument.ArgumentType.Boolean, Strings.Options.UsebackgroundiopriorityShort, Strings.Options.UsebackgroundiopriorityLong, "false"),
-                    new CommandLineArgument("no-connection-reuse", CommandLineArgument.ArgumentType.Boolean, Strings.Options.NoconnectionreuseShort, Strings.Options.NoconnectionreuseLong, "false"),
-
-                    new CommandLineArgument("quota-size", CommandLineArgument.ArgumentType.Size, Strings.Options.QuotasizeShort, Strings.Options.QuotasizeLong),
-                    new CommandLineArgument("quota-warning-threshold", CommandLineArgument.ArgumentType.Integer, Strings.Options.QuotaWarningThresholdShort, Strings.Options.QuotaWarningThresholdLong, DEFAULT_QUOTA_WARNING_THRESHOLD.ToString()),
-
-                    new CommandLineArgument("default-filters", CommandLineArgument.ArgumentType.String, Strings.Options.DefaultFiltersShort, Strings.Options.DefaultFiltersLong(DefaultFilterSet.Windows.ToString(), DefaultFilterSet.OSX.ToString(), DefaultFilterSet.Linux.ToString(), DefaultFilterSet.All.ToString()), string.Empty, new[] { "default-filter" }),
-
-                    new CommandLineArgument("symlink-policy", CommandLineArgument.ArgumentType.Enumeration, Strings.Options.SymlinkpolicyShort, Strings.Options.SymlinkpolicyLong("store", "ignore", "follow"), Enum.GetName(typeof(SymlinkStrategy), SymlinkStrategy.Store), null, Enum.GetNames(typeof(SymlinkStrategy))),
-                    new CommandLineArgument("hardlink-policy", CommandLineArgument.ArgumentType.Enumeration, Strings.Options.HardlinkpolicyShort, Strings.Options.HardlinkpolicyLong("first", "all", "none"), Enum.GetName(typeof(HardlinkStrategy), HardlinkStrategy.All), null, Enum.GetNames(typeof(HardlinkStrategy))),
-                    new CommandLineArgument("exclude-files-attributes", CommandLineArgument.ArgumentType.String, Strings.Options.ExcludefilesattributesShort, Strings.Options.ExcludefilesattributesLong(Enum.GetNames(typeof(System.IO.FileAttributes)))),
-                    new CommandLineArgument("backup-name", CommandLineArgument.ArgumentType.String, Strings.Options.BackupnameShort, Strings.Options.BackupnameLong, DefaultBackupName),
-                    new CommandLineArgument("compression-extension-file", CommandLineArgument.ArgumentType.Path, Strings.Options.CompressionextensionfileShort, Strings.Options.CompressionextensionfileLong(DEFAULT_COMPRESSED_EXTENSION_FILE), DEFAULT_COMPRESSED_EXTENSION_FILE),
-
-                    new CommandLineArgument("verbose", CommandLineArgument.ArgumentType.Boolean, Strings.Options.VerboseShort, Strings.Options.VerboseLong, "false", null, null, Strings.Options.VerboseDeprecated),
-                    new CommandLineArgument("full-result", CommandLineArgument.ArgumentType.Boolean, Strings.Options.FullresultShort, Strings.Options.FullresultLong, "false"),
-
-                    new CommandLineArgument("overwrite", CommandLineArgument.ArgumentType.Boolean, Strings.Options.OverwriteShort, Strings.Options.OverwriteLong, "false"),
-
-                    new CommandLineArgument("dbpath", CommandLineArgument.ArgumentType.Path, Strings.Options.DbpathShort, Strings.Options.DbpathLong),
-                    new CommandLineArgument("blocksize", CommandLineArgument.ArgumentType.Size, Strings.Options.BlocksizeShort, Strings.Options.BlocksizeLong, DEFAULT_BLOCKSIZE),
-                    new CommandLineArgument("file-read-buffer-size", CommandLineArgument.ArgumentType.Size, Strings.Options.FilereadbuffersizeShort, Strings.Options.FilereadbuffersizeLong, "0kb"),
-                    new CommandLineArgument("store-metadata", CommandLineArgument.ArgumentType.Boolean, Strings.Options.StoremetadataShort, Strings.Options.StoremetadataLong, "true", null, null, Strings.Options.StoremetadataDeprecated),
-                    new CommandLineArgument("skip-metadata", CommandLineArgument.ArgumentType.Boolean, Strings.Options.SkipmetadataShort, Strings.Options.SkipmetadataLong, "false"),
-                    new CommandLineArgument("restore-permissions", CommandLineArgument.ArgumentType.Boolean, Strings.Options.RestorepermissionsShort, Strings.Options.RestorepermissionsLong, "false"),
-                    new CommandLineArgument("skip-restore-verification", CommandLineArgument.ArgumentType.Boolean, Strings.Options.SkiprestoreverificationShort, Strings.Options.SkiprestoreverificationLong, "false"),
-                    new CommandLineArgument("disable-filepath-cache", CommandLineArgument.ArgumentType.Boolean, Strings.Options.DisablefilepathcacheShort, Strings.Options.DisablefilepathcacheLong, "true"),
-                    new CommandLineArgument("use-block-cache", CommandLineArgument.ArgumentType.Boolean, Strings.Options.UseblockcacheShort, Strings.Options.UseblockcacheLong, "false"),
-                    new CommandLineArgument("changed-files", CommandLineArgument.ArgumentType.Path, Strings.Options.ChangedfilesShort, Strings.Options.ChangedfilesLong),
-                    new CommandLineArgument("deleted-files", CommandLineArgument.ArgumentType.Path, Strings.Options.DeletedfilesShort, Strings.Options.DeletedfilesLong("changed-files")),
-                    new CommandLineArgument("disable-synthetic-filelist", CommandLineArgument.ArgumentType.Boolean, Strings.Options.DisablesyntheticfilelistShort, Strings.Options.DisablesyntehticfilelistLong, "false"),
-
-                    new CommandLineArgument("threshold", CommandLineArgument.ArgumentType.Integer, Strings.Options.ThresholdShort, Strings.Options.ThresholdLong, DEFAULT_THRESHOLD.ToString()),
-                    new CommandLineArgument("index-file-policy", CommandLineArgument.ArgumentType.Enumeration, Strings.Options.IndexfilepolicyShort, Strings.Options.IndexfilepolicyLong, IndexFileStrategy.Full.ToString(), null, Enum.GetNames(typeof(IndexFileStrategy))),
-                    new CommandLineArgument("no-backend-verification", CommandLineArgument.ArgumentType.Boolean, Strings.Options.NobackendverificationShort, Strings.Options.NobackendverificationLong, "false"),
-                    new CommandLineArgument("backup-test-samples", CommandLineArgument.ArgumentType.Integer, Strings.Options.BackendtestsamplesShort, Strings.Options.BackendtestsamplesLong("no-backend-verification"), "1"),
-                    new CommandLineArgument("full-remote-verification", CommandLineArgument.ArgumentType.Boolean, Strings.Options.FullremoteverificationShort, Strings.Options.FullremoteverificationLong("no-backend-verification"), "false"),
-                    new CommandLineArgument("dry-run", CommandLineArgument.ArgumentType.Boolean, Strings.Options.DryrunShort, Strings.Options.DryrunLong, "false", new string[] { "dryrun" }),
-
-                    new CommandLineArgument("block-hash-algorithm", CommandLineArgument.ArgumentType.Enumeration, Strings.Options.BlockhashalgorithmShort, Strings.Options.BlockhashalgorithmLong, DEFAULT_BLOCK_HASH_ALGORITHM, null, GetSupportedHashes()),
-                    new CommandLineArgument("file-hash-algorithm", CommandLineArgument.ArgumentType.Enumeration, Strings.Options.FilehashalgorithmShort, Strings.Options.FilehashalgorithmLong, DEFAULT_FILE_HASH_ALGORITHM, null, GetSupportedHashes()),
-
-                    new CommandLineArgument("no-auto-compact", CommandLineArgument.ArgumentType.Boolean, Strings.Options.NoautocompactShort, Strings.Options.NoautocompactLong, "false"),
-                    new CommandLineArgument("small-file-size", CommandLineArgument.ArgumentType.Size, Strings.Options.SmallfilesizeShort, Strings.Options.SmallfilesizeLong),
-                    new CommandLineArgument("small-file-max-count", CommandLineArgument.ArgumentType.Integer, Strings.Options.SmallfilemaxcountShort, Strings.Options.SmallfilemaxcountLong, DEFAULT_SMALL_FILE_MAX_COUNT.ToString()),
-
-                    new CommandLineArgument("patch-with-local-blocks", CommandLineArgument.ArgumentType.Boolean, Strings.Options.PatchwithlocalblocksShort, Strings.Options.PatchwithlocalblocksLong, "false"),
-                    new CommandLineArgument("no-local-db", CommandLineArgument.ArgumentType.Boolean, Strings.Options.NolocaldbShort, Strings.Options.NolocaldbLong, "false"),
-                    new CommandLineArgument("dont-compress-restore-paths", CommandLineArgument.ArgumentType.Boolean, Strings.Options.DontcompressrestorepathsShort, Strings.Options.DontcompressrestorepathsLong, "false"),
-
-                    new CommandLineArgument("keep-versions", CommandLineArgument.ArgumentType.Integer, Strings.Options.KeepversionsShort, Strings.Options.KeepversionsLong, DEFAULT_KEEP_VERSIONS.ToString()),
-                    new CommandLineArgument("keep-time", CommandLineArgument.ArgumentType.Timespan, Strings.Options.KeeptimeShort, Strings.Options.KeeptimeLong),
-                    new CommandLineArgument("retention-policy", CommandLineArgument.ArgumentType.String, Strings.Options.RetentionPolicyShort, Strings.Options.RetentionPolicyLong),
-                    new CommandLineArgument("upload-verification-file", CommandLineArgument.ArgumentType.Boolean, Strings.Options.UploadverificationfileShort, Strings.Options.UploadverificationfileLong, "false"),
-                    new CommandLineArgument("allow-passphrase-change", CommandLineArgument.ArgumentType.Boolean, Strings.Options.AllowpassphrasechangeShort, Strings.Options.AllowpassphrasechangeLong, "false"),
-                    new CommandLineArgument("no-local-blocks", CommandLineArgument.ArgumentType.Boolean, Strings.Options.NolocalblocksShort, Strings.Options.NolocalblocksLong, "false"),
-                    new CommandLineArgument("full-block-verification", CommandLineArgument.ArgumentType.Boolean, Strings.Options.FullblockverificationShort, Strings.Options.FullblockverificationLong, "false"),
-                    new CommandLineArgument("allow-full-removal", CommandLineArgument.ArgumentType.Boolean, Strings.Options.AllowfullremovalShort, Strings.Options.AllowfullremovalLong, "false"),
-
-                    new CommandLineArgument("log-retention", CommandLineArgument.ArgumentType.Timespan, Strings.Options.LogretentionShort, Strings.Options.LogretentionLong, DEFAULT_LOG_RETENTION),
-
-                    new CommandLineArgument("repair-only-paths", CommandLineArgument.ArgumentType.Boolean, Strings.Options.RepaironlypathsShort, Strings.Options.RepaironlypathsLong, "false"),
-                    new CommandLineArgument("force-locale", CommandLineArgument.ArgumentType.String, Strings.Options.ForcelocaleShort, Strings.Options.ForcelocaleLong),
-
-                    new CommandLineArgument("disable-piped-streaming", CommandLineArgument.ArgumentType.Boolean, Strings.Options.DisablepipingShort, Strings.Options.DisablepipingLong, "false"),
-
-                    new CommandLineArgument("concurrency-max-threads", CommandLineArgument.ArgumentType.Integer, Strings.Options.ConcurrencymaxthreadsShort, Strings.Options.ConcurrencymaxthreadsLong, "0"),
-                    new CommandLineArgument("concurrency-block-hashers", CommandLineArgument.ArgumentType.Integer, Strings.Options.ConcurrencyblockhashersShort, Strings.Options.ConcurrencyblockhashersLong, DEFAULT_BLOCK_HASHERS.ToString()),
-                    new CommandLineArgument("concurrency-compressors", CommandLineArgument.ArgumentType.Integer, Strings.Options.ConcurrencycompressorsShort, Strings.Options.ConcurrencycompressorsLong, DEFAULT_COMPRESSORS.ToString()),
-                    
-                    new CommandLineArgument("auto-vacuum", CommandLineArgument.ArgumentType.Boolean, Strings.Options.AutoVacuumShort, Strings.Options.AutoVacuumLong, "false"),
-                    new CommandLineArgument("disable-file-scanner", CommandLineArgument.ArgumentType.Boolean, Strings.Options.DisablefilescannerShort, Strings.Options.DisablefilescannerLong, "false"),
-                    new CommandLineArgument("disable-on-battery", CommandLineArgument.ArgumentType.Boolean, Strings.Options.DisableOnBatteryShort, Strings.Options.DisableOnBatteryLong, "false"),
-                });
-
-                return lst;
-            }
-        }
-
-        /// <summary>
-        /// Gets or sets the current main action of the instance
-        /// </summary>
-        public OperationMode MainAction 
-        {
-            get { return (OperationMode)Enum.Parse(typeof(OperationMode), m_options["main-action"]); }
-            set { m_options["main-action"] = value.ToString(); }
-        }
-
-        /// <summary>
-        /// Gets the size of each volume in bytes
-        /// </summary>
-        public long VolumeSize
-        {
-            get
-            {
-                string volsize;
-                m_options.TryGetValue("dblock-size", out volsize);
-                if (string.IsNullOrEmpty(volsize))
-                    volsize = DEFAULT_VOLUME_SIZE;
-
-#if DEBUG
-                return Math.Max(1024 * 10, Library.Utility.Sizeparser.ParseSize(volsize, "mb"));
-#else
-                return Math.Max(1024 * 1024, Library.Utility.Sizeparser.ParseSize(volsize, "mb"));
-#endif
-            }
-        }
-
-        /// <summary>
-        /// Gets the maximum size of a single file
-        /// </summary>
-        public long SkipFilesLargerThan
-        {
-            get
-            {
-                if (!m_options.ContainsKey("skip-files-larger-than") || string.IsNullOrEmpty(m_options["skip-files-larger-than"]))
-                    return long.MaxValue;
-                else
-                    return Library.Utility.Sizeparser.ParseSize(m_options["skip-files-larger-than"], "mb");
-            }
-        }
-
-        /// <summary>
-        /// A value indicating if orphan files are deleted automatically
-        /// </summary>
-        public bool AutoCleanup { get { return GetBool("auto-cleanup"); } }
-
-        /// <summary>
-        /// Gets a list of files to add to the signature volumes
-        /// </summary>
-        public string ControlFiles
-        {
-            get
-            {
-                string v;
-                m_options.TryGetValue("control-files", out v);
-                return v;
-            }
-        }
-
-        /// <summary>
-        /// A value indicating if file hash checks are skipped
-        /// </summary>
-        public bool SkipFileHashChecks { get { return GetBool("skip-file-hash-checks"); } }
-
-        /// <summary>
-        /// A value indicating if the manifest files are not read
-        /// </summary>
-        public bool DontReadManifests { get { return GetBool("dont-read-manifests"); } }
-
-        /// <summary>
-        /// Gets the backup that should be restored
-        /// </summary>
-        public DateTime Time
-        {
-            get
-            {
-                if (!m_options.ContainsKey("time") || string.IsNullOrEmpty(m_options["time"]))
-                    return new DateTime(0, DateTimeKind.Utc);
-                else
-                    return Library.Utility.Timeparser.ParseTimeInterval(m_options["time"], DateTime.Now);
-            }
-        }
-        
-        /// <summary>
-        /// Gets the versions the restore or list operation is limited to
-        /// </summary>
-        public long[] Version
-        {
-            get
-            {
-                string v;
-                m_options.TryGetValue("version", out v);
-                if (string.IsNullOrEmpty(v))
-                    return null;
-                
-                var versions = v.Split(new char[]{','}, StringSplitOptions.RemoveEmptyEntries);
-                if (v.Length == 0)
-                    return null;
-                
-                var res = new List<long>();
-                foreach(var n in versions)
-                    if (n.Contains('-'))
-                    {
-                        //TODO: Throw errors if too many entries?
-                        var parts = n.Split(new char[]{'-'}, StringSplitOptions.RemoveEmptyEntries).Select(x => Convert.ToInt64(x.Trim())).ToArray();
-                        for(var i = Math.Min(parts[0], parts[1]); i <= Math.Max(parts[0], parts[1]); i++)
-                            res.Add(i);
-                    }
-                    else
-                        res.Add(Convert.ToInt64(n));
-                        
-                return res.ToArray();
-            }
-        }
-
-        /// <summary>
-        /// A value indicating if all versions are listed
-        /// </summary>
-        public bool AllVersions { get { return GetBool("all-versions"); } }
-
-        /// <summary>
-        /// A value indicating if only the largest common prefix is returned
-        /// </summary>
-        public bool ListPrefixOnly { get { return GetBool("list-prefix-only"); } }
-
-        /// <summary>
-        /// A value indicating if only folder contents are returned
-        /// </summary>
-        public bool ListFolderContents { get { return GetBool("list-folder-contents"); } }
-
-        /// <summary>
-        /// A value indicating that only filesets are returned
-        /// </summary>
-        public bool ListSetsOnly { get { return GetBool("list-sets-only"); } }
-
-        /// <summary>
-        /// A value indicating if file time checks are skipped
-        /// </summary>
-        public bool DisableFiletimeCheck { get { return GetBool("disable-filetime-check"); } }
-
-        /// <summary>
-        /// A value indicating if file time checks are skipped
-        /// </summary>
-        public bool CheckFiletimeOnly { get { return GetBool("check-filetime-only"); } }
-
-        /// <summary>
-        /// A value indicating if USN numbers are used to get list of changed files
-        /// </summary>
-        //public bool DisableUSNDiffCheck { get { return GetBool("disable-usn-diff-check"); } }
-
-        /// <summary>
-        /// A value indicating if time tolerance is disabled
-        /// </summary>
-        public bool DisableTimeTolerance { get { return GetBool("disable-time-tolerance"); } }
-
-        /// <summary>
-        /// Gets a value indicating whether a temporary folder has been specified
-        /// </summary>
-        public bool HasTempDir { get { return m_options.ContainsKey("tempdir") && !string.IsNullOrEmpty(m_options["tempdir"]); } }
-
-        /// <summary>
-        /// Gets the folder where temporary files are stored
-        /// </summary>
-        public string TempDir
-        {
-            get
-            {
-                if (!m_options.ContainsKey("tempdir") || string.IsNullOrEmpty(m_options["tempdir"]))
-                    return System.IO.Path.GetTempPath();
-                else
-                    return m_options["tempdir"];
-            }
-        }
-
-
-        /// <summary>
-        /// Gets a value indicating whether the user has forced the locale
-        /// </summary>
-        public bool HasForcedLocale { get { return m_options.ContainsKey("force-locale"); } }
-
-        /// <summary>
-        /// Gets the forced locale for the current user
-        /// </summary>
-        public System.Globalization.CultureInfo ForcedLocale
-        {
-            get
-            {
-                if (!m_options.ContainsKey("force-locale"))
-                    return System.Threading.Thread.CurrentThread.CurrentCulture;
-                else
-                {
-                    var localestring = m_options["force-locale"];
-                    if (string.IsNullOrWhiteSpace(localestring))
-                        return System.Globalization.CultureInfo.InvariantCulture;
-                    else
-                        return new System.Globalization.CultureInfo(localestring);
-                }
-            }
-        }
-
-        /// <summary>
-        /// Gets the process priority
-        /// </summary>
-        public string ThreadPriority
-        {
-            get
-            {
-                if (!m_options.ContainsKey("thread-priority") || string.IsNullOrEmpty(m_options["thread-priority"]))
-                    return null;
-                else
-                    return m_options["thread-priority"];
-            }
-        }
-
-        /// <summary>
-        /// A value indicating if missing folders should be created automatically
-        /// </summary>
-        public bool AutocreateFolders { get { return !GetBool("disable-autocreate-folder"); } }
-
-        /// <summary>
-        /// Gets the backup prefix
-        /// </summary>
-        public string Prefix
-        {
-            get
-            {
-                string v;
-                m_options.TryGetValue("prefix", out v);
-                if (!string.IsNullOrEmpty(v))
-                    return v;
-                    
-                return "duplicati";
-            }
-        }
-
-        /// <summary>
-        /// Gets the number of old backups to keep
-        /// </summary>
-        public int KeepVersions
-        {
-            get
-            {
-                string v;
-                m_options.TryGetValue("keep-versions", out v);
-                if (string.IsNullOrEmpty(v))
-                    return DEFAULT_KEEP_VERSIONS;
-                
-                return Math.Max(0, int.Parse(v));
-            }
-        }
-
-        /// <summary>
-        /// Gets the timelimit for removal
-        /// </summary>
-        public DateTime KeepTime
-        {
-            get
-            {
-                string v;
-                m_options.TryGetValue("keep-time", out v);
-                
-                if (string.IsNullOrEmpty(v))
-                    return new DateTime(0);
-
-                TimeSpan tolerance =
-                    this.DisableTimeTolerance ?
-                    TimeSpan.FromSeconds(0) :
-                    TimeSpan.FromSeconds(Math.Min(Library.Utility.Timeparser.ParseTimeSpan(v).TotalSeconds / 100, 60.0 * 60.0));
-
-                return Library.Utility.Timeparser.ParseTimeInterval(v, DateTime.Now, true) - tolerance;
-            }
-        }
-
-        /// <summary>
-        /// Gets the time frames and intervals for the retention policy
-        /// </summary>        
-        public List<RetentionPolicyValue> RetentionPolicy
-        {
-            get {
-                var retentionPolicyConfig = new List<RetentionPolicyValue>();
-
-                string v;
-                m_options.TryGetValue("retention-policy", out v);
-                if (string.IsNullOrEmpty(v)) { 
-                    return retentionPolicyConfig;
-                }
-
-                var periodIntervalStrings = v.Split(new char[] { ',' }, StringSplitOptions.RemoveEmptyEntries);
-
-                foreach (var periodIntervalString in periodIntervalStrings)
-                {
-                    retentionPolicyConfig.Add(RetentionPolicyValue.CreateFromString(periodIntervalString));
-                }
-
-                return retentionPolicyConfig;
-            }
-        }
-
-        /// <summary>
-        /// Gets the encryption passphrase
-        /// </summary>
-        public string Passphrase
-        {
-            get
-            {
-                if (!m_options.ContainsKey("passphrase") || string.IsNullOrEmpty(m_options["passphrase"]))
-                    return null;
-                else
-                    return m_options["passphrase"];
-            }
-        }
-
-        /// <summary>
-        /// Helper method to set the default encryption mode based on the settings of the previous backup
-        /// </summary>
-        /// <param name="lastSetting">The encryption module used for the last entry</param>
-        public void SetEncryptionModuleDefault(string lastSetting)
-        {
-            //If the encryption module was specified explicitly, don't change it
-            if (m_options.ContainsKey("no-encryption") || m_options.ContainsKey("encryption-module"))
-                return;
-
-            if (string.IsNullOrEmpty(lastSetting))
-                m_options["no-encryption"] = "";
-            else
-                m_options["encryption-module"] = lastSetting;
-        }
-
-        /// <summary>
-        /// A value indicating if backups are not encrypted
-        /// </summary>
-        public bool NoEncryption { get { return GetBool("no-encryption"); } }
-
-        /// <summary>
-        /// Gets the module used for encryption
-        /// </summary>
-        public string EncryptionModule
-        {
-            get
-            {
-                //Disabled?
-                if (NoEncryption)
-                    return null;
-
-                //Specified?
-                if (m_options.ContainsKey("encryption-module"))
-                    return m_options["encryption-module"];
-
-                return "aes";
-            }
-        }
-
-        /// <summary>
-        /// Helper method to set the default compression mode based on the settings of the previous backup
-        /// </summary>
-        /// <param name="lastSetting">The compression module used for the last entry</param>
-        public void SetCompressionModuleDefault(string lastSetting)
-        {
-            //If a compression module is explicitly selected, don't change it
-            if (m_options.ContainsKey("compression-module"))
-                return;
-
-            m_options["compression-module"] = lastSetting;
-        }
-
-        /// <summary>
-        /// Gets the module used for compression
-        /// </summary>
-        public string CompressionModule
-        {
-            get
-            {
-                if (m_options.ContainsKey("compression-module"))
-                    return m_options["compression-module"];
-                else
-                    return "zip";
-            }
-        }
-
-
-        /// <summary>
-        /// Gets the number of time to retry transmission if it fails
-        /// </summary>
-        public int NumberOfRetries
-        {
-            get
-            {
-                if (!m_options.ContainsKey("number-of-retries") || string.IsNullOrEmpty(m_options["number-of-retries"]))
-                    return 5;
-                else
-                {
-                    int x = int.Parse(m_options["number-of-retries"]);
-                    if (x < 0)
-                        throw new UserInformationException("Invalid count for number-of-retries", "NumberOfRetriesInvalid");
-
-                    return x;
-                }
-            }
-        }
-
-        /// <summary>
-        /// A value indicating if backups are transmitted on a separate thread
-        /// </summary>
-        public bool SynchronousUpload { get { return Library.Utility.Utility.ParseBoolOption(m_options, "synchronous-upload"); } }
-
-        /// <summary>
-        /// A value indicating if system is allowed to enter sleep power states during backup/restore
-        /// </summary>
-        public bool AllowSleep { get { return GetBool("allow-sleep"); } }
-
-        /// <summary>
-        /// A value indicating if system should use the low-priority IO during backup/restore
-        /// </summary>
-        public bool UseBackgroundIOPriority { get { return GetBool("use-background-io-priority"); } }
-
-        /// <summary>
-        /// A value indicating if use of the streaming interface is disallowed
-        /// </summary>
-        public bool DisableStreamingTransfers { get { return GetBool("disable-streaming-transfers"); } }
-
-        /// <summary>
-        /// A value indicating if multithreaded pipes may be used for hashing and crypting on up-/downloads
-        /// </summary>
-        public bool DisablePipedStreaming { get { return GetBool("disable-piped-streaming"); } }
-
-        /// <summary>
-        /// Gets the timelimit for removal
-        /// </summary>
-        public TimeSpan RetryDelay
-        {
-            get
-            {
-                if (!m_options.ContainsKey("retry-delay") || string.IsNullOrEmpty(m_options["retry-delay"]))
-                    return new TimeSpan(TimeSpan.TicksPerSecond * 10);
-                else
-                    return Library.Utility.Timeparser.ParseTimeSpan(m_options["retry-delay"]);
-            }
-        }
-
-        /// <summary>
-        /// Gets the max upload speed in bytes pr. second
-        /// </summary>
-        public long MaxUploadPrSecond
-        {
-            get
-            {
-                lock(m_lock)
-                {
-                    string v;
-                    m_options.TryGetValue("throttle-upload", out v);
-                    if (string.IsNullOrEmpty(v))
-                        return 0;
-                    else
-                        return Library.Utility.Sizeparser.ParseSize(v, "kb");
-                }
-            }
-            set
-            {
-                lock (m_lock)
-                    if (value <= 0)
-                        m_options["throttle-upload"] = "";
-                    else
-                        m_options["throttle-upload"] = value.ToString() + "b";
-            }
-        }
-
-        /// <summary>
-        /// Gets or sets the max download speed in bytes pr. second
-        /// </summary>
-        public long MaxDownloadPrSecond
-        {
-            get
-            {
-                lock (m_lock)
-                {
-                    string v;
-                    m_options.TryGetValue("throttle-download", out v);
-                    if (string.IsNullOrEmpty(v))
-                        return 0;
-                    else
-                        return Library.Utility.Sizeparser.ParseSize(v, "kb");
-                }
-            }
-            set
-            {
-                lock (m_lock)
-                    if (value <= 0)
-                        m_options["throttle-download"] = "";
-                    else
-                        m_options["throttle-download"] = value.ToString() + "b";
-            }
-        }
-
-        /// <summary>
-        /// A value indicating if the backup is a full backup
-        /// </summary>
-        public bool AllowFullRemoval { get { return GetBool("allow-full-removal"); } }
-
-        /// <summary>
-        /// A value indicating if debug output is enabled
-        /// </summary>
-        public bool DebugOutput { get { return GetBool("debug-output"); } }
-
-        /// <summary>
-        /// A value indicating if unchanged backups are uploaded
-        /// </summary>
-        public bool UploadUnchangedBackups { get { return GetBool("upload-unchanged-backups"); } }
-
-        /// <summary>
-        /// Gets a list of modules that should be loaded
-        /// </summary>
-        public string[] EnableModules
-        {
-            get
-            {
-                if (m_options.ContainsKey("enable-module"))
-                    return m_options["enable-module"].Trim().ToLower().Split(',');
-                else
-                    return new string[0];
-            }
-        }
-
-        /// <summary>
-        /// Gets a list of modules that should not be loaded
-        /// </summary>
-        public string[] DisableModules
-        {
-            get
-            {
-                if (m_options.ContainsKey("disable-module"))
-                    return m_options["disable-module"].Trim().ToLower().Split(',');
-                else
-                    return new string[0];
-            }
-        }
-
-        /// <summary>
-        /// Gets the snapshot strategy to use
-        /// </summary>
-        public OptimizationStrategy SnapShotStrategy
-        {
-            get
-            {
-                string strategy;
-                if (!m_options.TryGetValue("snapshot-policy", out strategy))
-                    strategy = "";
-
-                if (string.Equals(strategy, "on", StringComparison.OrdinalIgnoreCase))
-                    return OptimizationStrategy.On;
-                else if (string.Equals(strategy, "off", StringComparison.OrdinalIgnoreCase))
-                    return OptimizationStrategy.Off;
-                else if (string.Equals(strategy, "required", StringComparison.OrdinalIgnoreCase))
-                    return OptimizationStrategy.Required;
-                else if (string.Equals(strategy, "auto", StringComparison.OrdinalIgnoreCase))
-                    return OptimizationStrategy.Auto;
-                else
-                    return OptimizationStrategy.Off;
-            }
-        }
-
-        /// <summary>
-        /// Gets the symlink strategy to use
-        /// </summary>
-        public SymlinkStrategy SymlinkPolicy
-        {
-            get
-            {
-                string policy;
-                if (!m_options.TryGetValue("symlink-policy", out policy))
-                    policy = "";
-
-                SymlinkStrategy r;
-                if (!Enum.TryParse(policy, true, out r))
-                    r = SymlinkStrategy.Store;
-
-                return r;
-            }
-        }
-
-        /// <summary>
-        /// Gets the hardlink strategy to use
-        /// </summary>
-        public HardlinkStrategy HardlinkPolicy
-        {
-            get
-            {
-                string policy;
-                if (!m_options.TryGetValue("hardlink-policy", out policy))
-                    policy = "";
-
-                HardlinkStrategy r;
-                if (!Enum.TryParse(policy, true, out r))
-                    r = HardlinkStrategy.All;
-
-                return r;
-            }
-        }
-        /// <summary>
-        /// Gets the snapshot strategy to use
-        /// </summary>
-        public OptimizationStrategy UsnStrategy
-        {
-            get
-            {
-                string strategy;
-                if (!m_options.TryGetValue("usn-policy", out strategy))
-                    strategy = "";
-
-                if (string.Equals(strategy, "on", StringComparison.OrdinalIgnoreCase))
-                    return OptimizationStrategy.On;
-                else if (string.Equals(strategy, "off", StringComparison.OrdinalIgnoreCase))
-                    return OptimizationStrategy.Off;
-                else if (string.Equals(strategy, "required", StringComparison.OrdinalIgnoreCase))
-                    return OptimizationStrategy.Required;
-                else if (string.Equals(strategy, "auto", StringComparison.OrdinalIgnoreCase))
-                    return OptimizationStrategy.Auto;
-                else
-                    return OptimizationStrategy.Off;
-            }
-        }
-
-        /// <summary>
-        /// Gets the number of volumes to create ahead of time when using async transfers,
-        /// a value of zero indicates no limit
-        /// </summary>
-        public long AsynchronousUploadLimit
-        {
-            get
-            {
-                string value;
-                if (!m_options.TryGetValue("asynchronous-upload-limit", out value))
-                    value = null;
-
-                if (string.IsNullOrEmpty(value))
-                    return 4;
-                else
-                    return long.Parse(value);
-            }
-        }
-
-        /// <summary>
-        /// Gets the temporary folder to use for asyncronous transfers
-        /// </summary>
-        public string AsynchronousUploadFolder
-        {
-            get
-            {
-                string value;
-                if (!m_options.TryGetValue("asynchronous-upload-folder", out value))
-                    value = null;
-
-                if (string.IsNullOrEmpty(value))
-                    return this.TempDir;
-                else
-                    return value;
-            }
-        }
-
-        /// <summary>
-        /// Gets the logfile filename
-        /// </summary>
-        public string Logfile
-        {
-            get
-            {
-                string value;
-                if (!m_options.TryGetValue("log-file", out value))
-                    value = null;
-                return value;
-            }
-        }
-
-        /// <summary>
-        /// Gets the log-file detail level
-        /// </summary>
-        public Duplicati.Library.Logging.LogMessageType LogFileLoglevel
-        {
-            get
-            {
-                string value;
-                if (!m_options.TryGetValue("log-file-log-level", out value))
-                    value = null;
-
-                if (string.IsNullOrWhiteSpace(value))
-                    if (!m_options.TryGetValue("log-level", out value))
-                        value = null;
-
-                foreach (string s in Enum.GetNames(typeof(Duplicati.Library.Logging.LogMessageType)))
-                    if (s.Equals(value, StringComparison.OrdinalIgnoreCase))
-                        return (Duplicati.Library.Logging.LogMessageType)Enum.Parse(typeof(Duplicati.Library.Logging.LogMessageType), s);
-
-                return Duplicati.Library.Logging.LogMessageType.Warning;
-            }
-        }
-
-        /// <summary>
-        /// Helper method to support filters with either a + or - prefix
-        /// </summary>
-        /// <returns>The IFilter instance.</returns>
-        /// <param name="msg">The filter string to parse.</param>
-        private static IFilter StringToIFilter(string msg)
-        {
-            if (string.IsNullOrWhiteSpace(msg))
-                return new FilterExpression();
-            if (msg[0] == '+')
-                return new FilterExpression(msg.Substring(1), true);
-            if (msg[0] == '-')
-                return new FilterExpression(msg.Substring(1), false);
-            return new FilterExpression(msg, true);
-        }
-
-        /// <summary>
-        /// Parses a log filter string, and returns the filter instance
-        /// </summary>
-        /// <returns>The log filter.</returns>
-        /// <param name="value">The filter string to parse.</param>
-        public static IFilter ParseLogFilter(string value)
-        {
-            if (string.IsNullOrWhiteSpace(value))
-                return new FilterExpression();
-
-            return value
-                .Split(new char[] { System.IO.Path.PathSeparator, ':', ';', '\r', '\n' }, StringSplitOptions.RemoveEmptyEntries)
-                .Select(StringToIFilter)
-                .Aggregate(FilterExpression.Combine);
-        }
-
-        /// <summary>
-        /// Parses a log level string
-        /// </summary>
-        /// <returns>The log level enumeration value.</returns>
-        /// <param name="value">The string value to parse.</param>
-        /// <param name="backupvalue">An optional fallback parsing value.</param>
-        public static Logging.LogMessageType ParseLogLevel(string value, string backupvalue)
-        {
-            value = string.IsNullOrWhiteSpace(value) ? backupvalue : value;
-            foreach (string s in Enum.GetNames(typeof(Duplicati.Library.Logging.LogMessageType)))
-                if (s.Equals(value, StringComparison.OrdinalIgnoreCase))
-                    return (Duplicati.Library.Logging.LogMessageType)Enum.Parse(typeof(Duplicati.Library.Logging.LogMessageType), s);
-
-            return Duplicati.Library.Logging.LogMessageType.Warning;
-        }
-
-        /// <summary>
-        /// Gets the filter used for log-file messages.
-        /// </summary>
-        /// <value>The log file filter.</value>
-        public IFilter LogFileLogFilter
-        {
-            get
-            {
-                m_options.TryGetValue("log-file-log-filter", out var value);
-                return ParseLogFilter(value);
-            }
-        }
-
-        /// <summary>
-        /// Gets the filter used for console messages.
-        /// </summary>
-        /// <value>The log file filter.</value>
-        public IFilter ConsoleLogFilter
-        {
-            get
-            {
-                m_options.TryGetValue("console-log-filter", out var value);
-                return ParseLogFilter(value);
-            }
-        }
-
-        /// <summary>
-        /// Gets the console log detail level
-        /// </summary>
-        public Duplicati.Library.Logging.LogMessageType ConsoleLoglevel
-        {
-            get
-            {
-                string value;
-                if (!m_options.TryGetValue("console-log-level", out value))
-                    value = null;
-
-                if (string.IsNullOrWhiteSpace(value))
-                    if (!m_options.TryGetValue("log-level", out value))
-                        value = null;
-
-                foreach (string s in Enum.GetNames(typeof(Duplicati.Library.Logging.LogMessageType)))
-                    if (s.Equals(value, StringComparison.OrdinalIgnoreCase))
-                        return (Duplicati.Library.Logging.LogMessageType)Enum.Parse(typeof(Duplicati.Library.Logging.LogMessageType), s);
-
-                return Duplicati.Library.Logging.LogMessageType.Warning;
-            }
-        }
-        /// <summary>
-        /// Gets the attribute filter used to exclude files and folders.
-        /// </summary>
-        public System.IO.FileAttributes FileAttributeFilter
-        {
-            get
-            {
-                System.IO.FileAttributes res = (System.IO.FileAttributes)0;
-                string v;
-                if (!m_options.TryGetValue("exclude-files-attributes", out v))
-                    return res;
-
-                foreach(string s in v.Split(new string[] {","}, StringSplitOptions.RemoveEmptyEntries))
-                {
-                    System.IO.FileAttributes f;
-                    if (Enum.TryParse(s.Trim(), true, out f))
-                        res |= f;
-                }
-
-                return res;
-            }
-        }
-
-        /// <summary>
-        /// A value indicating if server uploads are verified by listing the folder contents
-        /// </summary>
-        public bool ListVerifyUploads { get { return GetBool("list-verify-uploads"); } }
-
-        /// <summary>
-        /// A value indicating if connections cannot be re-used
-        /// </summary>
-        public bool NoConnectionReuse { get { return GetBool("no-connection-reuse"); } }
-
-        /// <summary>
-        /// A value indicating if the returned value should not be truncated
-        /// </summary>
-        public bool FullResult { get { return GetBool("full-result"); } }
-
-        /// <summary>
-        /// A value indicating restored files overwrite existing ones
-        /// </summary>
-        public bool Overwrite { get { return GetBool("overwrite"); } }
-
-        /// <summary>
-        /// Gets the total size in bytes that the backend supports, returns -1 if there is no upper limit
-        /// </summary>
-        public long QuotaSize
-        {
-            get
-            {
-                if (!m_options.ContainsKey("quota-size") || string.IsNullOrEmpty(m_options["quota-size"]))
-                    return -1;
-                else
-                    return Library.Utility.Sizeparser.ParseSize(m_options["quota-size"], "mb");
-            }
-        }
-
-        /// <summary>
-        /// Gets the threshold at which a quota warning should be generated.
-        /// </summary>
-        /// <remarks>
-        /// This is treated as a percentage, where a warning is given when the amount of free space is less than this percentage of the backup size.
-        /// </remarks>
-        public int QuotaWarningThreshold
-        {
-            get
-            {
-                string tmp;
-                m_options.TryGetValue("quota-warning-threshold", out tmp);
-                if (string.IsNullOrEmpty(tmp))
-                {
-                    return DEFAULT_QUOTA_WARNING_THRESHOLD;
-                }
-                else
-                {
-                    return int.Parse(tmp);
-                }
-            }
-        }
-
-        /// <summary>
-        /// Gets the display name of the backup
-        /// </summary>
-        public string BackupName
-        {
-            get
-            {
-                string tmp;
-                m_options.TryGetValue("backup-name", out tmp);
-                if (string.IsNullOrEmpty(tmp))
-                    return DefaultBackupName;
-                else
-                    return tmp;
-            }
-            set
-            {
-                m_options["backup-name"] = value;
-            }
-        }
-
-        /// <summary>
-        /// Gets the path to the database
-        /// </summary>
-        public string Dbpath
-        {
-            get
-            {
-                string tmp;
-                m_options.TryGetValue("dbpath", out tmp);
-                return tmp;
-            }
-            set
-            {
-                m_options["dbpath"] = value;
-            }
-        }
-
-        /// <summary>
-        /// Gets the size of file-blocks
-        /// </summary>
-        public int Blocksize
-        {
-            get
-            {
-                string tmp;
-                if (!m_options.TryGetValue("blocksize", out tmp))
-                    tmp = DEFAULT_BLOCKSIZE;
-
-                long blocksize = Library.Utility.Sizeparser.ParseSize(tmp, "kb");
-                if (blocksize > int.MaxValue || blocksize < 1024)
-                    throw new ArgumentOutOfRangeException(nameof(blocksize), string.Format("The blocksize cannot be less than {0}, nor larger than {1}", 1024, int.MaxValue));
-                
-                return (int)blocksize;
-            }
-        }
-
-        /// <summary>
-        /// Gets the size of the blockhash.
-        /// </summary>
-        /// <value>The size of the blockhash.</value>
-        public int BlockhashSize
-        {
-            get
-            {
-                return Duplicati.Library.Utility.HashAlgorithmHelper.Create(BlockHashAlgorithm).HashSize / 8;
-            }
-        }
-
-        /// <summary>
-        /// Gets the size the read-ahead buffer
-        /// </summary>
-        public long FileReadBufferSize
-        {
-            get
-            {
-                string tmp;
-                if (!m_options.TryGetValue("file-read-buffer-size", out tmp))
-                    tmp = DEFAULT_READ_BUFFER_SIZE;
-
-                long t = Library.Utility.Sizeparser.ParseSize(tmp, "mb");                
-                return (int)t;
-            }
-        }
-        
-        /// <summary>
-        /// Gets a flag indicating if metadata for files and folders should be ignored
-        /// </summary>
-        public bool StoreMetadata
-        {
-            get 
-            { 
-                if (m_options.ContainsKey("skip-metadata"))
-                    return !Library.Utility.Utility.ParseBoolOption(m_options, "skip-metadata");
-
-                if (m_options.ContainsKey("store-metadata"))
-                    return Library.Utility.Utility.ParseBoolOption(m_options, "store-metadata"); 
-
-                return true;
-            }
-        }
-
-        /// <summary>
-        /// Gets a flag indicating if metadata for files and folders should be ignored
-        /// </summary>
-        public bool SkipMetadata
-        {
-            get { return Library.Utility.Utility.ParseBoolOption(m_options, "skip-metadata"); }
-        }
-
-        /// <summary>
-        /// Gets a flag indicating if permissions should be restored
-        /// </summary>
-        public bool RestorePermissions
-        {
-            get { return Library.Utility.Utility.ParseBoolOption(m_options, "restore-permissions"); }
-        }
-
-
-        /// <summary>
-        /// Gets a flag indicating if file hashes are checked after a restore
-        /// </summary>
-        public bool PerformRestoredFileVerification
-        {
-            get { return !Library.Utility.Utility.ParseBoolOption(m_options, "skip-restore-verification"); }
-        }
-
-        /// <summary>
-        /// Gets a flag indicating if synthetic filelist generation is disabled
-        /// </summary>
-        public bool DisableSyntheticFilelist
-        {
-            get { return Library.Utility.Utility.ParseBoolOption(m_options, "disable-synthetic-filelist"); }
-        }
-
-        /// <summary>
-        /// Flag indicating if the filepath cache is disabled
-        /// </summary>
-        public bool UseFilepathCache
-        {
-            get
-            {
-                string s;
-                m_options.TryGetValue("disable-filepath-cache", out s);
-                return !Library.Utility.Utility.ParseBool(s, true);
-            }
-        }
-
-        /// <summary>
-        /// Flag indicating if the in-memory block cache is used
-        /// </summary>
-        public bool UseBlockCache
-        {
-            get
-            {
-                return Library.Utility.Utility.ParseBoolOption(m_options, "use-block-cache");
-            }
-        }
-        
-        
-        /// <summary>
-        /// Gets the compact threshold
-        /// </summary>
-        public long Threshold
-        {
-            get
-            {
-                string v;
-                m_options.TryGetValue("threshold", out v);
-                if (string.IsNullOrEmpty(v))
-                    return DEFAULT_THRESHOLD;
-
-                return Convert.ToInt64(v);
-            }
-        }
-
-        /// <summary>
-        /// Gets the size of small volumes
-        /// </summary>
-        public long SmallFileSize
-        {
-            get
-            {
-                string v;
-                m_options.TryGetValue("small-file-size", out v);
-                if (string.IsNullOrEmpty(v))
-                    return this.VolumeSize / 5;
-
-                return Library.Utility.Sizeparser.ParseSize(v, "mb");
-            }
-        }
-        
-        /// <summary>
-        /// Gets the maximum number of small volumes
-        /// </summary>
-        public long SmallFileMaxCount
-        {
-            get
-            {
-                string v;
-                m_options.TryGetValue("small-file-max-count", out v);
-                if (string.IsNullOrEmpty(v))
-                    return DEFAULT_SMALL_FILE_MAX_COUNT;
-
-                return Convert.ToInt64(v);
-            }
-        }
-        
-        /// <summary>
-        /// List of files to check for changes
-        /// </summary>
-        public string[] ChangedFilelist
-        {
-            get
-            {
-                string v;
-                m_options.TryGetValue("changed-files", out v);
-                if (string.IsNullOrEmpty(v))
-                    return null;
-
-                return v.Split(new char[] { System.IO.Path.PathSeparator }, StringSplitOptions.RemoveEmptyEntries);
-            }
-        }
-
-        /// <summary>
-        /// List of files to mark as deleted
-        /// </summary>
-        public string[] DeletedFilelist
-        {
-            get
-            {
-                string v;
-                m_options.TryGetValue("deleted-files", out v);
-                if (string.IsNullOrEmpty(v))
-                    return null;
-
-                return v.Split(new char[] { System.IO.Path.PathSeparator }, StringSplitOptions.RemoveEmptyEntries);
-            }
-        }
-
-        /// <summary>
-        /// Alternate restore path
-        /// </summary>
-        public string Restorepath
-        {
-            get
-            {
-                string v;
-                m_options.TryGetValue("restore-path", out v);
-                return v;
-            }
-        }
-        
-        /// <summary>
-        /// Gets the index file usage method
-        /// </summary>
-        public IndexFileStrategy IndexfilePolicy
-        {
-            get 
-            { 
-                string strategy;
-                if (!m_options.TryGetValue("index-file-policy", out strategy))
-                    strategy = "";
-                
-                IndexFileStrategy res;
-                if (!Enum.TryParse(strategy, true, out res))
-                    res = IndexFileStrategy.Full;
-                    
-                return res;
-            }
-        }
-        
-        /// <summary>
-        /// Gets a flag indicating if the check for files on the remote storage should be omitted
-        /// </summary>
-        public bool NoBackendverification
-        {
-            get { return Library.Utility.Utility.ParseBoolOption(m_options, "no-backend-verification"); }
-        }
-                
-        /// <summary>
-        /// Gets the number of samples to test during a backup operation
-        /// </summary>
-        public long BackupTestSampleCount
-        {
-            get 
-            { 
-                string s;
-                m_options.TryGetValue("backup-test-samples", out s);
-                if (string.IsNullOrEmpty(s))
-                    return 1;
-                
-                return long.Parse(s);
-            }
-        }
-        
-        /// <summary>
-        /// Gets a flag indicating if compacting should not be done automatically
-        /// </summary>
-        public bool NoAutoCompact
-        {
-            get { return Library.Utility.Utility.ParseBoolOption(m_options, "no-auto-compact"); }
-        }
-
-        /// <summary>
-        /// Gets a flag indicating if compacting should not be done automatically
-        /// </summary>
-        public bool AllowMissingSource
-        {
-            get { return Library.Utility.Utility.ParseBoolOption(m_options, "allow-missing-source"); }
-        }
-        
-        /// <summary>
-        /// Gets a value indicating if a verification file should be uploaded after changing the remote store
-        /// </summary>
-        public bool UploadVerificationFile
-        {
-            get { return Library.Utility.Utility.ParseBoolOption(m_options, "upload-verification-file"); } 
-        }
-        
-        /// <summary>
-        /// Gets a value indicating if a passphrase change is allowed
-        /// </summary>
-        public bool AllowPassphraseChange
-        {
-            get { return Library.Utility.Utility.ParseBoolOption(m_options, "allow-passphrase-change"); } 
-        }
-
-        /// <summary>
-        /// Gets a flag indicating if the current operation should merely output the changes
-        /// </summary>
-        public bool Dryrun
-        {
-            get 
-            {
-                if (m_options.ContainsKey("dry-run"))
-                    return Library.Utility.Utility.ParseBoolOption(m_options, "dry-run"); 
-                else
-                    return Library.Utility.Utility.ParseBoolOption(m_options, "dryrun"); 
-            }
-        }
-        
-        /// <summary>
-        /// Gets a flag indicating if the current operation is intended to delete files older than a certain threshold
-        /// </summary>
-        public bool HasDeleteOlderThan
-        {
-            get { return m_options.ContainsKey("delete-older-than"); }
-        }
-
-        /// <summary>
-        /// Gets a flag indicating if the current operation is intended to delete files older than a certain threshold
-        /// </summary>
-        public bool HasDeleteAllButN
-        {
-            get { return m_options.ContainsKey("delete-all-but-n") || m_options.ContainsKey("delete-all-but-n-full"); }
-        }
-
-        
-        /// <summary>
-        /// Gets a flag indicating if the remote verification is deep
-        /// </summary>
-        public bool FullRemoteVerification
-        {
-            get { return Library.Utility.Utility.ParseBoolOption(m_options, "full-remote-verification"); }
-        }
-        
-        /// <summary>
-        /// The block hash algorithm to use
-        /// </summary>
-        public string BlockHashAlgorithm
-        {
-            get
-            {
-                string v;
-                m_options.TryGetValue("block-hash-algorithm", out v);
-                if (string.IsNullOrEmpty(v))
-                    return DEFAULT_BLOCK_HASH_ALGORITHM;
-
-                return v;
-            }
-        }
-
-        /// <summary>
-        /// The file hash algorithm to use
-        /// </summary>
-        public string FileHashAlgorithm
-        {
-            get
-            {
-                string v;
-                m_options.TryGetValue("file-hash-algorithm", out v);
-                if (string.IsNullOrEmpty(v))
-                    return DEFAULT_FILE_HASH_ALGORITHM;
-
-                return v;
-            }
-        }
-
-        /// <summary>
-        /// Gets a flag indicating if the current operation is intended to delete files older than a certain threshold
-        /// </summary>
-        public bool PatchWithLocalBlocks
-        {
-            get { return m_options.ContainsKey("patch-with-local-blocks"); }
-        }
-
-        /// <summary>
-        /// Gets a value indicating whether local blocks usage should be skipped.
-        /// </summary>
-        /// <value><c>true</c> if no local blocks; otherwise, <c>false</c>.</value>
-        public bool NoLocalBlocks
-        {
-            get { return Library.Utility.Utility.ParseBoolOption(m_options, "no-local-blocks"); } 
-        }
-
-        /// <summary>
-        /// Gets a flag indicating if the local database should not be used
-        /// </summary>
-        /// <value><c>true</c> if no local db is used; otherwise, <c>false</c>.</value>
-        public bool NoLocalDb
-        {
-            get { return Library.Utility.Utility.ParseBoolOption(m_options, "no-local-db"); }
-        }
-
-        /// <summary>
-        /// Gets a flag indicating if the local database should not be used
-        /// </summary>
-        /// <value><c>true</c> if no local db is used; otherwise, <c>false</c>.</value>
-        public bool DontCompressRestorePaths
-        {
-            get { return Library.Utility.Utility.ParseBoolOption(m_options, "dont-compress-restore-paths"); }
-        }
-
-        /// <summary>
-        /// Gets a flag indicating if block hashes are checked before being applied
-        /// </summary>
-        /// <value><c>true</c> if block hashes are checked; otherwise, <c>false</c>.</value>
-        public bool FullBlockVerification
-        {
-            get { return Library.Utility.Utility.ParseBoolOption(m_options, "full-block-verification"); }
-        }
-
-        /// <summary>
-        /// Gets a flag indicating if the repair process will only restore paths
-        /// </summary>
-        /// <value><c>true</c> if only paths are restored; otherwise, <c>false</c>.</value>
-        public bool RepairOnlyPaths
-        {
-            get { return Library.Utility.Utility.ParseBoolOption(m_options, "repair-only-paths"); }
-        }
-
-        /// <summary>
-        /// Gets a flag indicating whether the VACUUM operation should ever be run automatically.
-        /// </summary>
-        public bool AutoVacuum
-        {
-            get { return GetBool("auto-vacuum"); }
-        }
-
-        /// <summary>
-        /// Gets a flag indicating if the local filescanner should be disabled
-        /// </summary>
-        /// <value><c>true</c> if the filescanner should be disabled; otherwise, <c>false</c>.</value>
-        public bool DisableFileScanner
-        {
-            get { return Library.Utility.Utility.ParseBoolOption(m_options, "disable-file-scanner"); }
-        }
-
-        /// <summary>
-        /// Gets a flag indicating whether the backup should be disabled when on battery power.
-        /// </summary>
-        /// <value><c>true</c> if the backup should be disabled when on battery power; otherwise, <c>false</c>.</value>
-        public bool DisableOnBattery
-        {
-            get { return Library.Utility.Utility.ParseBoolOption(m_options, "disable-on-battery"); }
-        }
-
-        /// <summary>
-        /// Gets the threshold for when log data should be cleaned
-        /// </summary>
-        public DateTime LogRetention
-        {
-            get
-            {
-                string pts;
-                if (!m_options.TryGetValue("log-retention", out pts))
-                    pts = DEFAULT_LOG_RETENTION;
-
-                return Library.Utility.Timeparser.ParseTimeInterval(pts, DateTime.Now, true);
-            }
-        }
-
-
-        /// <summary>
-        /// Gets the number of concurrent threads
-        /// </summary>
-        public int ConcurrencyMaxThreads
-        {
-            get
-            {
-                string value;
-                if (!m_options.TryGetValue("concurrency-max-threads", out value))
-                    value = null;
-
-                if (string.IsNullOrEmpty(value))
-                    return 0;
-                else
-                    return int.Parse(value);
-            }
-        }
-
-        /// <summary>
-        /// Gets the number of concurrent block hashers
-        /// </summary>
-        public int ConcurrencyBlockHashers
-        {
-            get
-            {
-                string value;
-                if (!m_options.TryGetValue("concurrency-block-hashers", out value))
-                    value = null;
-
-                if (string.IsNullOrEmpty(value))
-                    return DEFAULT_BLOCK_HASHERS;
-                else
-                    return Math.Max(1, int.Parse(value));
-            }
-        }
-
-        /// <summary>
-        /// Gets the number of concurrent block hashers
-        /// </summary>
-        public int ConcurrencyCompressors
-        {
-            get
-            {
-                string value;
-                if (!m_options.TryGetValue("concurrency-compressors", out value))
-                    value = null;
-
-                if (string.IsNullOrEmpty(value))
-                    return DEFAULT_COMPRESSORS;
-                else
-                    return Math.Max(1, int.Parse(value));
-            }
-        }
-
-        /// <summary>
-        /// Gets a lookup table with compression hints, the key is the file extension with the leading period
-        /// </summary>
-        public IDictionary<string, CompressionHint> CompressionHints
-        {
-            get
-            {
-                if (m_compressionHints == null)
-                {
-                    var hints = new Dictionary<string, CompressionHint>(Library.Utility.Utility.ClientFilenameStringComparer);
-
-                    string file;
-                    if (!m_options.TryGetValue("compression-extension-file", out file))
-                        file = DEFAULT_COMPRESSED_EXTENSION_FILE;
-
-                    if (!string.IsNullOrEmpty(file) && System.IO.File.Exists(file))
-                        foreach (var _line in Library.Utility.Utility.ReadFileWithDefaultEncoding(file).Split('\n'))
-                        {
-                            var line = _line.Trim();
-                            var lix = line.IndexOf(' ');
-                            if (lix > 0)
-                                line = line.Substring(0, lix);
-                            if (line.Length >= 2 && line[0] == '.')
-                                hints[line] = CompressionHint.Noncompressible;
-                        }
-
-                    //Don't try again, if the file does not exist
-                    m_compressionHints = hints;
-                }
-
-                return m_compressionHints;
-            }
-        }
-
-        /// <summary>
-        /// Gets a compression hint from a filename
-        /// </summary>
-        /// <param name="filename">The filename to get the hint for</param>
-        /// <returns>The compression hint</returns>
-        public CompressionHint GetCompressionHintFromFilename(string filename)
-        {
-            CompressionHint h;
-            if (!CompressionHints.TryGetValue(System.IO.Path.GetExtension(filename), out h))
-                return CompressionHint.Default;
-            return h;
-        }
-
-        /// <summary>
-        /// Gets a list of modules, the key indicates if they are loaded 
-        /// </summary>
-        public List<KeyValuePair<bool, Library.Interface.IGenericModule>> LoadedModules { get { return m_loadedModules; } }
-
-        /// <summary>
-        /// Helper method to extract boolean values.
-        /// If the option is not present, it it's value is false.
-        /// If the option is present it's value is true, unless the option's value is false, off or 0
-        /// </summary>
-        /// <param name="name">The name of the option to read</param>
-        /// <returns>The interpreted value of the option</returns>
-        private bool GetBool(string name)
-        {
-            return Library.Utility.Utility.ParseBoolOption(m_options, name);
-        }
-
-        /// <summary>
-        /// Class for handling a single RententionPolicy timeframe-interval-pair
-        /// </summary>
-        public class RetentionPolicyValue
-        {
-            public readonly TimeSpan Timeframe;
-            public readonly TimeSpan Interval;
-
-            public RetentionPolicyValue(TimeSpan timeframe, TimeSpan interval)
-            {
-                if (timeframe < TimeSpan.Zero)
-                {
-                    throw new ArgumentOutOfRangeException(nameof(timeframe), string.Format("The timeframe cannot be negative: '{0}'", timeframe));
-                }
-                if (interval < TimeSpan.Zero)
-                {
-                    throw new ArgumentOutOfRangeException(nameof(interval), string.Format("The interval cannot be negative: '{0}'", interval));
-                }
-
-                this.Timeframe = timeframe;
-                this.Interval = interval;
-            }
-
-            /// <summary>
-            /// Returns whether this is an unlimited timeframe or not
-            /// </summary>
-            /// <returns></returns>
-            public Boolean IsUnlimtedTimeframe()
-            {
-                // Timeframes equal or bigger than the maximum TimeSpan effectivly represent an unlimited timeframe
-                return Timeframe >= TimeSpan.MaxValue;
-            }
-
-            /// <summary>
-            /// Returns whether all versions in this timeframe should be kept or not
-            /// </summary>
-            /// <returns></returns>
-            public Boolean IsKeepAllVersions()
-            {
-                /// Intervals between two versions that are equal or smaller than zero effectivly result in
-                /// all versions in that timeframe being kept.
-                return Interval <= TimeSpan.Zero;
-            }
-
-            public override string ToString()
-            {
-                return (IsUnlimtedTimeframe() ? "Unlimited" : Timeframe.ToString()) + " / " + (IsKeepAllVersions() ? "Keep all" : Interval.ToString());
-            }
-
-            /// <summary>
-            /// Parses a string representation of a timeframe-interval-pair and returns a RentionPolicyValue object
-            /// </summary>
-            /// <returns></returns>
-            public static RetentionPolicyValue CreateFromString(string rententionPolicyValueString)
-            {
-                var periodInterval = rententionPolicyValueString.Split(':');
-
-                TimeSpan timeframe;
-                // Timeframe "U" (= Unlimited) means: For unlimted time keep one version every X interval.
-                // So the timeframe has to span the maximum time possible.
-                if (String.Equals(periodInterval[0], "U", StringComparison.OrdinalIgnoreCase))
-                {
-                    timeframe = TimeSpan.MaxValue;
-                }
-                else
-                {
-                    timeframe = Library.Utility.Timeparser.ParseTimeSpan(periodInterval[0]);
-                }
-
-                TimeSpan interval;
-                // Interval "U" (= Unlimited) means: For period X keep all versions.
-                // So the interval between two versions has to be zero.
-                if (String.Equals(periodInterval[1], "U", StringComparison.OrdinalIgnoreCase))
-                {
-                    interval = TimeSpan.Zero;
-                }
-                else
-                {
-                    interval = Library.Utility.Timeparser.ParseTimeSpan(periodInterval[1]);
-                }
-
-                return new RetentionPolicyValue(timeframe, interval);
-            }
-        }
-    }
-}
+#region Disclaimer / License
+// Copyright (C) 2015, The Duplicati Team
+// http://www.duplicati.com, info@duplicati.com
+// 
+// This library is free software; you can redistribute it and/or
+// modify it under the terms of the GNU Lesser General Public
+// License as published by the Free Software Foundation; either
+// version 2.1 of the License, or (at your option) any later version.
+// 
+// This library is distributed in the hope that it will be useful,
+// but WITHOUT ANY WARRANTY; without even the implied warranty of
+// MERCHANTABILITY or FITNESS FOR A PARTICULAR PURPOSE.  See the GNU
+// Lesser General Public License for more details.
+// 
+// You should have received a copy of the GNU Lesser General Public
+// License along with this library; if not, write to the Free Software
+// Foundation, Inc., 51 Franklin Street, Fifth Floor, Boston, MA  02110-1301  USA
+// 
+#endregion
+using System;
+using System.Linq;
+using System.Collections.Generic;
+using System.Text;
+using Duplicati.Library.Interface;
+using Duplicati.Library.Utility;
+
+namespace Duplicati.Library.Main
+{
+    /// <summary>
+    /// A class for keeping all Duplicati options in one place,
+    /// and provide typesafe access to the options
+    /// </summary>
+    public class Options
+    {
+        private const string DEFAULT_BLOCK_HASH_LOOKUP_SIZE = "64mb";
+        private const string DEFAULT_METADATA_HASH_LOOKUP_SIZE = "64mb";
+        private const string DEFAULT_FILE_HASH_LOOKUP_SIZE = "32mb";
+        
+        private const string DEFAULT_BLOCK_HASH_ALGORITHM = "SHA256";
+        private const string DEFAULT_FILE_HASH_ALGORITHM = "SHA256";
+        
+        /// <summary>
+        /// The default block size
+        /// </summary>
+        private const string DEFAULT_BLOCKSIZE = "100kb";
+        
+        /// <summary>
+        /// The default size of the read-ahead buffer
+        /// </summary>
+        private const string DEFAULT_READ_BUFFER_SIZE = "5mb";
+        
+        /// <summary>
+        /// The default threshold value
+        /// </summary>
+        private const long DEFAULT_THRESHOLD = 25;
+        
+        /// <summary>
+        /// The default value for maximum number of small files
+        /// </summary>
+        private const long DEFAULT_SMALL_FILE_MAX_COUNT = 20;
+        
+        /// <summary>
+        /// Default size of volumes
+        /// </summary>
+        private const string DEFAULT_VOLUME_SIZE = "50mb";
+        
+        /// <summary>
+        /// Default value for keep-versions
+        /// </summary>
+        private const int DEFAULT_KEEP_VERSIONS = 0;
+
+        /// <summary>
+        /// The default threshold for purging log data
+        /// </summary>
+        private const string DEFAULT_LOG_RETENTION = "30D";
+
+        /// <summary>
+        /// The default number of compressor instances
+        /// </summary>
+        private readonly int DEFAULT_COMPRESSORS = Math.Max(1, Environment.ProcessorCount / 2);
+
+        /// <summary>
+        /// The default number of hasher instances
+        /// </summary>
+        private readonly int DEFAULT_BLOCK_HASHERS = Math.Max(1, Environment.ProcessorCount / 2);
+        
+        /// <summary>
+        /// The default threshold for warning about coming close to quota
+        /// </summary>
+        private const int DEFAULT_QUOTA_WARNING_THRESHOLD = 10;
+
+        /// <summary>
+        /// An enumeration that describes the supported strategies for an optimization
+        /// </summary>
+        public enum OptimizationStrategy
+        {
+            /// <summary>
+            /// The optimization feature is created if possible, but silently ignored if it fails
+            /// </summary>
+            Auto,
+            /// <summary>
+            /// The optimization feature is created if possible, but an error is logged if it fails
+            /// </summary>
+            On,
+            /// <summary>
+            /// The optimization feature is deactivated
+            /// </summary>
+            Off,
+            /// <summary>
+            /// The optimization feature is created, and the backup is aborted if it fails
+            /// </summary>
+            Required
+        }
+
+        /// <summary>
+        /// The possible settings for the symlink strategy
+        /// </summary>
+        public enum SymlinkStrategy
+        {
+            /// <summary>
+            /// Store information about the symlink
+            /// </summary>
+            Store,
+
+            /// <summary>
+            /// Treat symlinks as normal files or folders
+            /// </summary>
+            Follow,
+
+            /// <summary>
+            /// Ignore all symlinks
+            /// </summary>
+            Ignore
+        }
+
+        /// <summary>
+        /// The possible settings for the hardlink strategy
+        /// </summary>
+        public enum HardlinkStrategy
+        {
+            /// <summary>
+            /// Process only the first hardlink
+            /// </summary>
+            First,
+            
+            /// <summary>
+            /// Process all hardlinks
+            /// </summary>
+            All,
+
+            /// <summary>
+            /// Ignore all hardlinks
+            /// </summary>
+            None
+        }
+        
+        /// <summary>
+        /// The possible settings for index file usage
+        /// </summary>
+        public enum IndexFileStrategy
+        {
+            /// <summary>
+            /// Disables usage of index files
+            /// </summary>
+            None,
+            
+            /// <summary>
+            /// Stores only block lookup information in the index files
+            /// </summary>
+            Lookup,
+            
+            /// <summary>
+            /// Stores both block lookup and block lists in the index files
+            /// </summary>
+            Full
+            
+        }
+
+        private static string[] GetSupportedHashes()
+        {
+            var r = new List<string>();
+            foreach(var h in new string[] {"SHA1", "MD5", "SHA256", "SHA384", "SHA512"})
+            try 
+            {
+                var p = System.Security.Cryptography.HashAlgorithm.Create(h);
+                if (p != null)
+                    r.Add(h);
+            }
+            catch
+            {
+            }
+            
+            return r.ToArray();
+        }
+
+        private static readonly string DEFAULT_COMPRESSED_EXTENSION_FILE = System.IO.Path.Combine(Duplicati.Library.AutoUpdater.UpdaterManager.InstalledBaseDir, "default_compressed_extensions.txt");
+
+        /// <summary>
+        /// Lock that protects the options collection
+        /// </summary>
+        protected readonly object m_lock = new object();
+
+        protected Dictionary<string, string> m_options;
+
+        protected List<KeyValuePair<bool, Library.Interface.IGenericModule>> m_loadedModules = new List<KeyValuePair<bool, IGenericModule>>();
+
+        /// <summary>
+        /// Lookup table for compression hints
+        /// </summary>
+        private Dictionary<string, CompressionHint> m_compressionHints;
+
+        public Options(Dictionary<string, string> options)
+        {
+            m_options = options;
+        }
+
+        public Dictionary<string, string> RawOptions { get { return m_options; } }
+
+        /// <summary>
+        /// Returns a list of strings that are not supported on the commandline as options, but used internally
+        /// </summary>
+        public static string[] InternalOptions
+        {
+            get
+            {
+                return new string[] {
+                    "main-action"
+                };
+            }
+        }
+
+        /// <summary>
+        /// Returns a list of options that are intentionally duplicate
+        /// </summary>
+        public static string[] KnownDuplicates
+        {
+            get { return new string[] { "auth-password", "auth-username" }; }
+        }
+
+
+        /// <summary>
+        /// Gets all commands that effect a backup
+        /// </summary>
+        public static string[] BackupOptions
+        {
+            get
+            {
+                return new string[] {
+                    "dblock-size",
+                    "disable-autocreate-folder",
+                    "disable-filetime-check",
+                    "check-filetime-only",
+                    "disable-time-tolerance",
+                    "allow-missing-source",
+                    "skip-files-larger-than",
+                    "upload-unchanged-backups",
+                    "list-verify-uploads",
+                    "control-files",
+                    "snapshot-policy",
+                    "vss-exclude-writers",
+                    "vss-use-mapping",
+                    "usn-policy",
+                    "hyperv-backup-vm",
+                    "symlink-policy",
+                    "hardlink-policy",
+                    "exclude-files-attributes",
+                    "compression-extension-file",
+                    "full-remote-verification",
+                    "disable-synthetic-filelist",
+                    "disable-file-scanner",
+                    "disable-on-battery"
+                };
+            }
+        }
+
+        /// <summary>
+        /// Gets all options that affect a connection
+        /// </summary>
+        public static string[] ConnectionOptions
+        {
+            get
+            {
+                return new string[] {
+                    "thread-priority",
+                    "number-of-retries",
+                    "retry-delay",
+                    "synchronous-upload",
+                    "asynchronous-upload-limit",
+                    "asynchronous-upload-folder",
+                    "disable-streaming-transfer",
+                    "max-upload-pr-second",
+                    "max-download-pr-second",
+                    "no-connection-reuse",
+                    "allow-sleep",
+                    "use-background-io-priority"
+                };
+            }
+        }
+
+        /// <summary>
+        /// Gets all options that affect a filename parsing
+        /// </summary>
+        public static string[] FilenameOptions
+        {
+            get
+            {
+                return new string[] {
+                    "prefix",
+                    "tempdir"
+                };
+            }
+        }
+
+        /// <summary>
+        /// Gets all options that can be used for debugging
+        /// </summary>
+        public static string[] DebugOptions
+        {
+            get
+            {
+                return new string[] {
+                    "debug-output",
+                    "debug-retry-errors",
+                    "log-file",
+                    "log-file-log-level",
+                    "log-file-log-filter",
+                    "console-log-level",
+                    "console-log-filter",
+                };
+            }
+        }
+
+        /// <summary>
+        /// Gets all options that affect module loading
+        /// </summary>
+        public static string[] ModuleOptions
+        {
+            get
+            {
+                return new string[] {
+                    "encryption-module",
+                    "compression-module",
+                    "enable-module",
+                    "disable-module",
+                    "no-encryption"
+                };
+            }
+        }
+
+        /// <summary>
+        /// Gets all options that affect encryption
+        /// </summary>
+        public static string[] EncryptionOptions
+        {
+            get
+            {
+                return new string[] {
+                    "encryption-module",
+                    "passphrase",
+                    "no-encryption"
+                };
+            }
+        }
+
+        /// <summary>
+        /// Gets all options that affect cleanup commands
+        /// </summary>
+        public static string[] CleanupOptions
+        {
+            get
+            {
+                return new string[] {
+                    "dry-run",
+                    "allow-full-removal"
+                };
+            }
+        }
+
+        /// <summary>
+        /// Gets all options that affect restore commands
+        /// </summary>
+        public static string[] RestoreOptions
+        {
+            get
+            {
+                return new string[] {
+                    "skip-file-hash-checks",
+                    "dont-read-manifests",
+                    "restore-path",
+                    "time",
+                    "version",
+                    "allow-passphrase-change",
+                    "no-local-db",
+                    "no-local-blocks",
+                    "full-block-verification",
+                    "dont-compress-restore-paths"
+                };
+            }
+        }
+        
+        /// <summary>
+        /// A default backup name
+        /// </summary>
+        public static string DefaultBackupName
+        {
+            get
+            {
+                return System.IO.Path.GetFileNameWithoutExtension(Library.Utility.Utility.getEntryAssembly().Location);
+            }
+        }
+
+        /// <summary>
+        /// Gets all supported commands
+        /// </summary>
+        public IList<ICommandLineArgument> SupportedCommands
+        {
+            get
+            {
+                var lst = new List<ICommandLineArgument>(new ICommandLineArgument[] {
+                    new CommandLineArgument("dblock-size", CommandLineArgument.ArgumentType.Size, Strings.Options.DblocksizeShort, Strings.Options.DblocksizeLong, DEFAULT_VOLUME_SIZE),
+                    new CommandLineArgument("auto-cleanup", CommandLineArgument.ArgumentType.Boolean, Strings.Options.AutocleanupShort, Strings.Options.AutocleanupLong, "false"),
+
+                    new CommandLineArgument("control-files", CommandLineArgument.ArgumentType.Path, Strings.Options.ControlfilesShort, Strings.Options.ControlfilesLong),
+                    new CommandLineArgument("skip-file-hash-checks", CommandLineArgument.ArgumentType.Boolean, Strings.Options.SkipfilehashchecksShort, Strings.Options.SkipfilehashchecksLong, "false"),
+                    new CommandLineArgument("dont-read-manifests", CommandLineArgument.ArgumentType.Boolean, Strings.Options.DontreadmanifestsShort, Strings.Options.DontreadmanifestsLong, "false"),
+                    new CommandLineArgument("restore-path", CommandLineArgument.ArgumentType.String, Strings.Options.RestorepathShort, Strings.Options.RestorepathLong),
+                    new CommandLineArgument("time", CommandLineArgument.ArgumentType.Timespan, Strings.Options.TimeShort, Strings.Options.TimeLong, "now"),
+                    new CommandLineArgument("version", CommandLineArgument.ArgumentType.String, Strings.Options.VersionShort, Strings.Options.VersionLong, ""),
+                    new CommandLineArgument("all-versions", CommandLineArgument.ArgumentType.Boolean, Strings.Options.AllversionsShort, Strings.Options.AllversionsLong, "false"),
+                    new CommandLineArgument("list-prefix-only", CommandLineArgument.ArgumentType.Boolean, Strings.Options.ListprefixonlyShort, Strings.Options.ListprefixonlyLong, "false"),
+                    new CommandLineArgument("list-folder-contents", CommandLineArgument.ArgumentType.Boolean, Strings.Options.ListfoldercontentsShort, Strings.Options.ListfoldercontentsLong, "false"),
+                    new CommandLineArgument("list-sets-only", CommandLineArgument.ArgumentType.Boolean, Strings.Options.ListsetsonlyShort, Strings.Options.ListsetsonlyLong, "false"),
+                    new CommandLineArgument("disable-autocreate-folder", CommandLineArgument.ArgumentType.Boolean, Strings.Options.DisableautocreatefolderShort, Strings.Options.DisableautocreatefolderLong, "false"),
+                    new CommandLineArgument("allow-missing-source", CommandLineArgument.ArgumentType.Boolean, Strings.Options.AllowmissingsourceShort, Strings.Options.AllowmissingsourceLong, "false"),
+
+                    new CommandLineArgument("disable-filetime-check", CommandLineArgument.ArgumentType.Boolean, Strings.Options.DisablefiletimecheckShort, Strings.Options.DisablefiletimecheckLong, "false"),
+                    new CommandLineArgument("check-filetime-only", CommandLineArgument.ArgumentType.Boolean, Strings.Options.CheckfiletimeonlyShort, Strings.Options.CheckfiletimeonlyLong, "false"),
+                    //new CommandLineArgument("disable-usn-diff-check", CommandLineArgument.ArgumentType.Boolean, Strings.Options.DisableusndiffcheckShort, Strings.Options.DisableusndiffcheckLong, "false"),
+                    new CommandLineArgument("disable-time-tolerance", CommandLineArgument.ArgumentType.Boolean, Strings.Options.DisabletimetoleranceShort, Strings.Options.DisabletimetoleranceLong, "false"),
+
+                    new CommandLineArgument("tempdir", CommandLineArgument.ArgumentType.Path, Strings.Options.TempdirShort, Strings.Options.TempdirLong, System.IO.Path.GetTempPath()),
+                    new CommandLineArgument("thread-priority", CommandLineArgument.ArgumentType.Enumeration, Strings.Options.ThreadpriorityShort, Strings.Options.ThreadpriorityLong, "normal", null, new string[] {"highest", "high", "abovenormal", "normal", "belownormal", "low", "lowest", "idle" }),
+
+                    new CommandLineArgument("prefix", CommandLineArgument.ArgumentType.String, Strings.Options.PrefixShort, Strings.Options.PrefixLong, "duplicati"),
+
+                    new CommandLineArgument("passphrase", CommandLineArgument.ArgumentType.Password, Strings.Options.PassphraseShort, Strings.Options.PassphraseLong),
+                    new CommandLineArgument("no-encryption", CommandLineArgument.ArgumentType.Boolean, Strings.Options.NoencryptionShort, Strings.Options.NoencryptionLong, "false"),
+
+                    new CommandLineArgument("number-of-retries", CommandLineArgument.ArgumentType.Integer, Strings.Options.NumberofretriesShort, Strings.Options.NumberofretriesLong, "5"),
+                    new CommandLineArgument("retry-delay", CommandLineArgument.ArgumentType.Timespan, Strings.Options.RetrydelayShort, Strings.Options.RetrydelayLong, "10s"),
+
+                    new CommandLineArgument("synchronous-upload", CommandLineArgument.ArgumentType.Boolean, Strings.Options.SynchronousuploadShort, Strings.Options.SynchronousuploadLong, "false"),
+                    new CommandLineArgument("asynchronous-upload-limit", CommandLineArgument.ArgumentType.Integer, Strings.Options.AsynchronousuploadlimitShort, Strings.Options.AsynchronousuploadlimitLong, "4"),
+                    new CommandLineArgument("asynchronous-upload-folder", CommandLineArgument.ArgumentType.Path, Strings.Options.AsynchronousuploadfolderShort, Strings.Options.AsynchronousuploadfolderLong, System.IO.Path.GetTempPath()),
+
+                    new CommandLineArgument("disable-streaming-transfers", CommandLineArgument.ArgumentType.Boolean, Strings.Options.DisableStreamingShort, Strings.Options.DisableStreamingLong, "false"),
+
+                    new CommandLineArgument("throttle-upload", CommandLineArgument.ArgumentType.Size, Strings.Options.ThrottleuploadShort, Strings.Options.ThrottleuploadLong, "0kb"),
+                    new CommandLineArgument("throttle-download", CommandLineArgument.ArgumentType.Size, Strings.Options.ThrottledownloadShort, Strings.Options.ThrottledownloadLong, "0kb"),
+                    new CommandLineArgument("skip-files-larger-than", CommandLineArgument.ArgumentType.Size, Strings.Options.SkipfileslargerthanShort, Strings.Options.SkipfileslargerthanLong),
+                    
+                    new CommandLineArgument("upload-unchanged-backups", CommandLineArgument.ArgumentType.Boolean, Strings.Options.UploadUnchangedBackupsShort, Strings.Options.UploadUnchangedBackupsLong, "false"),
+
+                    new CommandLineArgument("snapshot-policy", CommandLineArgument.ArgumentType.Enumeration, Strings.Options.SnapshotpolicyShort, Strings.Options.SnapshotpolicyLong, "off", null, Enum.GetNames(typeof(OptimizationStrategy))),
+                    new CommandLineArgument("vss-exclude-writers", CommandLineArgument.ArgumentType.String, Strings.Options.VssexcludewritersShort, Strings.Options.VssexcludewritersLong),
+                    new CommandLineArgument("vss-use-mapping", CommandLineArgument.ArgumentType.Boolean, Strings.Options.VssusemappingShort, Strings.Options.VssusemappingLong, "false"),
+                    new CommandLineArgument("usn-policy", CommandLineArgument.ArgumentType.Enumeration, Strings.Options.UsnpolicyShort, Strings.Options.UsnpolicyLong, "off", null, Enum.GetNames(typeof(OptimizationStrategy))),
+
+                    new CommandLineArgument("encryption-module", CommandLineArgument.ArgumentType.String, Strings.Options.EncryptionmoduleShort, Strings.Options.EncryptionmoduleLong, "aes"),
+                    new CommandLineArgument("compression-module", CommandLineArgument.ArgumentType.String, Strings.Options.CompressionmoduleShort, Strings.Options.CompressionmoduleLong, "zip"),
+
+                    new CommandLineArgument("enable-module", CommandLineArgument.ArgumentType.String, Strings.Options.EnablemoduleShort, Strings.Options.EnablemoduleLong),
+                    new CommandLineArgument("disable-module", CommandLineArgument.ArgumentType.String, Strings.Options.DisablemoduleShort, Strings.Options.DisablemoduleLong),
+
+                    new CommandLineArgument("debug-output", CommandLineArgument.ArgumentType.Boolean, Strings.Options.DebugoutputShort, Strings.Options.DebugoutputLong, "false"),
+                    new CommandLineArgument("debug-retry-errors", CommandLineArgument.ArgumentType.Boolean, Strings.Options.DebugretryerrorsShort, Strings.Options.DebugretryerrorsLong, "false"),
+
+                    new CommandLineArgument("log-file", Duplicati.Library.Interface.CommandLineArgument.ArgumentType.Path, Strings.Options.LogfileShort, Strings.Options.LogfileLong),
+                    new CommandLineArgument("log-file-log-level", Duplicati.Library.Interface.CommandLineArgument.ArgumentType.Enumeration, Strings.Options.LogfileloglevelShort, Strings.Options.LogfileloglevelShort, "Warning", null, Enum.GetNames(typeof(Duplicati.Library.Logging.LogMessageType))),
+                    new CommandLineArgument("log-file-log-filter", Duplicati.Library.Interface.CommandLineArgument.ArgumentType.String, Strings.Options.LogfilelogfiltersShort, Strings.Options.LogfilelogfiltersLong(System.IO.Path.PathSeparator.ToString()), null),
+
+                    new CommandLineArgument("console-log-level", Duplicati.Library.Interface.CommandLineArgument.ArgumentType.Enumeration, Strings.Options.ConsoleloglevelShort, Strings.Options.ConsoleloglevelShort, "Warning", null, Enum.GetNames(typeof(Duplicati.Library.Logging.LogMessageType))),
+                    new CommandLineArgument("console-log-filter", Duplicati.Library.Interface.CommandLineArgument.ArgumentType.String, Strings.Options.ConsolelogfiltersShort, Strings.Options.ConsolelogfiltersLong(System.IO.Path.PathSeparator.ToString()), null),
+
+                    new CommandLineArgument("log-level", Duplicati.Library.Interface.CommandLineArgument.ArgumentType.Enumeration, Strings.Options.LoglevelShort, Strings.Options.LoglevelLong, "Warning", null, Enum.GetNames(typeof(Duplicati.Library.Logging.LogMessageType)), Strings.Options.LogLevelDeprecated("log-file-log-level", "console-log-level")),
+
+                    new CommandLineArgument("list-verify-uploads", CommandLineArgument.ArgumentType.Boolean, Strings.Options.ListverifyuploadsShort, Strings.Options.ListverifyuploadsShort, "false"),
+                    new CommandLineArgument("allow-sleep", CommandLineArgument.ArgumentType.Boolean, Strings.Options.AllowsleepShort, Strings.Options.AllowsleepLong, "false"),
+                    new CommandLineArgument("use-background-io-priority", CommandLineArgument.ArgumentType.Boolean, Strings.Options.UsebackgroundiopriorityShort, Strings.Options.UsebackgroundiopriorityLong, "false"),
+                    new CommandLineArgument("no-connection-reuse", CommandLineArgument.ArgumentType.Boolean, Strings.Options.NoconnectionreuseShort, Strings.Options.NoconnectionreuseLong, "false"),
+
+                    new CommandLineArgument("quota-size", CommandLineArgument.ArgumentType.Size, Strings.Options.QuotasizeShort, Strings.Options.QuotasizeLong),
+                    new CommandLineArgument("quota-warning-threshold", CommandLineArgument.ArgumentType.Integer, Strings.Options.QuotaWarningThresholdShort, Strings.Options.QuotaWarningThresholdLong, DEFAULT_QUOTA_WARNING_THRESHOLD.ToString()),
+
+                    new CommandLineArgument("default-filters", CommandLineArgument.ArgumentType.String, Strings.Options.DefaultFiltersShort, Strings.Options.DefaultFiltersLong(DefaultFilterSet.Windows.ToString(), DefaultFilterSet.OSX.ToString(), DefaultFilterSet.Linux.ToString(), DefaultFilterSet.All.ToString()), string.Empty, new[] { "default-filter" }),
+
+                    new CommandLineArgument("symlink-policy", CommandLineArgument.ArgumentType.Enumeration, Strings.Options.SymlinkpolicyShort, Strings.Options.SymlinkpolicyLong("store", "ignore", "follow"), Enum.GetName(typeof(SymlinkStrategy), SymlinkStrategy.Store), null, Enum.GetNames(typeof(SymlinkStrategy))),
+                    new CommandLineArgument("hardlink-policy", CommandLineArgument.ArgumentType.Enumeration, Strings.Options.HardlinkpolicyShort, Strings.Options.HardlinkpolicyLong("first", "all", "none"), Enum.GetName(typeof(HardlinkStrategy), HardlinkStrategy.All), null, Enum.GetNames(typeof(HardlinkStrategy))),
+                    new CommandLineArgument("exclude-files-attributes", CommandLineArgument.ArgumentType.String, Strings.Options.ExcludefilesattributesShort, Strings.Options.ExcludefilesattributesLong(Enum.GetNames(typeof(System.IO.FileAttributes)))),
+                    new CommandLineArgument("backup-name", CommandLineArgument.ArgumentType.String, Strings.Options.BackupnameShort, Strings.Options.BackupnameLong, DefaultBackupName),
+                    new CommandLineArgument("compression-extension-file", CommandLineArgument.ArgumentType.Path, Strings.Options.CompressionextensionfileShort, Strings.Options.CompressionextensionfileLong(DEFAULT_COMPRESSED_EXTENSION_FILE), DEFAULT_COMPRESSED_EXTENSION_FILE),
+
+                    new CommandLineArgument("verbose", CommandLineArgument.ArgumentType.Boolean, Strings.Options.VerboseShort, Strings.Options.VerboseLong, "false", null, null, Strings.Options.VerboseDeprecated),
+                    new CommandLineArgument("full-result", CommandLineArgument.ArgumentType.Boolean, Strings.Options.FullresultShort, Strings.Options.FullresultLong, "false"),
+
+                    new CommandLineArgument("overwrite", CommandLineArgument.ArgumentType.Boolean, Strings.Options.OverwriteShort, Strings.Options.OverwriteLong, "false"),
+
+                    new CommandLineArgument("dbpath", CommandLineArgument.ArgumentType.Path, Strings.Options.DbpathShort, Strings.Options.DbpathLong),
+                    new CommandLineArgument("blocksize", CommandLineArgument.ArgumentType.Size, Strings.Options.BlocksizeShort, Strings.Options.BlocksizeLong, DEFAULT_BLOCKSIZE),
+                    new CommandLineArgument("file-read-buffer-size", CommandLineArgument.ArgumentType.Size, Strings.Options.FilereadbuffersizeShort, Strings.Options.FilereadbuffersizeLong, "0kb"),
+                    new CommandLineArgument("store-metadata", CommandLineArgument.ArgumentType.Boolean, Strings.Options.StoremetadataShort, Strings.Options.StoremetadataLong, "true", null, null, Strings.Options.StoremetadataDeprecated),
+                    new CommandLineArgument("skip-metadata", CommandLineArgument.ArgumentType.Boolean, Strings.Options.SkipmetadataShort, Strings.Options.SkipmetadataLong, "false"),
+                    new CommandLineArgument("restore-permissions", CommandLineArgument.ArgumentType.Boolean, Strings.Options.RestorepermissionsShort, Strings.Options.RestorepermissionsLong, "false"),
+                    new CommandLineArgument("skip-restore-verification", CommandLineArgument.ArgumentType.Boolean, Strings.Options.SkiprestoreverificationShort, Strings.Options.SkiprestoreverificationLong, "false"),
+                    new CommandLineArgument("disable-filepath-cache", CommandLineArgument.ArgumentType.Boolean, Strings.Options.DisablefilepathcacheShort, Strings.Options.DisablefilepathcacheLong, "true"),
+                    new CommandLineArgument("use-block-cache", CommandLineArgument.ArgumentType.Boolean, Strings.Options.UseblockcacheShort, Strings.Options.UseblockcacheLong, "false"),
+                    new CommandLineArgument("changed-files", CommandLineArgument.ArgumentType.Path, Strings.Options.ChangedfilesShort, Strings.Options.ChangedfilesLong),
+                    new CommandLineArgument("deleted-files", CommandLineArgument.ArgumentType.Path, Strings.Options.DeletedfilesShort, Strings.Options.DeletedfilesLong("changed-files")),
+                    new CommandLineArgument("disable-synthetic-filelist", CommandLineArgument.ArgumentType.Boolean, Strings.Options.DisablesyntheticfilelistShort, Strings.Options.DisablesyntehticfilelistLong, "false"),
+
+                    new CommandLineArgument("threshold", CommandLineArgument.ArgumentType.Integer, Strings.Options.ThresholdShort, Strings.Options.ThresholdLong, DEFAULT_THRESHOLD.ToString()),
+                    new CommandLineArgument("index-file-policy", CommandLineArgument.ArgumentType.Enumeration, Strings.Options.IndexfilepolicyShort, Strings.Options.IndexfilepolicyLong, IndexFileStrategy.Full.ToString(), null, Enum.GetNames(typeof(IndexFileStrategy))),
+                    new CommandLineArgument("no-backend-verification", CommandLineArgument.ArgumentType.Boolean, Strings.Options.NobackendverificationShort, Strings.Options.NobackendverificationLong, "false"),
+                    new CommandLineArgument("backup-test-samples", CommandLineArgument.ArgumentType.Integer, Strings.Options.BackendtestsamplesShort, Strings.Options.BackendtestsamplesLong("no-backend-verification"), "1"),
+                    new CommandLineArgument("full-remote-verification", CommandLineArgument.ArgumentType.Boolean, Strings.Options.FullremoteverificationShort, Strings.Options.FullremoteverificationLong("no-backend-verification"), "false"),
+                    new CommandLineArgument("dry-run", CommandLineArgument.ArgumentType.Boolean, Strings.Options.DryrunShort, Strings.Options.DryrunLong, "false", new string[] { "dryrun" }),
+
+                    new CommandLineArgument("block-hash-algorithm", CommandLineArgument.ArgumentType.Enumeration, Strings.Options.BlockhashalgorithmShort, Strings.Options.BlockhashalgorithmLong, DEFAULT_BLOCK_HASH_ALGORITHM, null, GetSupportedHashes()),
+                    new CommandLineArgument("file-hash-algorithm", CommandLineArgument.ArgumentType.Enumeration, Strings.Options.FilehashalgorithmShort, Strings.Options.FilehashalgorithmLong, DEFAULT_FILE_HASH_ALGORITHM, null, GetSupportedHashes()),
+
+                    new CommandLineArgument("no-auto-compact", CommandLineArgument.ArgumentType.Boolean, Strings.Options.NoautocompactShort, Strings.Options.NoautocompactLong, "false"),
+                    new CommandLineArgument("small-file-size", CommandLineArgument.ArgumentType.Size, Strings.Options.SmallfilesizeShort, Strings.Options.SmallfilesizeLong),
+                    new CommandLineArgument("small-file-max-count", CommandLineArgument.ArgumentType.Integer, Strings.Options.SmallfilemaxcountShort, Strings.Options.SmallfilemaxcountLong, DEFAULT_SMALL_FILE_MAX_COUNT.ToString()),
+
+                    new CommandLineArgument("patch-with-local-blocks", CommandLineArgument.ArgumentType.Boolean, Strings.Options.PatchwithlocalblocksShort, Strings.Options.PatchwithlocalblocksLong, "false"),
+                    new CommandLineArgument("no-local-db", CommandLineArgument.ArgumentType.Boolean, Strings.Options.NolocaldbShort, Strings.Options.NolocaldbLong, "false"),
+                    new CommandLineArgument("dont-compress-restore-paths", CommandLineArgument.ArgumentType.Boolean, Strings.Options.DontcompressrestorepathsShort, Strings.Options.DontcompressrestorepathsLong, "false"),
+
+                    new CommandLineArgument("keep-versions", CommandLineArgument.ArgumentType.Integer, Strings.Options.KeepversionsShort, Strings.Options.KeepversionsLong, DEFAULT_KEEP_VERSIONS.ToString()),
+                    new CommandLineArgument("keep-time", CommandLineArgument.ArgumentType.Timespan, Strings.Options.KeeptimeShort, Strings.Options.KeeptimeLong),
+                    new CommandLineArgument("retention-policy", CommandLineArgument.ArgumentType.String, Strings.Options.RetentionPolicyShort, Strings.Options.RetentionPolicyLong),
+                    new CommandLineArgument("upload-verification-file", CommandLineArgument.ArgumentType.Boolean, Strings.Options.UploadverificationfileShort, Strings.Options.UploadverificationfileLong, "false"),
+                    new CommandLineArgument("allow-passphrase-change", CommandLineArgument.ArgumentType.Boolean, Strings.Options.AllowpassphrasechangeShort, Strings.Options.AllowpassphrasechangeLong, "false"),
+                    new CommandLineArgument("no-local-blocks", CommandLineArgument.ArgumentType.Boolean, Strings.Options.NolocalblocksShort, Strings.Options.NolocalblocksLong, "false"),
+                    new CommandLineArgument("full-block-verification", CommandLineArgument.ArgumentType.Boolean, Strings.Options.FullblockverificationShort, Strings.Options.FullblockverificationLong, "false"),
+                    new CommandLineArgument("allow-full-removal", CommandLineArgument.ArgumentType.Boolean, Strings.Options.AllowfullremovalShort, Strings.Options.AllowfullremovalLong, "false"),
+
+                    new CommandLineArgument("log-retention", CommandLineArgument.ArgumentType.Timespan, Strings.Options.LogretentionShort, Strings.Options.LogretentionLong, DEFAULT_LOG_RETENTION),
+
+                    new CommandLineArgument("repair-only-paths", CommandLineArgument.ArgumentType.Boolean, Strings.Options.RepaironlypathsShort, Strings.Options.RepaironlypathsLong, "false"),
+                    new CommandLineArgument("force-locale", CommandLineArgument.ArgumentType.String, Strings.Options.ForcelocaleShort, Strings.Options.ForcelocaleLong),
+
+                    new CommandLineArgument("disable-piped-streaming", CommandLineArgument.ArgumentType.Boolean, Strings.Options.DisablepipingShort, Strings.Options.DisablepipingLong, "false"),
+
+                    new CommandLineArgument("concurrency-max-threads", CommandLineArgument.ArgumentType.Integer, Strings.Options.ConcurrencymaxthreadsShort, Strings.Options.ConcurrencymaxthreadsLong, "0"),
+                    new CommandLineArgument("concurrency-block-hashers", CommandLineArgument.ArgumentType.Integer, Strings.Options.ConcurrencyblockhashersShort, Strings.Options.ConcurrencyblockhashersLong, DEFAULT_BLOCK_HASHERS.ToString()),
+                    new CommandLineArgument("concurrency-compressors", CommandLineArgument.ArgumentType.Integer, Strings.Options.ConcurrencycompressorsShort, Strings.Options.ConcurrencycompressorsLong, DEFAULT_COMPRESSORS.ToString()),
+                    
+                    new CommandLineArgument("auto-vacuum", CommandLineArgument.ArgumentType.Boolean, Strings.Options.AutoVacuumShort, Strings.Options.AutoVacuumLong, "false"),
+                    new CommandLineArgument("disable-file-scanner", CommandLineArgument.ArgumentType.Boolean, Strings.Options.DisablefilescannerShort, Strings.Options.DisablefilescannerLong, "false"),
+                    new CommandLineArgument("disable-on-battery", CommandLineArgument.ArgumentType.Boolean, Strings.Options.DisableOnBatteryShort, Strings.Options.DisableOnBatteryLong, "false"),
+                });
+
+                return lst;
+            }
+        }
+
+        /// <summary>
+        /// Gets or sets the current main action of the instance
+        /// </summary>
+        public OperationMode MainAction 
+        {
+            get { return (OperationMode)Enum.Parse(typeof(OperationMode), m_options["main-action"]); }
+            set { m_options["main-action"] = value.ToString(); }
+        }
+
+        /// <summary>
+        /// Gets the size of each volume in bytes
+        /// </summary>
+        public long VolumeSize
+        {
+            get
+            {
+                string volsize;
+                m_options.TryGetValue("dblock-size", out volsize);
+                if (string.IsNullOrEmpty(volsize))
+                    volsize = DEFAULT_VOLUME_SIZE;
+
+#if DEBUG
+                return Math.Max(1024 * 10, Library.Utility.Sizeparser.ParseSize(volsize, "mb"));
+#else
+                return Math.Max(1024 * 1024, Library.Utility.Sizeparser.ParseSize(volsize, "mb"));
+#endif
+            }
+        }
+
+        /// <summary>
+        /// Gets the maximum size of a single file
+        /// </summary>
+        public long SkipFilesLargerThan
+        {
+            get
+            {
+                if (!m_options.ContainsKey("skip-files-larger-than") || string.IsNullOrEmpty(m_options["skip-files-larger-than"]))
+                    return long.MaxValue;
+                else
+                    return Library.Utility.Sizeparser.ParseSize(m_options["skip-files-larger-than"], "mb");
+            }
+        }
+
+        /// <summary>
+        /// A value indicating if orphan files are deleted automatically
+        /// </summary>
+        public bool AutoCleanup { get { return GetBool("auto-cleanup"); } }
+
+        /// <summary>
+        /// Gets a list of files to add to the signature volumes
+        /// </summary>
+        public string ControlFiles
+        {
+            get
+            {
+                string v;
+                m_options.TryGetValue("control-files", out v);
+                return v;
+            }
+        }
+
+        /// <summary>
+        /// A value indicating if file hash checks are skipped
+        /// </summary>
+        public bool SkipFileHashChecks { get { return GetBool("skip-file-hash-checks"); } }
+
+        /// <summary>
+        /// A value indicating if the manifest files are not read
+        /// </summary>
+        public bool DontReadManifests { get { return GetBool("dont-read-manifests"); } }
+
+        /// <summary>
+        /// Gets the backup that should be restored
+        /// </summary>
+        public DateTime Time
+        {
+            get
+            {
+                if (!m_options.ContainsKey("time") || string.IsNullOrEmpty(m_options["time"]))
+                    return new DateTime(0, DateTimeKind.Utc);
+                else
+                    return Library.Utility.Timeparser.ParseTimeInterval(m_options["time"], DateTime.Now);
+            }
+        }
+        
+        /// <summary>
+        /// Gets the versions the restore or list operation is limited to
+        /// </summary>
+        public long[] Version
+        {
+            get
+            {
+                string v;
+                m_options.TryGetValue("version", out v);
+                if (string.IsNullOrEmpty(v))
+                    return null;
+                
+                var versions = v.Split(new char[]{','}, StringSplitOptions.RemoveEmptyEntries);
+                if (v.Length == 0)
+                    return null;
+                
+                var res = new List<long>();
+                foreach(var n in versions)
+                    if (n.Contains('-'))
+                    {
+                        //TODO: Throw errors if too many entries?
+                        var parts = n.Split(new char[]{'-'}, StringSplitOptions.RemoveEmptyEntries).Select(x => Convert.ToInt64(x.Trim())).ToArray();
+                        for(var i = Math.Min(parts[0], parts[1]); i <= Math.Max(parts[0], parts[1]); i++)
+                            res.Add(i);
+                    }
+                    else
+                        res.Add(Convert.ToInt64(n));
+                        
+                return res.ToArray();
+            }
+        }
+
+        /// <summary>
+        /// A value indicating if all versions are listed
+        /// </summary>
+        public bool AllVersions { get { return GetBool("all-versions"); } }
+
+        /// <summary>
+        /// A value indicating if only the largest common prefix is returned
+        /// </summary>
+        public bool ListPrefixOnly { get { return GetBool("list-prefix-only"); } }
+
+        /// <summary>
+        /// A value indicating if only folder contents are returned
+        /// </summary>
+        public bool ListFolderContents { get { return GetBool("list-folder-contents"); } }
+
+        /// <summary>
+        /// A value indicating that only filesets are returned
+        /// </summary>
+        public bool ListSetsOnly { get { return GetBool("list-sets-only"); } }
+
+        /// <summary>
+        /// A value indicating if file time checks are skipped
+        /// </summary>
+        public bool DisableFiletimeCheck { get { return GetBool("disable-filetime-check"); } }
+
+        /// <summary>
+        /// A value indicating if file time checks are skipped
+        /// </summary>
+        public bool CheckFiletimeOnly { get { return GetBool("check-filetime-only"); } }
+
+        /// <summary>
+        /// A value indicating if USN numbers are used to get list of changed files
+        /// </summary>
+        //public bool DisableUSNDiffCheck { get { return GetBool("disable-usn-diff-check"); } }
+
+        /// <summary>
+        /// A value indicating if time tolerance is disabled
+        /// </summary>
+        public bool DisableTimeTolerance { get { return GetBool("disable-time-tolerance"); } }
+
+        /// <summary>
+        /// Gets a value indicating whether a temporary folder has been specified
+        /// </summary>
+        public bool HasTempDir { get { return m_options.ContainsKey("tempdir") && !string.IsNullOrEmpty(m_options["tempdir"]); } }
+
+        /// <summary>
+        /// Gets the folder where temporary files are stored
+        /// </summary>
+        public string TempDir
+        {
+            get
+            {
+                if (!m_options.ContainsKey("tempdir") || string.IsNullOrEmpty(m_options["tempdir"]))
+                    return System.IO.Path.GetTempPath();
+                else
+                    return m_options["tempdir"];
+            }
+        }
+
+
+        /// <summary>
+        /// Gets a value indicating whether the user has forced the locale
+        /// </summary>
+        public bool HasForcedLocale { get { return m_options.ContainsKey("force-locale"); } }
+
+        /// <summary>
+        /// Gets the forced locale for the current user
+        /// </summary>
+        public System.Globalization.CultureInfo ForcedLocale
+        {
+            get
+            {
+                if (!m_options.ContainsKey("force-locale"))
+                    return System.Threading.Thread.CurrentThread.CurrentCulture;
+                else
+                {
+                    var localestring = m_options["force-locale"];
+                    if (string.IsNullOrWhiteSpace(localestring))
+                        return System.Globalization.CultureInfo.InvariantCulture;
+                    else
+                        return new System.Globalization.CultureInfo(localestring);
+                }
+            }
+        }
+
+        /// <summary>
+        /// Gets the process priority
+        /// </summary>
+        public string ThreadPriority
+        {
+            get
+            {
+                if (!m_options.ContainsKey("thread-priority") || string.IsNullOrEmpty(m_options["thread-priority"]))
+                    return null;
+                else
+                    return m_options["thread-priority"];
+            }
+        }
+
+        /// <summary>
+        /// A value indicating if missing folders should be created automatically
+        /// </summary>
+        public bool AutocreateFolders { get { return !GetBool("disable-autocreate-folder"); } }
+
+        /// <summary>
+        /// Gets the backup prefix
+        /// </summary>
+        public string Prefix
+        {
+            get
+            {
+                string v;
+                m_options.TryGetValue("prefix", out v);
+                if (!string.IsNullOrEmpty(v))
+                    return v;
+                    
+                return "duplicati";
+            }
+        }
+
+        /// <summary>
+        /// Gets the number of old backups to keep
+        /// </summary>
+        public int KeepVersions
+        {
+            get
+            {
+                string v;
+                m_options.TryGetValue("keep-versions", out v);
+                if (string.IsNullOrEmpty(v))
+                    return DEFAULT_KEEP_VERSIONS;
+                
+                return Math.Max(0, int.Parse(v));
+            }
+        }
+
+        /// <summary>
+        /// Gets the timelimit for removal
+        /// </summary>
+        public DateTime KeepTime
+        {
+            get
+            {
+                string v;
+                m_options.TryGetValue("keep-time", out v);
+                
+                if (string.IsNullOrEmpty(v))
+                    return new DateTime(0);
+
+                TimeSpan tolerance =
+                    this.DisableTimeTolerance ?
+                    TimeSpan.FromSeconds(0) :
+                    TimeSpan.FromSeconds(Math.Min(Library.Utility.Timeparser.ParseTimeSpan(v).TotalSeconds / 100, 60.0 * 60.0));
+
+                return Library.Utility.Timeparser.ParseTimeInterval(v, DateTime.Now, true) - tolerance;
+            }
+        }
+
+        /// <summary>
+        /// Gets the time frames and intervals for the retention policy
+        /// </summary>        
+        public List<RetentionPolicyValue> RetentionPolicy
+        {
+            get {
+                var retentionPolicyConfig = new List<RetentionPolicyValue>();
+
+                string v;
+                m_options.TryGetValue("retention-policy", out v);
+                if (string.IsNullOrEmpty(v)) { 
+                    return retentionPolicyConfig;
+                }
+
+                var periodIntervalStrings = v.Split(new char[] { ',' }, StringSplitOptions.RemoveEmptyEntries);
+
+                foreach (var periodIntervalString in periodIntervalStrings)
+                {
+                    retentionPolicyConfig.Add(RetentionPolicyValue.CreateFromString(periodIntervalString));
+                }
+
+                return retentionPolicyConfig;
+            }
+        }
+
+        /// <summary>
+        /// Gets the encryption passphrase
+        /// </summary>
+        public string Passphrase
+        {
+            get
+            {
+                if (!m_options.ContainsKey("passphrase") || string.IsNullOrEmpty(m_options["passphrase"]))
+                    return null;
+                else
+                    return m_options["passphrase"];
+            }
+        }
+
+        /// <summary>
+        /// Helper method to set the default encryption mode based on the settings of the previous backup
+        /// </summary>
+        /// <param name="lastSetting">The encryption module used for the last entry</param>
+        public void SetEncryptionModuleDefault(string lastSetting)
+        {
+            //If the encryption module was specified explicitly, don't change it
+            if (m_options.ContainsKey("no-encryption") || m_options.ContainsKey("encryption-module"))
+                return;
+
+            if (string.IsNullOrEmpty(lastSetting))
+                m_options["no-encryption"] = "";
+            else
+                m_options["encryption-module"] = lastSetting;
+        }
+
+        /// <summary>
+        /// A value indicating if backups are not encrypted
+        /// </summary>
+        public bool NoEncryption { get { return GetBool("no-encryption"); } }
+
+        /// <summary>
+        /// Gets the module used for encryption
+        /// </summary>
+        public string EncryptionModule
+        {
+            get
+            {
+                //Disabled?
+                if (NoEncryption)
+                    return null;
+
+                //Specified?
+                if (m_options.ContainsKey("encryption-module"))
+                    return m_options["encryption-module"];
+
+                return "aes";
+            }
+        }
+
+        /// <summary>
+        /// Helper method to set the default compression mode based on the settings of the previous backup
+        /// </summary>
+        /// <param name="lastSetting">The compression module used for the last entry</param>
+        public void SetCompressionModuleDefault(string lastSetting)
+        {
+            //If a compression module is explicitly selected, don't change it
+            if (m_options.ContainsKey("compression-module"))
+                return;
+
+            m_options["compression-module"] = lastSetting;
+        }
+
+        /// <summary>
+        /// Gets the module used for compression
+        /// </summary>
+        public string CompressionModule
+        {
+            get
+            {
+                if (m_options.ContainsKey("compression-module"))
+                    return m_options["compression-module"];
+                else
+                    return "zip";
+            }
+        }
+
+
+        /// <summary>
+        /// Gets the number of time to retry transmission if it fails
+        /// </summary>
+        public int NumberOfRetries
+        {
+            get
+            {
+                if (!m_options.ContainsKey("number-of-retries") || string.IsNullOrEmpty(m_options["number-of-retries"]))
+                    return 5;
+                else
+                {
+                    int x = int.Parse(m_options["number-of-retries"]);
+                    if (x < 0)
+                        throw new UserInformationException("Invalid count for number-of-retries", "NumberOfRetriesInvalid");
+
+                    return x;
+                }
+            }
+        }
+
+        /// <summary>
+        /// A value indicating if backups are transmitted on a separate thread
+        /// </summary>
+        public bool SynchronousUpload { get { return Library.Utility.Utility.ParseBoolOption(m_options, "synchronous-upload"); } }
+
+        /// <summary>
+        /// A value indicating if system is allowed to enter sleep power states during backup/restore
+        /// </summary>
+        public bool AllowSleep { get { return GetBool("allow-sleep"); } }
+
+        /// <summary>
+        /// A value indicating if system should use the low-priority IO during backup/restore
+        /// </summary>
+        public bool UseBackgroundIOPriority { get { return GetBool("use-background-io-priority"); } }
+
+        /// <summary>
+        /// A value indicating if use of the streaming interface is disallowed
+        /// </summary>
+        public bool DisableStreamingTransfers { get { return GetBool("disable-streaming-transfers"); } }
+
+        /// <summary>
+        /// A value indicating if multithreaded pipes may be used for hashing and crypting on up-/downloads
+        /// </summary>
+        public bool DisablePipedStreaming { get { return GetBool("disable-piped-streaming"); } }
+
+        /// <summary>
+        /// Gets the timelimit for removal
+        /// </summary>
+        public TimeSpan RetryDelay
+        {
+            get
+            {
+                if (!m_options.ContainsKey("retry-delay") || string.IsNullOrEmpty(m_options["retry-delay"]))
+                    return new TimeSpan(TimeSpan.TicksPerSecond * 10);
+                else
+                    return Library.Utility.Timeparser.ParseTimeSpan(m_options["retry-delay"]);
+            }
+        }
+
+        /// <summary>
+        /// Gets the max upload speed in bytes pr. second
+        /// </summary>
+        public long MaxUploadPrSecond
+        {
+            get
+            {
+                lock(m_lock)
+                {
+                    string v;
+                    m_options.TryGetValue("throttle-upload", out v);
+                    if (string.IsNullOrEmpty(v))
+                        return 0;
+                    else
+                        return Library.Utility.Sizeparser.ParseSize(v, "kb");
+                }
+            }
+            set
+            {
+                lock (m_lock)
+                    if (value <= 0)
+                        m_options["throttle-upload"] = "";
+                    else
+                        m_options["throttle-upload"] = value.ToString() + "b";
+            }
+        }
+
+        /// <summary>
+        /// Gets or sets the max download speed in bytes pr. second
+        /// </summary>
+        public long MaxDownloadPrSecond
+        {
+            get
+            {
+                lock (m_lock)
+                {
+                    string v;
+                    m_options.TryGetValue("throttle-download", out v);
+                    if (string.IsNullOrEmpty(v))
+                        return 0;
+                    else
+                        return Library.Utility.Sizeparser.ParseSize(v, "kb");
+                }
+            }
+            set
+            {
+                lock (m_lock)
+                    if (value <= 0)
+                        m_options["throttle-download"] = "";
+                    else
+                        m_options["throttle-download"] = value.ToString() + "b";
+            }
+        }
+
+        /// <summary>
+        /// A value indicating if the backup is a full backup
+        /// </summary>
+        public bool AllowFullRemoval { get { return GetBool("allow-full-removal"); } }
+
+        /// <summary>
+        /// A value indicating if debug output is enabled
+        /// </summary>
+        public bool DebugOutput { get { return GetBool("debug-output"); } }
+
+        /// <summary>
+        /// A value indicating if unchanged backups are uploaded
+        /// </summary>
+        public bool UploadUnchangedBackups { get { return GetBool("upload-unchanged-backups"); } }
+
+        /// <summary>
+        /// Gets a list of modules that should be loaded
+        /// </summary>
+        public string[] EnableModules
+        {
+            get
+            {
+                if (m_options.ContainsKey("enable-module"))
+                    return m_options["enable-module"].Trim().ToLower().Split(',');
+                else
+                    return new string[0];
+            }
+        }
+
+        /// <summary>
+        /// Gets a list of modules that should not be loaded
+        /// </summary>
+        public string[] DisableModules
+        {
+            get
+            {
+                if (m_options.ContainsKey("disable-module"))
+                    return m_options["disable-module"].Trim().ToLower().Split(',');
+                else
+                    return new string[0];
+            }
+        }
+
+        /// <summary>
+        /// Gets the snapshot strategy to use
+        /// </summary>
+        public OptimizationStrategy SnapShotStrategy
+        {
+            get
+            {
+                string strategy;
+                if (!m_options.TryGetValue("snapshot-policy", out strategy))
+                    strategy = "";
+
+                if (string.Equals(strategy, "on", StringComparison.OrdinalIgnoreCase))
+                    return OptimizationStrategy.On;
+                else if (string.Equals(strategy, "off", StringComparison.OrdinalIgnoreCase))
+                    return OptimizationStrategy.Off;
+                else if (string.Equals(strategy, "required", StringComparison.OrdinalIgnoreCase))
+                    return OptimizationStrategy.Required;
+                else if (string.Equals(strategy, "auto", StringComparison.OrdinalIgnoreCase))
+                    return OptimizationStrategy.Auto;
+                else
+                    return OptimizationStrategy.Off;
+            }
+        }
+
+        /// <summary>
+        /// Gets the symlink strategy to use
+        /// </summary>
+        public SymlinkStrategy SymlinkPolicy
+        {
+            get
+            {
+                string policy;
+                if (!m_options.TryGetValue("symlink-policy", out policy))
+                    policy = "";
+
+                SymlinkStrategy r;
+                if (!Enum.TryParse(policy, true, out r))
+                    r = SymlinkStrategy.Store;
+
+                return r;
+            }
+        }
+
+        /// <summary>
+        /// Gets the hardlink strategy to use
+        /// </summary>
+        public HardlinkStrategy HardlinkPolicy
+        {
+            get
+            {
+                string policy;
+                if (!m_options.TryGetValue("hardlink-policy", out policy))
+                    policy = "";
+
+                HardlinkStrategy r;
+                if (!Enum.TryParse(policy, true, out r))
+                    r = HardlinkStrategy.All;
+
+                return r;
+            }
+        }
+        /// <summary>
+        /// Gets the snapshot strategy to use
+        /// </summary>
+        public OptimizationStrategy UsnStrategy
+        {
+            get
+            {
+                string strategy;
+                if (!m_options.TryGetValue("usn-policy", out strategy))
+                    strategy = "";
+
+                if (string.Equals(strategy, "on", StringComparison.OrdinalIgnoreCase))
+                    return OptimizationStrategy.On;
+                else if (string.Equals(strategy, "off", StringComparison.OrdinalIgnoreCase))
+                    return OptimizationStrategy.Off;
+                else if (string.Equals(strategy, "required", StringComparison.OrdinalIgnoreCase))
+                    return OptimizationStrategy.Required;
+                else if (string.Equals(strategy, "auto", StringComparison.OrdinalIgnoreCase))
+                    return OptimizationStrategy.Auto;
+                else
+                    return OptimizationStrategy.Off;
+            }
+        }
+
+        /// <summary>
+        /// Gets the number of volumes to create ahead of time when using async transfers,
+        /// a value of zero indicates no limit
+        /// </summary>
+        public long AsynchronousUploadLimit
+        {
+            get
+            {
+                string value;
+                if (!m_options.TryGetValue("asynchronous-upload-limit", out value))
+                    value = null;
+
+                if (string.IsNullOrEmpty(value))
+                    return 4;
+                else
+                    return long.Parse(value);
+            }
+        }
+
+        /// <summary>
+        /// Gets the temporary folder to use for asyncronous transfers
+        /// </summary>
+        public string AsynchronousUploadFolder
+        {
+            get
+            {
+                string value;
+                if (!m_options.TryGetValue("asynchronous-upload-folder", out value))
+                    value = null;
+
+                if (string.IsNullOrEmpty(value))
+                    return this.TempDir;
+                else
+                    return value;
+            }
+        }
+
+        /// <summary>
+        /// Gets the logfile filename
+        /// </summary>
+        public string Logfile
+        {
+            get
+            {
+                string value;
+                if (!m_options.TryGetValue("log-file", out value))
+                    value = null;
+                return value;
+            }
+        }
+
+        /// <summary>
+        /// Gets the log-file detail level
+        /// </summary>
+        public Duplicati.Library.Logging.LogMessageType LogFileLoglevel
+        {
+            get
+            {
+                string value;
+                if (!m_options.TryGetValue("log-file-log-level", out value))
+                    value = null;
+
+                if (string.IsNullOrWhiteSpace(value))
+                    if (!m_options.TryGetValue("log-level", out value))
+                        value = null;
+
+                foreach (string s in Enum.GetNames(typeof(Duplicati.Library.Logging.LogMessageType)))
+                    if (s.Equals(value, StringComparison.OrdinalIgnoreCase))
+                        return (Duplicati.Library.Logging.LogMessageType)Enum.Parse(typeof(Duplicati.Library.Logging.LogMessageType), s);
+
+                return Duplicati.Library.Logging.LogMessageType.Warning;
+            }
+        }
+
+        /// <summary>
+        /// Helper method to support filters with either a + or - prefix
+        /// </summary>
+        /// <returns>The IFilter instance.</returns>
+        /// <param name="msg">The filter string to parse.</param>
+        private static IFilter StringToIFilter(string msg)
+        {
+            if (string.IsNullOrWhiteSpace(msg))
+                return new FilterExpression();
+            if (msg[0] == '+')
+                return new FilterExpression(msg.Substring(1), true);
+            if (msg[0] == '-')
+                return new FilterExpression(msg.Substring(1), false);
+            return new FilterExpression(msg, true);
+        }
+
+        /// <summary>
+        /// Parses a log filter string, and returns the filter instance
+        /// </summary>
+        /// <returns>The log filter.</returns>
+        /// <param name="value">The filter string to parse.</param>
+        public static IFilter ParseLogFilter(string value)
+        {
+            if (string.IsNullOrWhiteSpace(value))
+                return new FilterExpression();
+
+            return value
+                .Split(new char[] { System.IO.Path.PathSeparator, ':', ';', '\r', '\n' }, StringSplitOptions.RemoveEmptyEntries)
+                .Select(StringToIFilter)
+                .Aggregate(FilterExpression.Combine);
+        }
+
+        /// <summary>
+        /// Parses a log level string
+        /// </summary>
+        /// <returns>The log level enumeration value.</returns>
+        /// <param name="value">The string value to parse.</param>
+        /// <param name="backupvalue">An optional fallback parsing value.</param>
+        public static Logging.LogMessageType ParseLogLevel(string value, string backupvalue)
+        {
+            value = string.IsNullOrWhiteSpace(value) ? backupvalue : value;
+            foreach (string s in Enum.GetNames(typeof(Duplicati.Library.Logging.LogMessageType)))
+                if (s.Equals(value, StringComparison.OrdinalIgnoreCase))
+                    return (Duplicati.Library.Logging.LogMessageType)Enum.Parse(typeof(Duplicati.Library.Logging.LogMessageType), s);
+
+            return Duplicati.Library.Logging.LogMessageType.Warning;
+        }
+
+        /// <summary>
+        /// Gets the filter used for log-file messages.
+        /// </summary>
+        /// <value>The log file filter.</value>
+        public IFilter LogFileLogFilter
+        {
+            get
+            {
+                m_options.TryGetValue("log-file-log-filter", out var value);
+                return ParseLogFilter(value);
+            }
+        }
+
+        /// <summary>
+        /// Gets the filter used for console messages.
+        /// </summary>
+        /// <value>The log file filter.</value>
+        public IFilter ConsoleLogFilter
+        {
+            get
+            {
+                m_options.TryGetValue("console-log-filter", out var value);
+                return ParseLogFilter(value);
+            }
+        }
+
+        /// <summary>
+        /// Gets the console log detail level
+        /// </summary>
+        public Duplicati.Library.Logging.LogMessageType ConsoleLoglevel
+        {
+            get
+            {
+                string value;
+                if (!m_options.TryGetValue("console-log-level", out value))
+                    value = null;
+
+                if (string.IsNullOrWhiteSpace(value))
+                    if (!m_options.TryGetValue("log-level", out value))
+                        value = null;
+
+                foreach (string s in Enum.GetNames(typeof(Duplicati.Library.Logging.LogMessageType)))
+                    if (s.Equals(value, StringComparison.OrdinalIgnoreCase))
+                        return (Duplicati.Library.Logging.LogMessageType)Enum.Parse(typeof(Duplicati.Library.Logging.LogMessageType), s);
+
+                return Duplicati.Library.Logging.LogMessageType.Warning;
+            }
+        }
+        /// <summary>
+        /// Gets the attribute filter used to exclude files and folders.
+        /// </summary>
+        public System.IO.FileAttributes FileAttributeFilter
+        {
+            get
+            {
+                System.IO.FileAttributes res = (System.IO.FileAttributes)0;
+                string v;
+                if (!m_options.TryGetValue("exclude-files-attributes", out v))
+                    return res;
+
+                foreach(string s in v.Split(new string[] {","}, StringSplitOptions.RemoveEmptyEntries))
+                {
+                    System.IO.FileAttributes f;
+                    if (Enum.TryParse(s.Trim(), true, out f))
+                        res |= f;
+                }
+
+                return res;
+            }
+        }
+
+        /// <summary>
+        /// A value indicating if server uploads are verified by listing the folder contents
+        /// </summary>
+        public bool ListVerifyUploads { get { return GetBool("list-verify-uploads"); } }
+
+        /// <summary>
+        /// A value indicating if connections cannot be re-used
+        /// </summary>
+        public bool NoConnectionReuse { get { return GetBool("no-connection-reuse"); } }
+
+        /// <summary>
+        /// A value indicating if the returned value should not be truncated
+        /// </summary>
+        public bool FullResult { get { return GetBool("full-result"); } }
+
+        /// <summary>
+        /// A value indicating restored files overwrite existing ones
+        /// </summary>
+        public bool Overwrite { get { return GetBool("overwrite"); } }
+
+        /// <summary>
+        /// Gets the total size in bytes that the backend supports, returns -1 if there is no upper limit
+        /// </summary>
+        public long QuotaSize
+        {
+            get
+            {
+                if (!m_options.ContainsKey("quota-size") || string.IsNullOrEmpty(m_options["quota-size"]))
+                    return -1;
+                else
+                    return Library.Utility.Sizeparser.ParseSize(m_options["quota-size"], "mb");
+            }
+        }
+
+        /// <summary>
+        /// Gets the threshold at which a quota warning should be generated.
+        /// </summary>
+        /// <remarks>
+        /// This is treated as a percentage, where a warning is given when the amount of free space is less than this percentage of the backup size.
+        /// </remarks>
+        public int QuotaWarningThreshold
+        {
+            get
+            {
+                string tmp;
+                m_options.TryGetValue("quota-warning-threshold", out tmp);
+                if (string.IsNullOrEmpty(tmp))
+                {
+                    return DEFAULT_QUOTA_WARNING_THRESHOLD;
+                }
+                else
+                {
+                    return int.Parse(tmp);
+                }
+            }
+        }
+
+        /// <summary>
+        /// Gets the display name of the backup
+        /// </summary>
+        public string BackupName
+        {
+            get
+            {
+                string tmp;
+                m_options.TryGetValue("backup-name", out tmp);
+                if (string.IsNullOrEmpty(tmp))
+                    return DefaultBackupName;
+                else
+                    return tmp;
+            }
+            set
+            {
+                m_options["backup-name"] = value;
+            }
+        }
+
+        /// <summary>
+        /// Gets the path to the database
+        /// </summary>
+        public string Dbpath
+        {
+            get
+            {
+                string tmp;
+                m_options.TryGetValue("dbpath", out tmp);
+                return tmp;
+            }
+            set
+            {
+                m_options["dbpath"] = value;
+            }
+        }
+
+        /// <summary>
+        /// Gets the size of file-blocks
+        /// </summary>
+        public int Blocksize
+        {
+            get
+            {
+                string tmp;
+                if (!m_options.TryGetValue("blocksize", out tmp))
+                    tmp = DEFAULT_BLOCKSIZE;
+
+                long blocksize = Library.Utility.Sizeparser.ParseSize(tmp, "kb");
+                if (blocksize > int.MaxValue || blocksize < 1024)
+                    throw new ArgumentOutOfRangeException(nameof(blocksize), string.Format("The blocksize cannot be less than {0}, nor larger than {1}", 1024, int.MaxValue));
+                
+                return (int)blocksize;
+            }
+        }
+
+        /// <summary>
+        /// Gets the size of the blockhash.
+        /// </summary>
+        /// <value>The size of the blockhash.</value>
+        public int BlockhashSize
+        {
+            get
+            {
+                return Duplicati.Library.Utility.HashAlgorithmHelper.Create(BlockHashAlgorithm).HashSize / 8;
+            }
+        }
+
+        /// <summary>
+        /// Gets the size the read-ahead buffer
+        /// </summary>
+        public long FileReadBufferSize
+        {
+            get
+            {
+                string tmp;
+                if (!m_options.TryGetValue("file-read-buffer-size", out tmp))
+                    tmp = DEFAULT_READ_BUFFER_SIZE;
+
+                long t = Library.Utility.Sizeparser.ParseSize(tmp, "mb");                
+                return (int)t;
+            }
+        }
+        
+        /// <summary>
+        /// Gets a flag indicating if metadata for files and folders should be ignored
+        /// </summary>
+        public bool StoreMetadata
+        {
+            get 
+            { 
+                if (m_options.ContainsKey("skip-metadata"))
+                    return !Library.Utility.Utility.ParseBoolOption(m_options, "skip-metadata");
+
+                if (m_options.ContainsKey("store-metadata"))
+                    return Library.Utility.Utility.ParseBoolOption(m_options, "store-metadata"); 
+
+                return true;
+            }
+        }
+
+        /// <summary>
+        /// Gets a flag indicating if metadata for files and folders should be ignored
+        /// </summary>
+        public bool SkipMetadata
+        {
+            get { return Library.Utility.Utility.ParseBoolOption(m_options, "skip-metadata"); }
+        }
+
+        /// <summary>
+        /// Gets a flag indicating if permissions should be restored
+        /// </summary>
+        public bool RestorePermissions
+        {
+            get { return Library.Utility.Utility.ParseBoolOption(m_options, "restore-permissions"); }
+        }
+
+
+        /// <summary>
+        /// Gets a flag indicating if file hashes are checked after a restore
+        /// </summary>
+        public bool PerformRestoredFileVerification
+        {
+            get { return !Library.Utility.Utility.ParseBoolOption(m_options, "skip-restore-verification"); }
+        }
+
+        /// <summary>
+        /// Gets a flag indicating if synthetic filelist generation is disabled
+        /// </summary>
+        public bool DisableSyntheticFilelist
+        {
+            get { return Library.Utility.Utility.ParseBoolOption(m_options, "disable-synthetic-filelist"); }
+        }
+
+        /// <summary>
+        /// Flag indicating if the filepath cache is disabled
+        /// </summary>
+        public bool UseFilepathCache
+        {
+            get
+            {
+                string s;
+                m_options.TryGetValue("disable-filepath-cache", out s);
+                return !Library.Utility.Utility.ParseBool(s, true);
+            }
+        }
+
+        /// <summary>
+        /// Flag indicating if the in-memory block cache is used
+        /// </summary>
+        public bool UseBlockCache
+        {
+            get
+            {
+                return Library.Utility.Utility.ParseBoolOption(m_options, "use-block-cache");
+            }
+        }
+        
+        
+        /// <summary>
+        /// Gets the compact threshold
+        /// </summary>
+        public long Threshold
+        {
+            get
+            {
+                string v;
+                m_options.TryGetValue("threshold", out v);
+                if (string.IsNullOrEmpty(v))
+                    return DEFAULT_THRESHOLD;
+
+                return Convert.ToInt64(v);
+            }
+        }
+
+        /// <summary>
+        /// Gets the size of small volumes
+        /// </summary>
+        public long SmallFileSize
+        {
+            get
+            {
+                string v;
+                m_options.TryGetValue("small-file-size", out v);
+                if (string.IsNullOrEmpty(v))
+                    return this.VolumeSize / 5;
+
+                return Library.Utility.Sizeparser.ParseSize(v, "mb");
+            }
+        }
+        
+        /// <summary>
+        /// Gets the maximum number of small volumes
+        /// </summary>
+        public long SmallFileMaxCount
+        {
+            get
+            {
+                string v;
+                m_options.TryGetValue("small-file-max-count", out v);
+                if (string.IsNullOrEmpty(v))
+                    return DEFAULT_SMALL_FILE_MAX_COUNT;
+
+                return Convert.ToInt64(v);
+            }
+        }
+        
+        /// <summary>
+        /// List of files to check for changes
+        /// </summary>
+        public string[] ChangedFilelist
+        {
+            get
+            {
+                string v;
+                m_options.TryGetValue("changed-files", out v);
+                if (string.IsNullOrEmpty(v))
+                    return null;
+
+                return v.Split(new char[] { System.IO.Path.PathSeparator }, StringSplitOptions.RemoveEmptyEntries);
+            }
+        }
+
+        /// <summary>
+        /// List of files to mark as deleted
+        /// </summary>
+        public string[] DeletedFilelist
+        {
+            get
+            {
+                string v;
+                m_options.TryGetValue("deleted-files", out v);
+                if (string.IsNullOrEmpty(v))
+                    return null;
+
+                return v.Split(new char[] { System.IO.Path.PathSeparator }, StringSplitOptions.RemoveEmptyEntries);
+            }
+        }
+
+        /// <summary>
+        /// Alternate restore path
+        /// </summary>
+        public string Restorepath
+        {
+            get
+            {
+                string v;
+                m_options.TryGetValue("restore-path", out v);
+                return v;
+            }
+        }
+        
+        /// <summary>
+        /// Gets the index file usage method
+        /// </summary>
+        public IndexFileStrategy IndexfilePolicy
+        {
+            get 
+            { 
+                string strategy;
+                if (!m_options.TryGetValue("index-file-policy", out strategy))
+                    strategy = "";
+                
+                IndexFileStrategy res;
+                if (!Enum.TryParse(strategy, true, out res))
+                    res = IndexFileStrategy.Full;
+                    
+                return res;
+            }
+        }
+        
+        /// <summary>
+        /// Gets a flag indicating if the check for files on the remote storage should be omitted
+        /// </summary>
+        public bool NoBackendverification
+        {
+            get { return Library.Utility.Utility.ParseBoolOption(m_options, "no-backend-verification"); }
+        }
+                
+        /// <summary>
+        /// Gets the number of samples to test during a backup operation
+        /// </summary>
+        public long BackupTestSampleCount
+        {
+            get 
+            { 
+                string s;
+                m_options.TryGetValue("backup-test-samples", out s);
+                if (string.IsNullOrEmpty(s))
+                    return 1;
+                
+                return long.Parse(s);
+            }
+        }
+        
+        /// <summary>
+        /// Gets a flag indicating if compacting should not be done automatically
+        /// </summary>
+        public bool NoAutoCompact
+        {
+            get { return Library.Utility.Utility.ParseBoolOption(m_options, "no-auto-compact"); }
+        }
+
+        /// <summary>
+        /// Gets a flag indicating if compacting should not be done automatically
+        /// </summary>
+        public bool AllowMissingSource
+        {
+            get { return Library.Utility.Utility.ParseBoolOption(m_options, "allow-missing-source"); }
+        }
+        
+        /// <summary>
+        /// Gets a value indicating if a verification file should be uploaded after changing the remote store
+        /// </summary>
+        public bool UploadVerificationFile
+        {
+            get { return Library.Utility.Utility.ParseBoolOption(m_options, "upload-verification-file"); } 
+        }
+        
+        /// <summary>
+        /// Gets a value indicating if a passphrase change is allowed
+        /// </summary>
+        public bool AllowPassphraseChange
+        {
+            get { return Library.Utility.Utility.ParseBoolOption(m_options, "allow-passphrase-change"); } 
+        }
+
+        /// <summary>
+        /// Gets a flag indicating if the current operation should merely output the changes
+        /// </summary>
+        public bool Dryrun
+        {
+            get 
+            {
+                if (m_options.ContainsKey("dry-run"))
+                    return Library.Utility.Utility.ParseBoolOption(m_options, "dry-run"); 
+                else
+                    return Library.Utility.Utility.ParseBoolOption(m_options, "dryrun"); 
+            }
+        }
+        
+        /// <summary>
+        /// Gets a flag indicating if the current operation is intended to delete files older than a certain threshold
+        /// </summary>
+        public bool HasDeleteOlderThan
+        {
+            get { return m_options.ContainsKey("delete-older-than"); }
+        }
+
+        /// <summary>
+        /// Gets a flag indicating if the current operation is intended to delete files older than a certain threshold
+        /// </summary>
+        public bool HasDeleteAllButN
+        {
+            get { return m_options.ContainsKey("delete-all-but-n") || m_options.ContainsKey("delete-all-but-n-full"); }
+        }
+
+        
+        /// <summary>
+        /// Gets a flag indicating if the remote verification is deep
+        /// </summary>
+        public bool FullRemoteVerification
+        {
+            get { return Library.Utility.Utility.ParseBoolOption(m_options, "full-remote-verification"); }
+        }
+        
+        /// <summary>
+        /// The block hash algorithm to use
+        /// </summary>
+        public string BlockHashAlgorithm
+        {
+            get
+            {
+                string v;
+                m_options.TryGetValue("block-hash-algorithm", out v);
+                if (string.IsNullOrEmpty(v))
+                    return DEFAULT_BLOCK_HASH_ALGORITHM;
+
+                return v;
+            }
+        }
+
+        /// <summary>
+        /// The file hash algorithm to use
+        /// </summary>
+        public string FileHashAlgorithm
+        {
+            get
+            {
+                string v;
+                m_options.TryGetValue("file-hash-algorithm", out v);
+                if (string.IsNullOrEmpty(v))
+                    return DEFAULT_FILE_HASH_ALGORITHM;
+
+                return v;
+            }
+        }
+
+        /// <summary>
+        /// Gets a flag indicating if the current operation is intended to delete files older than a certain threshold
+        /// </summary>
+        public bool PatchWithLocalBlocks
+        {
+            get { return m_options.ContainsKey("patch-with-local-blocks"); }
+        }
+
+        /// <summary>
+        /// Gets a value indicating whether local blocks usage should be skipped.
+        /// </summary>
+        /// <value><c>true</c> if no local blocks; otherwise, <c>false</c>.</value>
+        public bool NoLocalBlocks
+        {
+            get { return Library.Utility.Utility.ParseBoolOption(m_options, "no-local-blocks"); } 
+        }
+
+        /// <summary>
+        /// Gets a flag indicating if the local database should not be used
+        /// </summary>
+        /// <value><c>true</c> if no local db is used; otherwise, <c>false</c>.</value>
+        public bool NoLocalDb
+        {
+            get { return Library.Utility.Utility.ParseBoolOption(m_options, "no-local-db"); }
+        }
+
+        /// <summary>
+        /// Gets a flag indicating if the local database should not be used
+        /// </summary>
+        /// <value><c>true</c> if no local db is used; otherwise, <c>false</c>.</value>
+        public bool DontCompressRestorePaths
+        {
+            get { return Library.Utility.Utility.ParseBoolOption(m_options, "dont-compress-restore-paths"); }
+        }
+
+        /// <summary>
+        /// Gets a flag indicating if block hashes are checked before being applied
+        /// </summary>
+        /// <value><c>true</c> if block hashes are checked; otherwise, <c>false</c>.</value>
+        public bool FullBlockVerification
+        {
+            get { return Library.Utility.Utility.ParseBoolOption(m_options, "full-block-verification"); }
+        }
+
+        /// <summary>
+        /// Gets a flag indicating if the repair process will only restore paths
+        /// </summary>
+        /// <value><c>true</c> if only paths are restored; otherwise, <c>false</c>.</value>
+        public bool RepairOnlyPaths
+        {
+            get { return Library.Utility.Utility.ParseBoolOption(m_options, "repair-only-paths"); }
+        }
+
+        /// <summary>
+        /// Gets a flag indicating whether the VACUUM operation should ever be run automatically.
+        /// </summary>
+        public bool AutoVacuum
+        {
+            get { return GetBool("auto-vacuum"); }
+        }
+
+        /// <summary>
+        /// Gets a flag indicating if the local filescanner should be disabled
+        /// </summary>
+        /// <value><c>true</c> if the filescanner should be disabled; otherwise, <c>false</c>.</value>
+        public bool DisableFileScanner
+        {
+            get { return Library.Utility.Utility.ParseBoolOption(m_options, "disable-file-scanner"); }
+        }
+
+        /// <summary>
+        /// Gets a flag indicating whether the backup should be disabled when on battery power.
+        /// </summary>
+        /// <value><c>true</c> if the backup should be disabled when on battery power; otherwise, <c>false</c>.</value>
+        public bool DisableOnBattery
+        {
+            get { return Library.Utility.Utility.ParseBoolOption(m_options, "disable-on-battery"); }
+        }
+
+        /// <summary>
+        /// Gets the threshold for when log data should be cleaned
+        /// </summary>
+        public DateTime LogRetention
+        {
+            get
+            {
+                string pts;
+                if (!m_options.TryGetValue("log-retention", out pts))
+                    pts = DEFAULT_LOG_RETENTION;
+
+                return Library.Utility.Timeparser.ParseTimeInterval(pts, DateTime.Now, true);
+            }
+        }
+
+
+        /// <summary>
+        /// Gets the number of concurrent threads
+        /// </summary>
+        public int ConcurrencyMaxThreads
+        {
+            get
+            {
+                string value;
+                if (!m_options.TryGetValue("concurrency-max-threads", out value))
+                    value = null;
+
+                if (string.IsNullOrEmpty(value))
+                    return 0;
+                else
+                    return int.Parse(value);
+            }
+        }
+
+        /// <summary>
+        /// Gets the number of concurrent block hashers
+        /// </summary>
+        public int ConcurrencyBlockHashers
+        {
+            get
+            {
+                string value;
+                if (!m_options.TryGetValue("concurrency-block-hashers", out value))
+                    value = null;
+
+                if (string.IsNullOrEmpty(value))
+                    return DEFAULT_BLOCK_HASHERS;
+                else
+                    return Math.Max(1, int.Parse(value));
+            }
+        }
+
+        /// <summary>
+        /// Gets the number of concurrent block hashers
+        /// </summary>
+        public int ConcurrencyCompressors
+        {
+            get
+            {
+                string value;
+                if (!m_options.TryGetValue("concurrency-compressors", out value))
+                    value = null;
+
+                if (string.IsNullOrEmpty(value))
+                    return DEFAULT_COMPRESSORS;
+                else
+                    return Math.Max(1, int.Parse(value));
+            }
+        }
+
+        /// <summary>
+        /// Gets a lookup table with compression hints, the key is the file extension with the leading period
+        /// </summary>
+        public IDictionary<string, CompressionHint> CompressionHints
+        {
+            get
+            {
+                if (m_compressionHints == null)
+                {
+                    var hints = new Dictionary<string, CompressionHint>(Library.Utility.Utility.ClientFilenameStringComparer);
+
+                    string file;
+                    if (!m_options.TryGetValue("compression-extension-file", out file))
+                        file = DEFAULT_COMPRESSED_EXTENSION_FILE;
+
+                    if (!string.IsNullOrEmpty(file) && System.IO.File.Exists(file))
+                        foreach (var _line in Library.Utility.Utility.ReadFileWithDefaultEncoding(file).Split('\n'))
+                        {
+                            var line = _line.Trim();
+                            var lix = line.IndexOf(' ');
+                            if (lix > 0)
+                                line = line.Substring(0, lix);
+                            if (line.Length >= 2 && line[0] == '.')
+                                hints[line] = CompressionHint.Noncompressible;
+                        }
+
+                    //Don't try again, if the file does not exist
+                    m_compressionHints = hints;
+                }
+
+                return m_compressionHints;
+            }
+        }
+
+        /// <summary>
+        /// Gets a compression hint from a filename
+        /// </summary>
+        /// <param name="filename">The filename to get the hint for</param>
+        /// <returns>The compression hint</returns>
+        public CompressionHint GetCompressionHintFromFilename(string filename)
+        {
+            CompressionHint h;
+            if (!CompressionHints.TryGetValue(System.IO.Path.GetExtension(filename), out h))
+                return CompressionHint.Default;
+            return h;
+        }
+
+        /// <summary>
+        /// Gets a list of modules, the key indicates if they are loaded 
+        /// </summary>
+        public List<KeyValuePair<bool, Library.Interface.IGenericModule>> LoadedModules { get { return m_loadedModules; } }
+
+        /// <summary>
+        /// Helper method to extract boolean values.
+        /// If the option is not present, it it's value is false.
+        /// If the option is present it's value is true, unless the option's value is false, off or 0
+        /// </summary>
+        /// <param name="name">The name of the option to read</param>
+        /// <returns>The interpreted value of the option</returns>
+        private bool GetBool(string name)
+        {
+            return Library.Utility.Utility.ParseBoolOption(m_options, name);
+        }
+
+        /// <summary>
+        /// Class for handling a single RententionPolicy timeframe-interval-pair
+        /// </summary>
+        public class RetentionPolicyValue
+        {
+            public readonly TimeSpan Timeframe;
+            public readonly TimeSpan Interval;
+
+            public RetentionPolicyValue(TimeSpan timeframe, TimeSpan interval)
+            {
+                if (timeframe < TimeSpan.Zero)
+                {
+                    throw new ArgumentOutOfRangeException(nameof(timeframe), string.Format("The timeframe cannot be negative: '{0}'", timeframe));
+                }
+                if (interval < TimeSpan.Zero)
+                {
+                    throw new ArgumentOutOfRangeException(nameof(interval), string.Format("The interval cannot be negative: '{0}'", interval));
+                }
+
+                this.Timeframe = timeframe;
+                this.Interval = interval;
+            }
+
+            /// <summary>
+            /// Returns whether this is an unlimited timeframe or not
+            /// </summary>
+            /// <returns></returns>
+            public Boolean IsUnlimtedTimeframe()
+            {
+                // Timeframes equal or bigger than the maximum TimeSpan effectivly represent an unlimited timeframe
+                return Timeframe >= TimeSpan.MaxValue;
+            }
+
+            /// <summary>
+            /// Returns whether all versions in this timeframe should be kept or not
+            /// </summary>
+            /// <returns></returns>
+            public Boolean IsKeepAllVersions()
+            {
+                /// Intervals between two versions that are equal or smaller than zero effectivly result in
+                /// all versions in that timeframe being kept.
+                return Interval <= TimeSpan.Zero;
+            }
+
+            public override string ToString()
+            {
+                return (IsUnlimtedTimeframe() ? "Unlimited" : Timeframe.ToString()) + " / " + (IsKeepAllVersions() ? "Keep all" : Interval.ToString());
+            }
+
+            /// <summary>
+            /// Parses a string representation of a timeframe-interval-pair and returns a RentionPolicyValue object
+            /// </summary>
+            /// <returns></returns>
+            public static RetentionPolicyValue CreateFromString(string rententionPolicyValueString)
+            {
+                var periodInterval = rententionPolicyValueString.Split(':');
+
+                TimeSpan timeframe;
+                // Timeframe "U" (= Unlimited) means: For unlimted time keep one version every X interval.
+                // So the timeframe has to span the maximum time possible.
+                if (String.Equals(periodInterval[0], "U", StringComparison.OrdinalIgnoreCase))
+                {
+                    timeframe = TimeSpan.MaxValue;
+                }
+                else
+                {
+                    timeframe = Library.Utility.Timeparser.ParseTimeSpan(periodInterval[0]);
+                }
+
+                TimeSpan interval;
+                // Interval "U" (= Unlimited) means: For period X keep all versions.
+                // So the interval between two versions has to be zero.
+                if (String.Equals(periodInterval[1], "U", StringComparison.OrdinalIgnoreCase))
+                {
+                    interval = TimeSpan.Zero;
+                }
+                else
+                {
+                    interval = Library.Utility.Timeparser.ParseTimeSpan(periodInterval[1]);
+                }
+
+                return new RetentionPolicyValue(timeframe, interval);
+            }
+        }
+    }
+}