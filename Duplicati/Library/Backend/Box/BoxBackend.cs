--- conflicted
+++ resolved
@@ -1,647 +1,325 @@
-// Copyright (C) 2025, The Duplicati Team
-// https://duplicati.com, hello@duplicati.com
-// 
-// Permission is hereby granted, free of charge, to any person obtaining a 
-// copy of this software and associated documentation files (the "Software"), 
-// to deal in the Software without restriction, including without limitation 
-// the rights to use, copy, modify, merge, publish, distribute, sublicense, 
-// and/or sell copies of the Software, and to permit persons to whom the 
-// Software is furnished to do so, subject to the following conditions:
-// 
-// The above copyright notice and this permission notice shall be included in 
-// all copies or substantial portions of the Software.
-// 
-// THE SOFTWARE IS PROVIDED "AS IS", WITHOUT WARRANTY OF ANY KIND, EXPRESS 
-// OR IMPLIED, INCLUDING BUT NOT LIMITED TO THE WARRANTIES OF MERCHANTABILITY, 
-// FITNESS FOR A PARTICULAR PURPOSE AND NONINFRINGEMENT. IN NO EVENT SHALL THE 
-// AUTHORS OR COPYRIGHT HOLDERS BE LIABLE FOR ANY CLAIM, DAMAGES OR OTHER 
-// LIABILITY, WHETHER IN AN ACTION OF CONTRACT, TORT OR OTHERWISE, ARISING 
-// FROM, OUT OF OR IN CONNECTION WITH THE SOFTWARE OR THE USE OR OTHER 
-// DEALINGS IN THE SOFTWARE.
-
-<<<<<<< HEAD
-using Duplicati.Library.Common.IO;
-using Duplicati.Library.Interface;
-using Duplicati.Library.Utility;
-using Duplicati.Library.Utility.Options;
-using Newtonsoft.Json;
-=======
-using System;
-using System.Collections.Generic;
-using System.IO;
-using System.Linq;
->>>>>>> 3fafd883
-using System.Net;
-using System.Net.Http;
-using System.Net.Http.Json;
-using System.Runtime.CompilerServices;
-<<<<<<< HEAD
-=======
-using System.Threading;
-using System.Threading.Tasks;
-using Duplicati.Library.Common.IO;
-using Duplicati.Library.Interface;
-using Duplicati.Library.Logging;
-using Duplicati.Library.Utility;
-using Newtonsoft.Json;
-using Uri = Duplicati.Library.Utility.Uri;
->>>>>>> 3fafd883
-
-namespace Duplicati.Library.Backend.Box
-{
-    public class BoxBackend : IStreamingBackend
-    {
-<<<<<<< HEAD
-        private static readonly string LOGTAG = Logging.Log.LogTagFromType<BoxBackend>();
-=======
-        private static readonly string LOGTAG = Log.LogTagFromType<BoxBackend>();
-
-        private const string AUTHID_OPTION = "authid";
->>>>>>> 3fafd883
-        private const string REALLY_DELETE_OPTION = "box-delete-from-trash";
-
-        private const string OAUTH_MODULE = "box.com";
-        private static readonly string OAUTH_LOGIN_URL = OAuthHelper.OAUTH_LOGIN_URL(OAUTH_MODULE);
-
-        private const string BOX_API_URL = "https://api.box.com/2.0";
-        private const string BOX_UPLOAD_URL = "https://upload.box.com/api/2.0/files";
-
-        private const int PAGE_SIZE = 200;
-
-        private readonly BoxHelper _oAuthHelper;
-        private readonly string _path;
-        private readonly bool _deleteFromTrash;
-
-<<<<<<< HEAD
-        private readonly TimeoutOptionsHelper.Timeouts m_timeouts;
-
-        private string? m_currentfolder;
-        private readonly Dictionary<string, string> m_filecache = new Dictionary<string, string>();
-=======
-        private string _currentFolder;
-        private readonly Dictionary<string, string> _fileCache = new();
->>>>>>> 3fafd883
-
-        private class BoxHelper : OAuthHelperHttpClient
-        {
-            public BoxHelper(string authid)
-                : base(authid, OAUTH_MODULE)
-            {
-                AutoAuthHeader = true;
-            }
-
-            public override void AttemptParseAndThrowException(Exception ex, HttpResponseMessage responseContext = null)
-            {
-<<<<<<< HEAD
-                Exception? newex = null;
-                try
-                {
-                    if (ex is WebException exception && exception.Response is HttpWebResponse hs)
-                    {
-                        string? rawdata = null;
-                        using (var rs = AsyncHttpRequest.TrySetTimeout(hs.GetResponseStream()))
-                        using (var sr = new System.IO.StreamReader(rs))
-                            rawdata = sr.ReadToEnd();
-
-                        if (string.IsNullOrWhiteSpace(rawdata))
-                            return;
-
-                        newex = new Exception("Raw message: " + rawdata);
-
-                        var msg = JsonConvert.DeserializeObject<ErrorResponse>(rawdata);
-                        newex = new Exception(string.Format("{0} - {1}: {2}", msg?.Status, msg?.Code, msg?.Message));
-
-                        /*if (msg.ContextInfo != null && msg.ContextInfo.Length > 0)
-                            newex = new Exception(string.Format("{0} - {1}: {2}{3}{4}", msg.Status, msg.Code, msg.Message, Environment.NewLine, string.Join("; ", from n in msg.ContextInfo select n.Message)));
-                        */
-                    }
-                }
-                catch (Exception ex2)
-                {
-                    Library.Logging.Log.WriteWarningMessage(LOGTAG, "BoxErrorParser", ex2, "Failed to parse error from Box");
-                }
-=======
-                AttemptParseAndThrowExceptionAsync(ex, responseContext).Await();
-            }
->>>>>>> 3fafd883
-
-            public override async Task AttemptParseAndThrowExceptionAsync(Exception ex, HttpResponseMessage responseContext = null,
-                CancellationToken cancellationToken = default)
-            {
-                if (ex is not HttpRequestException || responseContext == null)
-                    return;
-                
-                if (responseContext is { StatusCode: HttpStatusCode.TooManyRequests })
-                    throw new TooManyRequestException(responseContext.Headers.RetryAfter);
-
-                await using var stream = await responseContext.Content.ReadAsStreamAsync(cancellationToken).ConfigureAwait(false);
-                using var reader = new StreamReader(stream);
-                var rawData = await reader.ReadToEndAsync(cancellationToken).ConfigureAwait(false);
-                var errorResponse = JsonConvert.DeserializeObject<ErrorResponse>(rawData);
-                throw new UserInformationException($"Box.com ErrorResponse: {errorResponse.Status} - {errorResponse.Code}: {errorResponse.Message}", "box.com");
-            }
-        }
-
-        public BoxBackend()
-        {
-            m_oauth = null!;
-            m_path = null!;
-            m_timeouts = null!;
-        }
-<<<<<<< HEAD
-
-        // ReSharper disable once UnusedMember.Global
-        // This constructor is needed by the BackendLoader.
-        public BoxBackend(string url, Dictionary<string, string?> options)
-=======
-        
-        public BoxBackend(string url, Dictionary<string, string> options)
->>>>>>> 3fafd883
-        {
-            var uri = new Uri(url);
-
-            _path = Util.AppendDirSeparator(uri.HostAndPath, "/");
-
-<<<<<<< HEAD
-            var authid = AuthIdOptionsHelper.Parse(options)
-                .RequireCredentials(OAUTH_LOGIN_URL);
-            m_deleteFromTrash = Library.Utility.Utility.ParseBoolOption(options, REALLY_DELETE_OPTION);
-            m_timeouts = TimeoutOptionsHelper.Parse(options);
-
-            m_oauth = new BoxHelper(authid.AuthId!);
-=======
-            string authid = null;
-            if (options.TryGetValue(AUTHID_OPTION, out var option))
-                authid = option;
-
-            _deleteFromTrash = Utility.Utility.ParseBoolOption(options, REALLY_DELETE_OPTION);
-
-            _oAuthHelper = new BoxHelper(authid);
->>>>>>> 3fafd883
-        }
-
-        private async Task<string> GetCurrentFolderWithCacheAsync(CancellationToken cancelToken)
-        {
-<<<<<<< HEAD
-            if (m_currentfolder == null)
-                return await GetCurrentFolderAsync(false, cancelToken).ConfigureAwait(false);
-=======
-            if (_currentFolder == null)
-                await GetCurrentFolderAsync(false, cancelToken).ConfigureAwait(false);
->>>>>>> 3fafd883
-
-            return _currentFolder;
-        }
-
-        private async Task<string> GetCurrentFolderAsync(bool create, CancellationToken cancelToken)
-        {
-            var parentid = "0";
-
-            foreach (var p in _path.Split(["/"], StringSplitOptions.RemoveEmptyEntries))
-            {
-<<<<<<< HEAD
-                var el = (MiniFolder?)await PagedFileListResponse(parentid, true, cancelToken).FirstOrDefaultAsync(x => x.Name == p).ConfigureAwait(false);
-=======
-                var el = (MiniFolder)await PagedFileListResponse(parentid, true, cancelToken).FirstOrDefaultAsync(x => x.Name == p, cancellationToken: cancelToken).ConfigureAwait(false);
->>>>>>> 3fafd883
-                if (el == null)
-                {
-                    if (!create)
-                        throw new FolderMissingException();
-<<<<<<< HEAD
-
-                    el = await Utility.Utility.WithTimeout(m_timeouts.ShortTimeout, cancelToken, async tr =>
-                        await m_oauth.PostAndGetJSONDataAsync<ListFolderResponse>(
-                            string.Format("{0}/folders", BOX_API_URL),
-                            tr,
-                            new CreateItemRequest() { Name = p, Parent = new IDReference() { ID = parentid } }
-                        ).ConfigureAwait(false)
-=======
-                    
-                    el = await _oAuthHelper.PostAndGetJsonDataAsync<ListFolderResponse>(
-                        $"{BOX_API_URL}/folders",
-                        new CreateItemRequest
-                        {
-                            Name = p, Parent = new IDReference { ID = parentid }
-                        },
-                        cancelToken
->>>>>>> 3fafd883
-                    ).ConfigureAwait(false);
-                }
-
-                if (string.IsNullOrWhiteSpace(el.ID))
-                    throw new Exception("Folder ID is empty?");
-
-                parentid = el.ID;
-            }
-
-<<<<<<< HEAD
-            return m_currentfolder = parentid;
-=======
-            _currentFolder = parentid;
->>>>>>> 3fafd883
-        }
-
-        private async Task<string> GetFileIdAsync(string name, CancellationToken cancelToken)
-        {
-            if (_fileCache.TryGetValue(name, out var async))
-                return async;
-
-            // Make sure we enumerate this, otherwise the m_filecache is empty.
-            var currentFolder = await GetCurrentFolderWithCacheAsync(cancelToken).ConfigureAwait(false);
-            await PagedFileListResponse(currentFolder, false, cancelToken).LastOrDefaultAsync(cancellationToken: cancelToken).ConfigureAwait(false);
-
-            if (_fileCache.TryGetValue(name, out var idAsync))
-                return idAsync;
-
-            throw new FileMissingException();
-        }
-
-        private async IAsyncEnumerable<FileEntity> PagedFileListResponse(string parentid, bool onlyfolders, [EnumeratorCancellation] CancellationToken cancelToken)
-        {
-            var offset = 0;
-            var done = false;
-
-            if (!onlyfolders)
-                _fileCache.Clear();
-
-            do
-            {
-<<<<<<< HEAD
-                var resp = await Utility.Utility.WithTimeout(m_timeouts.ListTimeout, cancelToken, async ct
-                    => await m_oauth.GetJSONDataAsync<ShortListResponse>($"{BOX_API_URL}/folders/{parentid}/items?limit={PAGE_SIZE}&offset={offset}&fields=name,size,modified_at", ct).ConfigureAwait(false)
-                ).ConfigureAwait(false);
-=======
-                var resp = await _oAuthHelper.GetJsonDataAsync<ShortListResponse>($"{BOX_API_URL}/folders/{parentid}/items?limit={PAGE_SIZE}&offset={offset}&fields=name,size,modified_at", cancelToken).ConfigureAwait(false);
->>>>>>> 3fafd883
-
-                if (resp.Entries == null || resp.Entries.Length == 0)
-                    break;
-
-                foreach (var f in resp.Entries)
-                {
-                    if (onlyfolders && f.Type != "folder")
-                    {
-                        done = true;
-                        break;
-                    }
-<<<<<<< HEAD
-                    else
-                    {
-                        if (string.IsNullOrWhiteSpace(f.ID) || string.IsNullOrWhiteSpace(f.Name))
-                        {
-                            Logging.Log.WriteVerboseMessage(LOGTAG, "BoxFileList", null, "Skipping invalid entry");
-                            continue;
-                        }
-
-                        if (!onlyfolders && f.Type == "file")
-                            m_filecache[f.Name] = f.ID;
-=======
->>>>>>> 3fafd883
-
-                    if (!onlyfolders && f.Type == "file")
-                        _fileCache[f.Name] = f.ID;
-
-                    yield return f;
-                }
-
-                offset = offset + PAGE_SIZE;
-
-                if (offset >= resp.TotalCount)
-                    break;
-
-            } while (!done);
-        }
-
-        public async Task PutAsync(string remotename, Stream stream, CancellationToken cancelToken)
-        {
-            var currentFolder = await GetCurrentFolderWithCacheAsync(cancelToken).ConfigureAwait(false);
-            var createreq = new CreateItemRequest
-            {
-                Name = remotename,
-                Parent = new IDReference
-                {
-                    ID = currentFolder
-                }
-            };
-
-            if (_fileCache.Count == 0)
-                await PagedFileListResponse(currentFolder, false, cancelToken).LastOrDefaultAsync(cancelToken).ConfigureAwait(false);
-
-            var existing = _fileCache.ContainsKey(remotename);
-
-            var multipartForm = new MultipartFormDataContent();
-
-            try
-            {
-                string url;
-
-                if (existing)
-                    url = $"{BOX_UPLOAD_URL}/{_fileCache[remotename]}/content";
-                else
-                {
-                    url = $"{BOX_UPLOAD_URL}/content";
-                    multipartForm.Add(JsonContent.Create(createreq),"attributes");
-                }
-<<<<<<< HEAD
-
-                items.Add(new MultipartItem(stream, "file", remotename));
-
-                // TODO: Add read-write-timeout when upgraded away from WebRequest
-
-                var res = (await m_oauth.PostMultipartAndGetJSONDataAsync<FileList>(url, null, cancelToken, items.ToArray())).Entries?.FirstOrDefault();
-                if (string.IsNullOrWhiteSpace(res?.ID))
-                    throw new Exception("Failed to get ID from uploaded file");
-
-                m_filecache[remotename] = res.ID;
-=======
-                
-                multipartForm.Add(new StreamContent(stream), "file", remotename);
-                
-                var res = (await _oAuthHelper.PostMultipartAndGetJsonDataAsync<FileList>(url, cancelToken, multipartForm)).Entries.First();
-                _fileCache[remotename] = res.ID;
->>>>>>> 3fafd883
-            }
-            catch
-            {
-                _fileCache.Clear();
-                throw;
-            }
-        }
-
-        public async Task GetAsync(string remotename, Stream stream, CancellationToken cancelToken)
-        {
-<<<<<<< HEAD
-            var fileId = await GetFileIDAsync(remotename, cancelToken).ConfigureAwait(false);
-            using var resp = await Utility.Utility.WithTimeout(m_timeouts.ShortTimeout, cancelToken, async ct
-                => await m_oauth.GetResponseAsync(string.Format("{0}/files/{1}/content", BOX_API_URL, fileId), cancelToken).ConfigureAwait(false)
-            ).ConfigureAwait(false);
-
-            using (var rs = Duplicati.Library.Utility.AsyncHttpRequest.TrySetTimeout(resp.GetResponseStream()))
-            using (var ts = rs.ObserveReadTimeout(m_timeouts.ReadWriteTimeout))
-                await Library.Utility.Utility.CopyStreamAsync(ts, stream, cancelToken).ConfigureAwait(false);
-=======
-            var fileId = await GetFileIdAsync(remotename, cancelToken).ConfigureAwait(false);
-            using var request = _oAuthHelper.CreateRequest($"{BOX_API_URL}/files/{fileId}/content");
-            using var resp = await _oAuthHelper.GetResponseAsync(request, cancelToken).ConfigureAwait(false);
-            resp.EnsureSuccessStatusCode();
-            await using var responseStream = await resp.Content.ReadAsStreamAsync(cancelToken).ConfigureAwait(false);
-            await Utility.Utility.CopyStreamAsync(responseStream, stream, cancelToken).ConfigureAwait(false);
->>>>>>> 3fafd883
-        }
-
-        public async IAsyncEnumerable<IFileEntry> ListAsync([EnumeratorCancellation] CancellationToken cancelToken)
-        {
-            var currentFolder = await GetCurrentFolderWithCacheAsync(cancelToken).ConfigureAwait(false);
-            await foreach (var n in PagedFileListResponse(currentFolder, false, cancelToken).ConfigureAwait(false))
-                yield return new FileEntry(n.Name, n.Size, n.ModifiedAt, n.ModifiedAt) { IsFolder = n.Type == "folder" };
-        }
-
-        public async Task PutAsync(string remotename, string filename, CancellationToken cancelToken)
-        {
-            await using FileStream fs = File.OpenRead(filename);
-            await PutAsync(remotename, fs, cancelToken).ConfigureAwait(false);
-        }
-
-        public async Task GetAsync(string remotename, string filename, CancellationToken cancelToken)
-        {
-            await using FileStream fs = File.Create(filename);
-            await GetAsync(remotename, fs, cancelToken).ConfigureAwait(false);
-        }
-
-        public async Task DeleteAsync(string remotename, CancellationToken cancelToken)
-        {
-            var fileId = await GetFileIdAsync(remotename, cancelToken).ConfigureAwait(false);
-            try
-            {
-<<<<<<< HEAD
-                using (var r = await Utility.Utility.WithTimeout(m_timeouts.ShortTimeout, cancelToken, async ct =>
-                    await m_oauth.GetResponseAsync(string.Format("{0}/files/{1}", BOX_API_URL, fileid), ct, null, "DELETE").ConfigureAwait(false)
-                ).ConfigureAwait(false))
-                {
-                }
-
-                if (m_deleteFromTrash)
-                    using (var r = await Utility.Utility.WithTimeout(m_timeouts.ShortTimeout, cancelToken, async ct
-                        => await m_oauth.GetResponseAsync(string.Format("{0}/files/{1}/trash", BOX_API_URL, fileid), cancelToken, null, "DELETE").ConfigureAwait(false)
-                    ).ConfigureAwait(false))
-=======
-                using (var request = _oAuthHelper.CreateRequest($"{BOX_API_URL}/files/{fileId}","DELETE"))
-                using (var r = await _oAuthHelper.GetResponseAsync(request, cancelToken).ConfigureAwait(false))
-                {
-                }
-
-                if (_deleteFromTrash)
-                {
-                    using var request = _oAuthHelper.CreateRequest($"{BOX_API_URL}/files/{fileId}/trash","DELETE");
-                    using (var r = await _oAuthHelper
-                               .GetResponseAsync(request, cancelToken).ConfigureAwait(false))
->>>>>>> 3fafd883
-                    {
-                    }
-                }
-            }
-            catch
-            {
-                _fileCache.Clear();
-                throw;
-            }
-        }
-
-        public Task TestAsync(CancellationToken cancelToken)
-            => this.TestListAsync(cancelToken);
-
-        public Task CreateFolderAsync(CancellationToken cancellationToken)
-        {
-            return GetCurrentFolderAsync(true, cancellationToken);
-        }
-
-        public string DisplayName => Strings.Box.DisplayName;
-
-        public string ProtocolKey => "box";
-
-<<<<<<< HEAD
-        public IList<ICommandLineArgument> SupportedCommands
-        {
-            get
-            {
-                return [
-                    .. AuthIdOptionsHelper.GetOptions(OAUTH_LOGIN_URL),
-                    new CommandLineArgument(REALLY_DELETE_OPTION, CommandLineArgument.ArgumentType.Boolean, Strings.Box.ReallydeleteShort, Strings.Box.ReallydeleteLong),
-                    .. TimeoutOptionsHelper.GetOptions()
-                ];
-            }
-        }
-=======
-        public IList<ICommandLineArgument> SupportedCommands =>
-            new List<ICommandLineArgument>([
-                new CommandLineArgument(AUTHID_OPTION, CommandLineArgument.ArgumentType.Password, Strings.Box.AuthidShort, Strings.Box.AuthidLong(OAuthHelper.OAUTH_LOGIN_URL("box.com"))),
-                new CommandLineArgument(REALLY_DELETE_OPTION, CommandLineArgument.ArgumentType.Boolean, Strings.Box.ReallydeleteShort, Strings.Box.ReallydeleteLong)
-            ]);
->>>>>>> 3fafd883
-
-        public string Description => Strings.Box.Description;
-
-        public Task<string[]> GetDNSNamesAsync(CancellationToken cancelToken) => Task.FromResult(new[] {
-            new System.Uri(BOX_API_URL).Host,
-            new System.Uri(BOX_UPLOAD_URL).Host
-        });
-
-        public void Dispose()
-        {
-        }
-<<<<<<< HEAD
-
-        #endregion
-
-        private class MiniUser : IDReference
-        {
-            [JsonProperty("type")]
-            public string? Type { get; set; }
-            [JsonProperty("name")]
-            public string? Name { get; set; }
-            [JsonProperty("login")]
-            public string? Login { get; set; }
-        }
-
-        private class MiniFolder : IDReference
-        {
-            [JsonProperty("type")]
-            public string? Type { get; set; }
-            [JsonProperty("name")]
-            public string? Name { get; set; }
-            [JsonProperty("etag")]
-            public string? ETag { get; set; }
-            [JsonProperty("sequence_id")]
-            public string? SequenceID { get; set; }
-        }
-
-        private class FileEntity : MiniFolder
-        {
-            public FileEntity() { Size = -1; }
-
-            [JsonProperty("sha1")]
-            public string? SHA1 { get; set; }
-
-            [JsonProperty("size", NullValueHandling = NullValueHandling.Ignore)]
-            public long Size { get; set; }
-            [JsonProperty("modified_at", NullValueHandling = NullValueHandling.Ignore)]
-            public DateTime ModifiedAt { get; set; }
-        }
-
-        private class FolderList
-        {
-            [JsonProperty("total_count")]
-            public long TotalCount { get; set; }
-            [JsonProperty("entries")]
-            public MiniFolder[]? Entries { get; set; }
-        }
-
-        private class FileList
-        {
-            [JsonProperty("total_count")]
-            public long TotalCount { get; set; }
-            [JsonProperty("entries")]
-            public FileEntity[]? Entries { get; set; }
-            [JsonProperty("offset")]
-            public long Offset { get; set; }
-            [JsonProperty("limit")]
-            public long Limit { get; set; }
-        }
-
-        private class UploadEmail
-        {
-            [JsonProperty("access")]
-            public string? Access { get; set; }
-            [JsonProperty("email")]
-            public string? Email { get; set; }
-        }
-
-        private class ListFolderResponse : MiniFolder
-        {
-            [JsonProperty("created_at")]
-            public DateTime CreatedAt { get; set; }
-            [JsonProperty("modified_at")]
-            public DateTime ModifiedAt { get; set; }
-            [JsonProperty("description")]
-            public string? Description { get; set; }
-            [JsonProperty("size")]
-            public long Size { get; set; }
-
-            [JsonProperty("path_collection")]
-            public FolderList? PathCollection { get; set; }
-
-            [JsonProperty("created_by")]
-            public MiniUser? CreatedBy { get; set; }
-            [JsonProperty("modified_by")]
-            public MiniUser? ModifiedBy { get; set; }
-            [JsonProperty("owned_by")]
-            public MiniUser? OwnedBy { get; set; }
-
-            [JsonProperty("shared_link")]
-            public MiniUser? SharedLink { get; set; }
-
-            [JsonProperty("folder_upload_email")]
-            public UploadEmail? FolderUploadEmail { get; set; }
-
-            [JsonProperty("parent")]
-            public MiniFolder? Parent { get; set; }
-
-            [JsonProperty("item_status")]
-            public string? ItemStatus { get; set; }
-
-            [JsonProperty("item_collection")]
-            public FileList? ItemCollection { get; set; }
-
-        }
-
-        private class OrderEntry
-        {
-            [JsonProperty("by")]
-            public string? By { get; set; }
-            [JsonProperty("direction")]
-            public string? Direction { get; set; }
-        }
-
-        private class ShortListResponse : FileList
-        {
-            [JsonProperty("order")]
-            public OrderEntry[]? Order { get; set; }
-
-        }
-
-        private class IDReference
-        {
-            [JsonProperty("id")]
-            public string? ID { get; set; }
-        }
-
-        private class CreateItemRequest
-        {
-            [JsonProperty("name")]
-            public string? Name { get; set; }
-            [JsonProperty("parent")]
-            public IDReference? Parent { get; set; }
-        }
-
-        private class ErrorResponse
-        {
-            [JsonProperty("type")]
-            public string? Type { get; set; }
-            [JsonProperty("status")]
-            public int Status { get; set; }
-            [JsonProperty("code")]
-            public string? Code { get; set; }
-            [JsonProperty("help_url")]
-            public string? HelpUrl { get; set; }
-            [JsonProperty("message")]
-            public string? Message { get; set; }
-            [JsonProperty("request_id")]
-            public string? RequestId { get; set; }
-
-        }
-=======
->>>>>>> 3fafd883
-    }
-}
-
+// Copyright (C) 2025, The Duplicati Team
+// https://duplicati.com, hello@duplicati.com
+// 
+// Permission is hereby granted, free of charge, to any person obtaining a 
+// copy of this software and associated documentation files (the "Software"), 
+// to deal in the Software without restriction, including without limitation 
+// the rights to use, copy, modify, merge, publish, distribute, sublicense, 
+// and/or sell copies of the Software, and to permit persons to whom the 
+// Software is furnished to do so, subject to the following conditions:
+// 
+// The above copyright notice and this permission notice shall be included in 
+// all copies or substantial portions of the Software.
+// 
+// THE SOFTWARE IS PROVIDED "AS IS", WITHOUT WARRANTY OF ANY KIND, EXPRESS 
+// OR IMPLIED, INCLUDING BUT NOT LIMITED TO THE WARRANTIES OF MERCHANTABILITY, 
+// FITNESS FOR A PARTICULAR PURPOSE AND NONINFRINGEMENT. IN NO EVENT SHALL THE 
+// AUTHORS OR COPYRIGHT HOLDERS BE LIABLE FOR ANY CLAIM, DAMAGES OR OTHER 
+// LIABILITY, WHETHER IN AN ACTION OF CONTRACT, TORT OR OTHERWISE, ARISING 
+// FROM, OUT OF OR IN CONNECTION WITH THE SOFTWARE OR THE USE OR OTHER 
+// DEALINGS IN THE SOFTWARE.
+
+using System;
+using System.Collections.Generic;
+using System.IO;
+using System.Linq;
+using System.Net;
+using System.Net.Http;
+using System.Net.Http.Json;
+using System.Runtime.CompilerServices;
+using System.Threading;
+using System.Threading.Tasks;
+using Duplicati.Library.Common.IO;
+using Duplicati.Library.Interface;
+using Duplicati.Library.Logging;
+using Duplicati.Library.Utility;
+using Newtonsoft.Json;
+using Uri = Duplicati.Library.Utility.Uri;
+
+namespace Duplicati.Library.Backend.Box
+{
+    public class BoxBackend : IStreamingBackend
+    {
+        private static readonly string LOGTAG = Log.LogTagFromType<BoxBackend>();
+
+        private const string AUTHID_OPTION = "authid";
+        private const string REALLY_DELETE_OPTION = "box-delete-from-trash";
+
+        private const string BOX_API_URL = "https://api.box.com/2.0";
+        private const string BOX_UPLOAD_URL = "https://upload.box.com/api/2.0/files";
+
+        private const int PAGE_SIZE = 200;
+
+        private readonly BoxHelper _oAuthHelper;
+        private readonly string _path;
+        private readonly bool _deleteFromTrash;
+
+        private string _currentFolder;
+        private readonly Dictionary<string, string> _fileCache = new();
+
+        private class BoxHelper : OAuthHelperHttpClient
+        {
+            public BoxHelper(string authid)
+                : base(authid, "box.com")
+            {
+                AutoAuthHeader = true;
+            }
+
+            public override void AttemptParseAndThrowException(Exception ex, HttpResponseMessage responseContext = null)
+            {
+                AttemptParseAndThrowExceptionAsync(ex, responseContext).Await();
+            }
+
+            public override async Task AttemptParseAndThrowExceptionAsync(Exception ex, HttpResponseMessage responseContext = null,
+                CancellationToken cancellationToken = default)
+            {
+                if (ex is not HttpRequestException || responseContext == null)
+                    return;
+
+                if (responseContext is { StatusCode: HttpStatusCode.TooManyRequests })
+                    throw new TooManyRequestException(responseContext.Headers.RetryAfter);
+
+                await using var stream = await responseContext.Content.ReadAsStreamAsync(cancellationToken).ConfigureAwait(false);
+                using var reader = new StreamReader(stream);
+                var rawData = await reader.ReadToEndAsync(cancellationToken).ConfigureAwait(false);
+                var errorResponse = JsonConvert.DeserializeObject<ErrorResponse>(rawData);
+                throw new UserInformationException($"Box.com ErrorResponse: {errorResponse.Status} - {errorResponse.Code}: {errorResponse.Message}", "box.com");
+            }
+        }
+
+        public BoxBackend()
+        {
+        }
+
+        public BoxBackend(string url, Dictionary<string, string> options)
+        {
+            var uri = new Uri(url);
+
+            _path = Util.AppendDirSeparator(uri.HostAndPath, "/");
+
+            string authid = null;
+            if (options.TryGetValue(AUTHID_OPTION, out var option))
+                authid = option;
+
+            _deleteFromTrash = Utility.Utility.ParseBoolOption(options, REALLY_DELETE_OPTION);
+
+            _oAuthHelper = new BoxHelper(authid);
+        }
+
+        private async Task<string> GetCurrentFolderWithCacheAsync(CancellationToken cancelToken)
+        {
+            if (_currentFolder == null)
+                await GetCurrentFolderAsync(false, cancelToken).ConfigureAwait(false);
+
+            return _currentFolder;
+        }
+
+        private async Task GetCurrentFolderAsync(bool create, CancellationToken cancelToken)
+        {
+            var parentid = "0";
+
+            foreach (var p in _path.Split(["/"], StringSplitOptions.RemoveEmptyEntries))
+            {
+                var el = (MiniFolder)await PagedFileListResponse(parentid, true, cancelToken).FirstOrDefaultAsync(x => x.Name == p, cancellationToken: cancelToken).ConfigureAwait(false);
+                if (el == null)
+                {
+                    if (!create)
+                        throw new FolderMissingException();
+
+                    el = await _oAuthHelper.PostAndGetJsonDataAsync<ListFolderResponse>(
+                        $"{BOX_API_URL}/folders",
+                        new CreateItemRequest
+                        {
+                            Name = p,
+                            Parent = new IDReference { ID = parentid }
+                        },
+                        cancelToken
+                    ).ConfigureAwait(false);
+                }
+
+                parentid = el.ID;
+            }
+
+            _currentFolder = parentid;
+        }
+
+        private async Task<string> GetFileIdAsync(string name, CancellationToken cancelToken)
+        {
+            if (_fileCache.TryGetValue(name, out var async))
+                return async;
+
+            // Make sure we enumerate this, otherwise the m_filecache is empty.
+            var currentFolder = await GetCurrentFolderWithCacheAsync(cancelToken).ConfigureAwait(false);
+            await PagedFileListResponse(currentFolder, false, cancelToken).LastOrDefaultAsync(cancellationToken: cancelToken).ConfigureAwait(false);
+
+            if (_fileCache.TryGetValue(name, out var idAsync))
+                return idAsync;
+
+            throw new FileMissingException();
+        }
+
+        private async IAsyncEnumerable<FileEntity> PagedFileListResponse(string parentid, bool onlyfolders, [EnumeratorCancellation] CancellationToken cancelToken)
+        {
+            var offset = 0;
+            var done = false;
+
+            if (!onlyfolders)
+                _fileCache.Clear();
+
+            do
+            {
+                var resp = await _oAuthHelper.GetJsonDataAsync<ShortListResponse>($"{BOX_API_URL}/folders/{parentid}/items?limit={PAGE_SIZE}&offset={offset}&fields=name,size,modified_at", cancelToken).ConfigureAwait(false);
+
+                if (resp.Entries == null || resp.Entries.Length == 0)
+                    break;
+
+                foreach (var f in resp.Entries)
+                {
+                    if (onlyfolders && f.Type != "folder")
+                    {
+                        done = true;
+                        break;
+                    }
+
+                    if (!onlyfolders && f.Type == "file")
+                        _fileCache[f.Name] = f.ID;
+
+                    yield return f;
+                }
+
+                offset = offset + PAGE_SIZE;
+
+                if (offset >= resp.TotalCount)
+                    break;
+
+            } while (!done);
+        }
+
+        public async Task PutAsync(string remotename, Stream stream, CancellationToken cancelToken)
+        {
+            var currentFolder = await GetCurrentFolderWithCacheAsync(cancelToken).ConfigureAwait(false);
+            var createreq = new CreateItemRequest
+            {
+                Name = remotename,
+                Parent = new IDReference
+                {
+                    ID = currentFolder
+                }
+            };
+
+            if (_fileCache.Count == 0)
+                await PagedFileListResponse(currentFolder, false, cancelToken).LastOrDefaultAsync(cancelToken).ConfigureAwait(false);
+
+            var existing = _fileCache.ContainsKey(remotename);
+
+            var multipartForm = new MultipartFormDataContent();
+
+            try
+            {
+                string url;
+
+                if (existing)
+                    url = $"{BOX_UPLOAD_URL}/{_fileCache[remotename]}/content";
+                else
+                {
+                    url = $"{BOX_UPLOAD_URL}/content";
+                    multipartForm.Add(JsonContent.Create(createreq), "attributes");
+                }
+
+                multipartForm.Add(new StreamContent(stream), "file", remotename);
+
+                var res = (await _oAuthHelper.PostMultipartAndGetJsonDataAsync<FileList>(url, cancelToken, multipartForm)).Entries.First();
+                _fileCache[remotename] = res.ID;
+            }
+            catch
+            {
+                _fileCache.Clear();
+                throw;
+            }
+        }
+
+        public async Task GetAsync(string remotename, Stream stream, CancellationToken cancelToken)
+        {
+            var fileId = await GetFileIdAsync(remotename, cancelToken).ConfigureAwait(false);
+            using var request = _oAuthHelper.CreateRequest($"{BOX_API_URL}/files/{fileId}/content");
+            using var resp = await _oAuthHelper.GetResponseAsync(request, cancelToken).ConfigureAwait(false);
+            resp.EnsureSuccessStatusCode();
+            await using var responseStream = await resp.Content.ReadAsStreamAsync(cancelToken).ConfigureAwait(false);
+            await Utility.Utility.CopyStreamAsync(responseStream, stream, cancelToken).ConfigureAwait(false);
+        }
+
+        public async IAsyncEnumerable<IFileEntry> ListAsync([EnumeratorCancellation] CancellationToken cancelToken)
+        {
+            var currentFolder = await GetCurrentFolderWithCacheAsync(cancelToken).ConfigureAwait(false);
+            await foreach (var n in PagedFileListResponse(currentFolder, false, cancelToken).ConfigureAwait(false))
+                yield return new FileEntry(n.Name, n.Size, n.ModifiedAt, n.ModifiedAt) { IsFolder = n.Type == "folder" };
+        }
+
+        public async Task PutAsync(string remotename, string filename, CancellationToken cancelToken)
+        {
+            await using FileStream fs = File.OpenRead(filename);
+            await PutAsync(remotename, fs, cancelToken).ConfigureAwait(false);
+        }
+
+        public async Task GetAsync(string remotename, string filename, CancellationToken cancelToken)
+        {
+            await using FileStream fs = File.Create(filename);
+            await GetAsync(remotename, fs, cancelToken).ConfigureAwait(false);
+        }
+
+        public async Task DeleteAsync(string remotename, CancellationToken cancelToken)
+        {
+            var fileId = await GetFileIdAsync(remotename, cancelToken).ConfigureAwait(false);
+            try
+            {
+                using (var request = _oAuthHelper.CreateRequest($"{BOX_API_URL}/files/{fileId}", "DELETE"))
+                using (var r = await _oAuthHelper.GetResponseAsync(request, cancelToken).ConfigureAwait(false))
+                {
+                }
+
+                if (_deleteFromTrash)
+                {
+                    using var request = _oAuthHelper.CreateRequest($"{BOX_API_URL}/files/{fileId}/trash", "DELETE");
+                    using (var r = await _oAuthHelper
+                               .GetResponseAsync(request, cancelToken).ConfigureAwait(false))
+                    {
+                    }
+                }
+            }
+            catch
+            {
+                _fileCache.Clear();
+                throw;
+            }
+        }
+
+        public Task TestAsync(CancellationToken cancelToken)
+            => this.TestListAsync(cancelToken);
+
+        public Task CreateFolderAsync(CancellationToken cancellationToken)
+        {
+            return GetCurrentFolderAsync(true, cancellationToken);
+        }
+
+        public string DisplayName => Strings.Box.DisplayName;
+
+        public string ProtocolKey => "box";
+
+        public IList<ICommandLineArgument> SupportedCommands =>
+            new List<ICommandLineArgument>([
+                new CommandLineArgument(AUTHID_OPTION, CommandLineArgument.ArgumentType.Password, Strings.Box.AuthidShort, Strings.Box.AuthidLong(OAuthHelper.OAUTH_LOGIN_URL("box.com"))),
+                new CommandLineArgument(REALLY_DELETE_OPTION, CommandLineArgument.ArgumentType.Boolean, Strings.Box.ReallydeleteShort, Strings.Box.ReallydeleteLong)
+            ]);
+
+        public string Description => Strings.Box.Description;
+
+        public Task<string[]> GetDNSNamesAsync(CancellationToken cancelToken) => Task.FromResult(new[] {
+            new System.Uri(BOX_API_URL).Host,
+            new System.Uri(BOX_UPLOAD_URL).Host
+        });
+
+        public void Dispose()
+        {
+        }
+    }
+}