﻿<Project Sdk="Microsoft.NET.Sdk">

  <PropertyGroup>
<<<<<<< HEAD
    <TargetFramework>net8.0</TargetFramework>
    <OutputType>Library</OutputType>
  </PropertyGroup>
=======
    <TargetFramework>netstandard2.0</TargetFramework>
    <Copyright>LGPL, Copyright © Duplicati Team 2021</Copyright>
    <Description>An alternative FTP backend for Duplicati</Description>
  </PropertyGroup>

  <ItemGroup>
    <PackageReference Include="FluentFTP" Version="46.0.2" />
  </ItemGroup>

>>>>>>> 4f577c65
  <ItemGroup>
    <ProjectReference Include="..\..\Interface\Duplicati.Library.Interface.csproj" />
    <ProjectReference Include="..\..\Localization\Duplicati.Library.Localization.csproj" />
    <ProjectReference Include="..\..\Modules\Builtin\Duplicati.Library.Modules.Builtin.csproj" />
    <ProjectReference Include="..\..\Utility\Duplicati.Library.Utility.csproj" />
  </ItemGroup>

  <ItemGroup>
<<<<<<< HEAD
    <PackageReference Include="FluentFTP" Version="46.0.2" />
    <PackageReference Include="Microsoft.AspNetCore.SystemWebAdapters" Version="1.3.0" />
    <PackageReference Include="Microsoft.CSharp" Version="4.7.0" />
    <PackageReference Include="Microsoft.Extensions.Logging.Abstractions" Version="8.0.0" />
=======
    <PackageReference Include="Microsoft.DotNet.Analyzers.Compatibility" Version="0.2.12-alpha">
      <PrivateAssets>all</PrivateAssets>
      <IncludeAssets>runtime; build; native; contentfiles; analyzers; buildtransitive</IncludeAssets>
    </PackageReference>
>>>>>>> 4f577c65
  </ItemGroup>

</Project><|MERGE_RESOLUTION|>--- conflicted
+++ resolved
@@ -1,21 +1,9 @@
 ﻿<Project Sdk="Microsoft.NET.Sdk">
 
   <PropertyGroup>
-<<<<<<< HEAD
     <TargetFramework>net8.0</TargetFramework>
     <OutputType>Library</OutputType>
   </PropertyGroup>
-=======
-    <TargetFramework>netstandard2.0</TargetFramework>
-    <Copyright>LGPL, Copyright © Duplicati Team 2021</Copyright>
-    <Description>An alternative FTP backend for Duplicati</Description>
-  </PropertyGroup>
-
-  <ItemGroup>
-    <PackageReference Include="FluentFTP" Version="46.0.2" />
-  </ItemGroup>
-
->>>>>>> 4f577c65
   <ItemGroup>
     <ProjectReference Include="..\..\Interface\Duplicati.Library.Interface.csproj" />
     <ProjectReference Include="..\..\Localization\Duplicati.Library.Localization.csproj" />
@@ -24,17 +12,10 @@
   </ItemGroup>
 
   <ItemGroup>
-<<<<<<< HEAD
     <PackageReference Include="FluentFTP" Version="46.0.2" />
     <PackageReference Include="Microsoft.AspNetCore.SystemWebAdapters" Version="1.3.0" />
     <PackageReference Include="Microsoft.CSharp" Version="4.7.0" />
     <PackageReference Include="Microsoft.Extensions.Logging.Abstractions" Version="8.0.0" />
-=======
-    <PackageReference Include="Microsoft.DotNet.Analyzers.Compatibility" Version="0.2.12-alpha">
-      <PrivateAssets>all</PrivateAssets>
-      <IncludeAssets>runtime; build; native; contentfiles; analyzers; buildtransitive</IncludeAssets>
-    </PackageReference>
->>>>>>> 4f577c65
   </ItemGroup>
 
 </Project>