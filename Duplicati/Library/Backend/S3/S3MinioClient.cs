// Copyright (C) 2025, The Duplicati Team
// https://duplicati.com, hello@duplicati.com
// 
// Permission is hereby granted, free of charge, to any person obtaining a 
// copy of this software and associated documentation files (the "Software"), 
// to deal in the Software without restriction, including without limitation 
// the rights to use, copy, modify, merge, publish, distribute, sublicense, 
// and/or sell copies of the Software, and to permit persons to whom the 
// Software is furnished to do so, subject to the following conditions:
// 
// The above copyright notice and this permission notice shall be included in 
// all copies or substantial portions of the Software.
// 
// THE SOFTWARE IS PROVIDED "AS IS", WITHOUT WARRANTY OF ANY KIND, EXPRESS 
// OR IMPLIED, INCLUDING BUT NOT LIMITED TO THE WARRANTIES OF MERCHANTABILITY, 
// FITNESS FOR A PARTICULAR PURPOSE AND NONINFRINGEMENT. IN NO EVENT SHALL THE 
// AUTHORS OR COPYRIGHT HOLDERS BE LIABLE FOR ANY CLAIM, DAMAGES OR OTHER 
// LIABILITY, WHETHER IN AN ACTION OF CONTRACT, TORT OR OTHERWISE, ARISING 
// FROM, OUT OF OR IN CONNECTION WITH THE SOFTWARE OR THE USE OR OTHER 
// DEALINGS IN THE SOFTWARE.
using System;
using System.Collections.Generic;
using System.IO;
using System.Reactive.Linq;
using System.Runtime.CompilerServices;
using System.Threading;
using System.Threading.Channels;
using System.Threading.Tasks;
using Duplicati.Library.Common.IO;
using Duplicati.Library.Interface;
using Duplicati.Library.Utility;
using Minio;
using Minio.Exceptions;

namespace Duplicati.Library.Backend
{
    public class S3MinioClient : IS3Client
    {
        private static readonly string Logtag = Logging.Log.LogTagFromType<S3MinioClient>();

        private MinioClient m_client;
        private readonly string m_locationConstraint;
        private readonly string m_dnsHost;

        public S3MinioClient(string awsID, string awsKey, string locationConstraint,
            string servername, string storageClass, bool useSSL, Dictionary<string, string> options)
        {
            m_locationConstraint = locationConstraint;
            m_client = new MinioClient(
                servername,
                awsID,
                awsKey,
                locationConstraint
            );

            if (useSSL)
            {
                m_client = m_client.WithSSL();
            }

            m_dnsHost = servername;
        }

<<<<<<< HEAD
        public IEnumerable<FileEntry> ListBucket(string bucketName, string prefix)
=======
        private static async IAsyncEnumerable<T> ToAsyncEnumerable<T>(
            IObservable<T> observable,
            [EnumeratorCancellation] CancellationToken cancellationToken = default)
        {
            var channel = Channel.CreateUnbounded<T>(); // Buffered channel for async iteration

            using var subscription = observable.Subscribe(
                item => channel.Writer.TryWrite(item),
                ex => channel.Writer.TryComplete(ex),
                () => channel.Writer.TryComplete()
            );

            while (await channel.Reader.WaitToReadAsync(cancellationToken))
            {
                while (channel.Reader.TryRead(out var item))
                {
                    yield return item;
                }
            }
        }

        public async IAsyncEnumerable<IFileEntry> ListBucketAsync(string bucketName, string prefix, bool recursive, [EnumeratorCancellation] CancellationToken cancellationToken)
>>>>>>> b1f705f7
        {
            ThrowExceptionIfBucketDoesNotExist(bucketName);

            if (!string.IsNullOrWhiteSpace(prefix))
                prefix = Util.AppendDirSeparator(prefix, "/");

            var observable = m_client.ListObjectsAsync(bucketName, prefix, recursive, cancellationToken);
            await foreach (var obj in ToAsyncEnumerable(observable, cancellationToken).ConfigureAwait(false))
            {
<<<<<<< HEAD
                yield return new FileEntry(
                    obj.Key,
                    (long)obj.Size,
                    Convert.ToDateTime(obj.LastModified),
                    Convert.ToDateTime(obj.LastModified),
                    obj.IsDir
                );
=======
                if (obj.Key == prefix || !obj.Key.StartsWith(prefix))
                    continue;

                yield return new FileEntry(
                    obj.Key.Substring(prefix.Length),
                    (long)obj.Size,
                    Convert.ToDateTime(obj.LastModified),
                    Convert.ToDateTime(obj.LastModified)
                )
                { IsFolder = obj.Key.EndsWith("/") };
>>>>>>> b1f705f7
            }
        }

        public async Task AddBucketAsync(string bucketName, CancellationToken cancelToken)
        {
            try
            {
                await m_client.MakeBucketAsync(bucketName, m_locationConstraint, cancelToken).ConfigureAwait(false);
            }
            catch (MinioException e)
            {
                Logging.Log.WriteErrorMessage(Logtag, "ErrorMakingBucketMinio", null,
                    "Error making bucket {0} using Minio: {1}", bucketName, e.ToString());
                throw;
            }
        }

        public async Task DeleteObjectAsync(string bucketName, string keyName, CancellationToken cancelToken)
        {
            try
            {
                await m_client.RemoveObjectAsync(bucketName, keyName, cancelToken).ConfigureAwait(false);
            }
            catch (MinioException e)
            {
                Logging.Log.WriteErrorMessage(Logtag, "ErrorRemovingObjectMinio", null,
                    "Error removing from bucket {0} object {1} using Minio: {1}",
                    bucketName, keyName, e.ToString());

                ParseAndThrowNotFoundException(e, keyName, bucketName);
                throw;
            }
        }

        public async Task RenameFileAsync(string bucketName, string source, string target, CancellationToken cancelToken)
        {
            try
            {
                await m_client.CopyObjectAsync(bucketName, source,
                    bucketName, target, cancellationToken: cancelToken).ConfigureAwait(false);
            }
            catch (MinioException e)
            {
                Logging.Log.WriteErrorMessage(Logtag, "ErrorCopyingObjectMinio", null,
                    "Error copying object {0} to {1} in bucket {2} using Minio: {3}",
                    source, target, bucketName, e.ToString());

                throw;
            }

            await DeleteObjectAsync(bucketName, source, cancelToken).ConfigureAwait(false);
        }

        public async Task GetFileStreamAsync(string bucketName, string keyName, Stream target, CancellationToken cancelToken)
        {
            try
            {
                // Check whether the object exists using statObject().
                // If the object is not found, statObject() throws an exception,
                // else it means that the object exists.
                // Execution is successful.
                await m_client.StatObjectAsync(bucketName, keyName, cancellationToken: cancelToken).ConfigureAwait(false);

                // Get input stream to have content of 'my-objectname' from 'my-bucketname'
                await m_client.GetObjectAsync(bucketName, keyName,
                    (stream) => { Utility.Utility.CopyStream(stream, target); }).ConfigureAwait(false);
            }
            catch (MinioException e)
            {
                Logging.Log.WriteErrorMessage(Logtag, "ErrorGettingObjectMinio", null,
                    "Error getting object {0} to {1} using Minio: {2}",
                    keyName, bucketName, e.ToString());

                ParseAndThrowNotFoundException(e, keyName, bucketName);
                throw;
            }
        }

        public string GetDnsHost()
        {
            return m_dnsHost;
        }

        public virtual async Task AddFileStreamAsync(string bucketName, string keyName, Stream source,
            CancellationToken cancelToken)
        {
            ThrowExceptionIfBucketDoesNotExist(bucketName);

            try
            {
                await m_client.PutObjectAsync(bucketName,
                    keyName,
                    source,
                    source.Length,
                    "application/octet-stream", cancellationToken: cancelToken);
            }
            catch (MinioException e)
            {
                Logging.Log.WriteErrorMessage(Logtag, "ErrorPuttingObjectMinio", null,
                    "Error putting object {0} to {1} using Minio: {2}",
                    keyName, bucketName, e.ToString());
            }
        }

        private void ParseAndThrowNotFoundException(MinioException e, string keyName, string bucketName)
        {
            if (e.ServerResponse?.StatusCode == System.Net.HttpStatusCode.NotFound || e.Response?.Code == "NoSuchKey")
                throw new FileMissingException($"File {keyName} not found in bucket {bucketName}");
        }

        private void ThrowExceptionIfBucketDoesNotExist(string bucketName)
        {
            if (!m_client.BucketExistsAsync(bucketName).Await())
                throw new FolderMissingException($"Bucket {bucketName} does not exist.");
        }


        #region IDisposable Members

        public void Dispose()
        {
            m_client = null;
        }

        #endregion

    }
}<|MERGE_RESOLUTION|>--- conflicted
+++ resolved
@@ -61,9 +61,6 @@
             m_dnsHost = servername;
         }
 
-<<<<<<< HEAD
-        public IEnumerable<FileEntry> ListBucket(string bucketName, string prefix)
-=======
         private static async IAsyncEnumerable<T> ToAsyncEnumerable<T>(
             IObservable<T> observable,
             [EnumeratorCancellation] CancellationToken cancellationToken = default)
@@ -86,7 +83,6 @@
         }
 
         public async IAsyncEnumerable<IFileEntry> ListBucketAsync(string bucketName, string prefix, bool recursive, [EnumeratorCancellation] CancellationToken cancellationToken)
->>>>>>> b1f705f7
         {
             ThrowExceptionIfBucketDoesNotExist(bucketName);
 
@@ -96,15 +92,6 @@
             var observable = m_client.ListObjectsAsync(bucketName, prefix, recursive, cancellationToken);
             await foreach (var obj in ToAsyncEnumerable(observable, cancellationToken).ConfigureAwait(false))
             {
-<<<<<<< HEAD
-                yield return new FileEntry(
-                    obj.Key,
-                    (long)obj.Size,
-                    Convert.ToDateTime(obj.LastModified),
-                    Convert.ToDateTime(obj.LastModified),
-                    obj.IsDir
-                );
-=======
                 if (obj.Key == prefix || !obj.Key.StartsWith(prefix))
                     continue;
 
@@ -115,7 +102,6 @@
                     Convert.ToDateTime(obj.LastModified)
                 )
                 { IsFolder = obj.Key.EndsWith("/") };
->>>>>>> b1f705f7
             }
         }
 
