//  Copyright (C) 2015, The Duplicati Team

//  http://www.duplicati.com, info@duplicati.com
//
//  This library is free software; you can redistribute it and/or modify
//  it under the terms of the GNU Lesser General Public License as
//  published by the Free Software Foundation; either version 2.1 of the
//  License, or (at your option) any later version.
//
//  This library is distributed in the hope that it will be useful, but
//  WITHOUT ANY WARRANTY; without even the implied warranty of
//  MERCHANTABILITY or FITNESS FOR A PARTICULAR PURPOSE. See the GNU
//  Lesser General Public License for more details.
//
//  You should have received a copy of the GNU Lesser General Public
//  License along with this library; if not, write to the Free Software
//  Foundation, Inc., 59 Temple Place, Suite 330, Boston, MA 02111-1307 USA
using System;
using System.Linq;
using System.Collections.Generic;
using System.IO;

namespace Duplicati.CommandLine
{
    public static class Commands
    {
        private class PeriodicOutput : IDisposable
        {
            public event Action<float, long, long, bool> WriteOutput;
            
            private System.Threading.ManualResetEvent m_readyEvent;
            private System.Threading.ManualResetEvent m_finishEvent;
            private ConsoleOutput m_output;
            private System.Threading.Thread m_thread;
            private TimeSpan m_updateFrequency;
            
            public PeriodicOutput(ConsoleOutput messageSink, TimeSpan updateFrequency)
            {
                m_output = messageSink;
                m_readyEvent = new System.Threading.ManualResetEvent(false);
                m_finishEvent = new System.Threading.ManualResetEvent(false);
                m_updateFrequency = updateFrequency;
                m_thread = new System.Threading.Thread(this.ThreadMain);
                m_thread.IsBackground = true;
                m_thread.Name = "Periodic console writer";
                m_thread.Start();
            }
            
            public void SetReady() { m_readyEvent.Set(); }
            public void SetFinished() { m_finishEvent.Set(); }
            
            public bool Join(TimeSpan wait)
            {
                if (m_thread != null)
                    return m_thread.Join(wait);
                    
                return true;
            }
            
            private void ThreadMain()
            {
                m_readyEvent.WaitOne();
                if (m_finishEvent.WaitOne(TimeSpan.FromMilliseconds(10), true))
                    return;
                    
                var last_count = -1L;
                var finished = false;
                
                while (true)
                {
                    Duplicati.Library.Main.OperationPhase phase;
                    float progress;
                    long filesprocessed;
                    long filesizeprocessed;
                    long filecount;
                    long filesize;
                    bool counting;
                    m_output.OperationProgress.UpdateOverall(out phase, out progress, out filesprocessed, out filesizeprocessed, out filecount, out filesize, out counting);
                    
                    var files = Math.Max(0, filecount - filesprocessed);
                    var size = Math.Max(0, filesize - filesizeprocessed);
                    
                    if (finished)
                    {
                        files = 0;
                        size = 0;
                    }
                    else if (size > 0)
                        files = Math.Max(1, files);
                    
                    if (last_count < 0 || files != last_count)
                        if (WriteOutput != null)
                            WriteOutput(progress, files, size, counting);
                    
                    if (!counting)
                        last_count = files;
                        
                    if (finished)
                        return;
    
                    finished = m_finishEvent.WaitOne(m_updateFrequency, true); 
                }
            }
            
            public void Dispose()
            {
                if (m_thread != null)
                {
                    try
                    {
                        m_finishEvent.Set();
                        m_readyEvent.Set();
                    
                        if (m_thread != null && m_thread.IsAlive)
                        {
                            m_thread.Abort();
                            m_thread.Join(500);
                        }
                    }
                    finally
                    {
                        m_thread = null;
                    }
                }
            }
        }

        public static int Examples(TextWriter outwriter, Action<Duplicati.Library.Main.Controller> setup, List<string> args, Dictionary<string, string> options, Library.Utility.IFilter filter)
        {
            Duplicati.CommandLine.Help.PrintUsage(outwriter, "example", options);
            return 0;
        }
    
        public static int Help(TextWriter outwriter, Action<Duplicati.Library.Main.Controller> setup, List<string> args, Dictionary<string, string> options, Library.Utility.IFilter filter)
        {
            if (args.Count < 1)
                Duplicati.CommandLine.Help.PrintUsage(outwriter, "help", options);
            else
                Duplicati.CommandLine.Help.PrintUsage(outwriter, args[0], options);
                
            return 0;
        }

        public static int Affected(TextWriter outwriter, Action<Duplicati.Library.Main.Controller> setup, List<string> args, Dictionary<string, string> options, Library.Utility.IFilter filter)
        {
            var fullresult = Duplicati.Library.Utility.Utility.ParseBoolOption(options, "verbose") || Duplicati.Library.Utility.Utility.ParseBoolOption(options, "full-result");
            var backend = args[0];
            args.RemoveAt(0);

            if (args.Count == 0)
            {
                outwriter.WriteLine("You must specify at least a remote filename");
                return 200;
            }

            // Support for not adding the --auth-username if possible
            string dbpath;
            options.TryGetValue("dbpath", out dbpath);
            if (string.IsNullOrEmpty(dbpath))
            {
                dbpath = Library.Main.DatabaseLocator.GetDatabasePath(backend, new Duplicati.Library.Main.Options(options), false, true);
                if (dbpath != null)
                    options["dbpath"] = dbpath;
            }

            // Don't ask for passphrase if we have a local db
            if (!string.IsNullOrEmpty(dbpath) && System.IO.File.Exists(dbpath) && !options.ContainsKey("no-encryption") && !Duplicati.Library.Utility.Utility.ParseBoolOption(options, "no-local-db"))
            {
                string passphrase;
                options.TryGetValue("passphrase", out passphrase);
                if (string.IsNullOrEmpty(passphrase))
                    options["no-encryption"] = "true";
            }

            using(var i = new Library.Main.Controller(backend, options, new ConsoleOutput(outwriter, options)))
            {
                setup(i);
                i.ListAffected(args, res => 
                { 
                    if (res.Filesets != null && res.Filesets.Count() != 0)
                    {
                        outwriter.WriteLine("The following filesets are affected:");
                        foreach (var e in res.Filesets)
                            outwriter.WriteLine("{0}\t: {1}", e.Version, e.Time);
                        outwriter.WriteLine();
                    }

                    if (res.Files != null)
                    {
                        var filecount = res.Files.Count();
                        if (filecount == 0)
                        {
                            outwriter.WriteLine("No files are affected");
                        }
                        else
                        {
                            var c = 0;
                            outwriter.WriteLine("A total of {0} file(s) are affected:", filecount);
                            foreach (var file in res.Files)
                            {
                                c++;
                                outwriter.WriteLine(file.Path);
                                if (c > 10 && filecount > 10 && !fullresult)
                                {
                                    outwriter.WriteLine("  ... and {0} more (use --{1} to see all filenames)", filecount - c, "full-result");
                                    break;
                                }
                            }

                        }

                        outwriter.WriteLine();
                    }

                    if (res.LogMessages != null)
                    {
                        var logcount = res.LogMessages.Count();
                        if (logcount == 0 || (logcount > 10 && !fullresult))
                            outwriter.WriteLine("Found {0} related log messages (use --{1} to see the data)", res.Files.Count(), "full-result");
                        else
                        {
                            outwriter.WriteLine("The following related log messages were found:");
                            foreach (var log in res.LogMessages)
                                if (log.Message.Length > 100 && !fullresult)
                                    outwriter.WriteLine("{0}: {1}", log.Timestamp, log.Message.Substring(0, 96) + " ...");
                                else
                                    outwriter.WriteLine("{0}: {1}", log.Timestamp, log.Message);
                        }

                        outwriter.WriteLine();
                    }
                });



                return 0;
            }
        }
        public static int List(TextWriter outwriter, Action<Duplicati.Library.Main.Controller> setup, List<string> args, Dictionary<string, string> options, Library.Utility.IFilter filter)
        {
            filter = filter ?? new Duplicati.Library.Utility.FilterExpression();
            if (Duplicati.Library.Utility.Utility.ParseBoolOption(options, "list-sets-only"))
                filter = new Duplicati.Library.Utility.FilterExpression();

            using(var i = new Library.Main.Controller(args[0], options, new ConsoleOutput(outwriter, options)))
            {
                setup(i);
                var backend = args[0];
                args.RemoveAt(0);
                                
                if (args.Count == 1)
                {
                    long v;
                    if (long.TryParse(args[0], out v))
                    {
                        if (!options.ContainsKey("version"))
                        {
                            args.RemoveAt(0);
                            args.Add("*");
                            options["version"] = v.ToString();
                        }
                    }
                    else if (args[0].IndexOfAny(new char[] { '*', '?' }) < 0 && !args[0].StartsWith("["))
                    {
                        try
                        {
                            var t = Library.Utility.Timeparser.ParseTimeInterval(args[0], DateTime.Now, true);
                            args.RemoveAt(0);
                            args.Add("*");
                            options["time"] = t.ToString();
                        }
                        catch
                        {
                        }
                    }
                }
                
                // Prefix all filenames with "*/" so we search all folders
                for(var ix = 0; ix < args.Count; ix++) 
                    if (args[ix].IndexOfAny(new char[] { '*', '?', System.IO.Path.DirectorySeparatorChar, System.IO.Path.AltDirectorySeparatorChar }) < 0 && !args[ix].StartsWith("["))
                        args[ix] = "*" + System.IO.Path.DirectorySeparatorChar.ToString() + args[ix];
                
                // Support for not adding the --auth-username if possible
                string dbpath;
                options.TryGetValue("dbpath", out dbpath);
                if (string.IsNullOrEmpty(dbpath))
                {
                    dbpath = Library.Main.DatabaseLocator.GetDatabasePath(backend, new Duplicati.Library.Main.Options(options), false, true);
                    if (dbpath != null)
                        options["dbpath"] = dbpath;
                }

                // Don't ask for passphrase if we have a local db
                if (!string.IsNullOrEmpty(dbpath) && System.IO.File.Exists(dbpath) && !options.ContainsKey("no-encryption") && !Duplicati.Library.Utility.Utility.ParseBoolOption(options, "no-local-db"))
                {
                    string passphrase;
                    options.TryGetValue("passphrase", out passphrase);
                    if (string.IsNullOrEmpty(passphrase))
                    {
                        string existing;
                        options.TryGetValue("disable-module", out existing);
                        if (string.IsNullOrWhiteSpace(existing))
                            options["disable-module"] = "console-password-input";
                        else
                            options["disable-module"] = string.Join(",", new string[] { existing, "console-password-input" });
                    }
                }

            
                bool controlFiles = Library.Utility.Utility.ParseBoolOption(options, "control-files");
                options.Remove("control-files");
                
                var res = controlFiles ? i.ListControlFiles(args, filter) : i.List(args, filter);

                //If there are no files matching, and we are looking for one or more files, 
                // try again with all-versions set
                var compareFilter = Library.Utility.JoinedFilterExpression.Join(new Library.Utility.FilterExpression(args), filter);
                var isRequestForFiles = 
                    !controlFiles && res.Filesets.Count() != 0 && 
                    (res.Files == null || res.Files.Count() == 0) && 
                    !compareFilter.Empty;
                
                if (isRequestForFiles && !Library.Utility.Utility.ParseBoolOption(options, "all-versions"))
                {
                    outwriter.WriteLine("No files matching, looking in all versions");
                    options["all-versions"] = "true";
                    options.Remove("time");
                    options.Remove("version");
                    res = i.List(args, filter);
                }

                if (res.Filesets.Count() != 0 && (res.Files == null || res.Files.Count() == 0) && compareFilter.Empty)
                {
                    outwriter.WriteLine("Listing filesets:");
                    
                    foreach(var e in res.Filesets)
                    {
                        if (e.FileCount >= 0)
                            outwriter.WriteLine("{0}\t: {1} ({2} files, {3})", e.Version, e.Time, e.FileCount, Library.Utility.Utility.FormatSizeString(e.FileSizes));
                        else
                            outwriter.WriteLine("{0}\t: {1}", e.Version, e.Time);
                    }
                }
                else if (isRequestForFiles)
                {
                    outwriter.WriteLine("No files matched expression");
                }
                else
                {
                    if (res.Filesets.Count() == 0)
                    {
                        outwriter.WriteLine("No time or version matched a fileset");
                    }
                    else if (res.Files == null || res.Files.Count() == 0)
                    {
                        outwriter.WriteLine("Found {0} filesets, but no files matched", res.Filesets.Count());
                    }
                    else if (res.Filesets.Count() == 1)
                    {
                        var f = res.Filesets.First();
                        outwriter.WriteLine("Listing contents {0} ({1}):", f.Version, f.Time);
                        foreach(var e in res.Files)
                            outwriter.WriteLine("{0} {1}", e.Path, e.Path.EndsWith(System.IO.Path.DirectorySeparatorChar.ToString()) ? "" : "(" + Library.Utility.Utility.FormatSizeString(e.Sizes.First()) + ")");
                    }
                    else
                    {
                        outwriter.WriteLine("Listing files and versions:");
                        foreach(var e in res.Files)
                        {
                            outwriter.WriteLine(e.Path);
                            foreach(var nx in res.Filesets.Zip(e.Sizes, (a, b) => new { Index = a.Version, Time = a.Time, Size = b } ))
                                outwriter.WriteLine("{0}\t: {1} {2}", nx.Index, nx.Time, nx.Size < 0 ? " - " : Library.Utility.Utility.FormatSizeString(nx.Size));
                                
                            outwriter.WriteLine();
                        }
                        
                    }
                }
            }
            
            return 0;
        }
        
        public static int Delete(TextWriter outwriter, Action<Duplicati.Library.Main.Controller> setup, List<string> args, Dictionary<string, string> options, Library.Utility.IFilter filter)
        {
            var requiredOptions = new string[] { "keep-time", "keep-versions", "version" };
            
            if (!options.Keys.Where(x => requiredOptions.Contains(x, StringComparer.InvariantCultureIgnoreCase)).Any())
            {
                outwriter.WriteLine(Strings.Program.DeleteCommandNeedsOptions("delete", requiredOptions)); 
                return 200;
            }
        
            using(var i = new Library.Main.Controller(args[0], options, new ConsoleOutput(outwriter, options)))
            {
                setup(i);
                args.RemoveAt(0);
                var res = i.Delete();
                
                if (res.DeletedSets.Count() == 0)
                {
                    outwriter.WriteLine(Strings.Program.NoFilesetsMatching);
                }
                else
                {
                    if (res.Dryrun)
                        outwriter.WriteLine(Strings.Program.WouldDeleteBackups);
                    else
                        outwriter.WriteLine(Strings.Program.DeletedBackups);
                        
                    foreach(var f in res.DeletedSets)
                        outwriter.WriteLine(string.Format("{0}: {1}", f.Item1, f.Item2));
                }
            }
            
            return 0;
        
        }

        public static int Repair(TextWriter outwriter, Action<Duplicati.Library.Main.Controller> setup, List<string> args, Dictionary<string, string> options, Library.Utility.IFilter filter)
        {
            if (args.Count != 1)
                return PrintWrongNumberOfArguments(outwriter, args, 1);

            using (var i = new Duplicati.Library.Main.Controller(args[0], options, new ConsoleOutput(outwriter, options)))
            {
                setup(i);
                i.Repair(filter);
            }

            return 0;
        }

        public static int Restore(TextWriter outwriter, Action<Duplicati.Library.Main.Controller> setup, List<string> args, Dictionary<string, string> options, Library.Utility.IFilter filter)
        {
            if (args.Count < 1)
                return PrintWrongNumberOfArguments(outwriter, args, 1);
                
            string backend = args[0];
            args.RemoveAt(0);
            
            bool controlFiles = Library.Utility.Utility.ParseBoolOption(options, "control-files");
            options.Remove("control-files");

            // Prefix all filenames with "*/" so we search all folders
            for (var ix = 0; ix < args.Count; ix++)
                if (args[ix].IndexOfAny(new char[] { '*', '?', System.IO.Path.DirectorySeparatorChar, System.IO.Path.AltDirectorySeparatorChar }) < 0 && !args[ix].StartsWith("["))
                    args[ix] = "*" + System.IO.Path.DirectorySeparatorChar.ToString() + args[ix];

            // suffix all folders with "*" so we restore all contents in the folder
            for (var ix = 0; ix < args.Count; ix++)
                if (args[ix].IndexOfAny(new char[] { '*', '?' }) < 0 && !args[ix].StartsWith("[") && args[ix].EndsWith(System.IO.Path.DirectorySeparatorChar.ToString()))
                    args[ix] += "*";
            
            var output = new ConsoleOutput(outwriter, options);
            output.MessageEvent(string.Format("Restore started at {0}", DateTime.Now));

            using (var i = new Library.Main.Controller(backend, options, output))
            {
                setup(i);
                if (controlFiles)
                {
                    var res = i.RestoreControlFiles(args.ToArray(), filter);
                    output.MessageEvent("Restore control files completed:");
                    foreach (var s in res.Files)
                        outwriter.WriteLine(s);
                }
                else
                {
                    using (var periodicOutput = new PeriodicOutput(output, TimeSpan.FromSeconds(5)))
                    {
                        output.PhaseChanged += (phase, previousPhase) =>
                        {
                            if (phase == Duplicati.Library.Main.OperationPhase.Restore_PreRestoreVerify)
                                output.MessageEvent("Checking remote backup ...");
                            else if (phase == Duplicati.Library.Main.OperationPhase.Restore_ScanForExistingFiles)
                                output.MessageEvent("Checking existing target files ...");
                            /*else if (phase == Duplicati.Library.Main.OperationPhase.Restore_DownloadingRemoteFiles)
                                output.MessageEvent("Downloading remote files ..."); */
                            else if (phase == Duplicati.Library.Main.OperationPhase.Restore_PatchWithLocalBlocks)
                                output.MessageEvent("Updating target files with local data ...");
                            else if (phase == Duplicati.Library.Main.OperationPhase.Restore_PostRestoreVerify)
                            {
                                periodicOutput.SetFinished();
                                periodicOutput.Join(TimeSpan.FromMilliseconds(100));
                                output.MessageEvent("Verifying restored files ...");
                            }
                            else if (phase == Duplicati.Library.Main.OperationPhase.Restore_ScanForLocalBlocks)
                                output.MessageEvent("Scanning local files for needed data ...");
                            else if (phase == Duplicati.Library.Main.OperationPhase.Restore_CreateTargetFolders)
                                periodicOutput.SetReady();
                        };

                        periodicOutput.WriteOutput += (progress, files, size, counting) =>
                        {
                            output.MessageEvent(string.Format("  {0} files need to be restored ({1})", files, Library.Utility.Utility.FormatSizeString(size)));
                        };

                        var res = i.Restore(args.ToArray(), filter);
                        string restorePath;
                        options.TryGetValue("restore-path", out restorePath);

                        output.MessageEvent(string.Format("Restored {0} ({1}) files to {2}", res.FilesRestored, Library.Utility.Utility.FormatSizeString(res.SizeOfRestoredFiles), string.IsNullOrEmpty(restorePath) ? "original path" : restorePath));
                        output.MessageEvent(string.Format("Duration of restore: {0:hh\\:mm\\:ss}", res.Duration));

                        if (res.FilesRestored > 0 && !Library.Main.Utility.SuppressDonationMessages)
                        {
                            output.MessageEvent("***********************************************");
                            output.MessageEvent("Did we help save your files? If so, please support Duplicati with a donation. We suggest 10€ for private use and 100€ for commercial use.");
                            output.MessageEvent("");
                            output.MessageEvent("Paypal: http://goo.gl/P4XJ6S");
                            output.MessageEvent("Bitcoin: 1L74qa1n5SFKwwyHhECTHBJgcf6WT2rJKf");
                            output.MessageEvent("***********************************************");
                        }

                        if (output.VerboseOutput)
                            Library.Utility.Utility.PrintSerializeObject(res, outwriter);

                        if (res.Warnings.Count() > 0)
                            return 2;
                    }
                }
            }
            
            return 0;
        }

        public static int Backup(TextWriter outwriter, Action<Duplicati.Library.Main.Controller> setup, List<string> args, Dictionary<string, string> options, Library.Utility.IFilter filter)
        {
            if (args.Count < 2)
                return PrintWrongNumberOfArguments(outwriter, args, 2);
                
            var backend = args[0];
            args.RemoveAt(0);
            var dirs = args.ToArray();
            var output = new ConsoleOutput(outwriter, options);
            
            Library.Interface.IBackupResults result;

            using(var periodicOutput = new PeriodicOutput(output, TimeSpan.FromSeconds(5)))
            {
                output.MessageEvent(string.Format("Backup started at {0}", DateTime.Now));
                
                output.PhaseChanged += (phase, previousPhase) => 
                {
                    if (previousPhase == Duplicati.Library.Main.OperationPhase.Backup_PostBackupTest)
                        output.MessageEvent("Remote backup verification completed");
                
                    if (phase == Duplicati.Library.Main.OperationPhase.Backup_ProcessingFiles)
                    {
                        output.MessageEvent("Scanning local files ...");
                        periodicOutput.SetReady();
                    }
                    else if (phase == Duplicati.Library.Main.OperationPhase.Backup_Finalize)
                        periodicOutput.SetFinished();
                    else if (phase == Duplicati.Library.Main.OperationPhase.Backup_PreBackupVerify)
                        output.MessageEvent("Checking remote backup ...");
                    else if (phase == Duplicati.Library.Main.OperationPhase.Backup_PostBackupVerify)
                        output.MessageEvent("Checking remote backup ...");
                    else if (phase == Duplicati.Library.Main.OperationPhase.Backup_PostBackupTest)
                        output.MessageEvent("Verifying remote backup ...");
                    else if (phase == Duplicati.Library.Main.OperationPhase.Backup_Compact)
                        output.MessageEvent("Compacting remote backup ...");
                };
                
                periodicOutput.WriteOutput += (progress, files, size, counting) => {
                    output.MessageEvent(string.Format("  {0} files need to be examined ({1}){2}", files, Library.Utility.Utility.FormatSizeString(size), counting ? " (still counting)" : ""));
                };

                using (var i = new Library.Main.Controller(backend, options, output))
                {
                    setup(i);
                    result = i.Backup(dirs, filter);
                }
            }
            
            if (output.VerboseOutput)
            {
                Library.Utility.Utility.PrintSerializeObject(result, outwriter);
            }
            else
            {
                var parsedStats = result.BackendStatistics as Duplicati.Library.Interface.IParsedBackendStatistics;
                output.MessageEvent(string.Format("  Duration of backup: {0:hh\\:mm\\:ss}", result.Duration));
                if (parsedStats != null && parsedStats.KnownFileCount > 0)
                {
                    output.MessageEvent(string.Format("  Remote files: {0}", parsedStats.KnownFileCount));
                    output.MessageEvent(string.Format("  Remote size: {0}", Library.Utility.Utility.FormatSizeString(parsedStats.KnownFileSize)));
                }
                
                output.MessageEvent(string.Format("  Files added: {0}", result.AddedFiles));
                output.MessageEvent(string.Format("  Files deleted: {0}", result.DeletedFiles));
                output.MessageEvent(string.Format("  Files changed: {0}", result.ModifiedFiles));
                
                output.MessageEvent(string.Format("  Data uploaded: {0}", Library.Utility.Utility.FormatSizeString(result.BackendStatistics.BytesUploaded)));
                output.MessageEvent(string.Format("  Data downloaded: {0}", Library.Utility.Utility.FormatSizeString(result.BackendStatistics.BytesDownloaded)));
            }

            if (result.ExaminedFiles == 0 && (filter != null || !filter.Empty))
                output.MessageEvent("No files were processed. If this was not intentional you may want to use the \"test-filters\" command");

            output.MessageEvent("Backup completed successfully!");
            
            //Interrupted = 50
            if (result.PartialBackup)
                return 50;

            //Completed with errors = 3
            if (result.ParsedResult == Library.Interface.ParsedResultType.Error)
                return 3;
            
            //Completed with warnings = 2
            if (result.ParsedResult == Library.Interface.ParsedResultType.Warning)
                return 2;

            //Success, but no upload = 1
            if (result.BackendStatistics.BytesUploaded == 0)
                return 1;
            
            return 0;
        }
                
        public static int Compact(TextWriter outwriter, Action<Duplicati.Library.Main.Controller> setup, List<string> args, Dictionary<string, string> options, Library.Utility.IFilter filter)
        {
            if (args.Count != 1)
                return PrintWrongNumberOfArguments(outwriter, args, 1);

            using (var i = new Library.Main.Controller(args[0], options, new ConsoleOutput(outwriter, options)))
            {
                setup(i);
                i.Compact();
            }

            return 0;
        }

        public static int Test(TextWriter outwriter, Action<Duplicati.Library.Main.Controller> setup, List<string> args, Dictionary<string, string> options, Library.Utility.IFilter filter)
        {
            var verbose = Library.Utility.Utility.ParseBoolOption(options, "verbose") || Duplicati.Library.Utility.Utility.ParseBoolOption(options, "full-result");
            if (args.Count != 1 && args.Count != 2)
                return PrintWrongNumberOfArguments(outwriter, args, 1);
            
            var tests = 1L;
            if (args.Count == 2)
            {
                if (new string[] { "all", "everything" }.Contains(args[1], StringComparer.InvariantCultureIgnoreCase))
                    tests = long.MaxValue;
                else
                    tests = Convert.ToInt64(args[1]);
            }
            
            Library.Interface.ITestResults result;
            using (var i = new Library.Main.Controller(args[0], options, new ConsoleOutput(outwriter, options)))
            {
                setup(i);
                result = i.Test(tests);
            }
            
            var totalFiles = result.Verifications.Count();
            if (totalFiles == 0)
            {
                outwriter.WriteLine("No files examined, is the remote destination is empty?");
                return 100;
            }
            else
            {
                var filtered = from n in result.Verifications where n.Value.Count() != 0 select n;
                if (filtered.Count() == 0)
                {
                    outwriter.WriteLine("Examined {0} files and found no errors", totalFiles);
                    return 0;
                }
                else
                {
<<<<<<< HEAD
                    if (verbose)
=======
                    var verbose = Library.Utility.Utility.ParseBoolOption(options, "verbose");
                    foreach(var n in result.Verifications)
>>>>>>> fc8a2cb4
                    {
                        var changecount = n.Value.Count();
                        if (changecount == 0)
                        {
<<<<<<< HEAD
                            var changecount = n.Value.Count();
                            if (changecount == 0)
                                outwriter.WriteLine("{0}: No errors", n.Key);
                            else
                            {
                                outwriter.WriteLine("{0}: {1} errors", n.Key, changecount);
                                foreach(var c in n.Value)
                                    outwriter.WriteLine("{0}: {1}", c.Key, c.Value);
                                outwriter.WriteLine();
=======
                            if (verbose)
                                Console.WriteLine("{0}: No errors", n.Key);
                        }
                        else
                        {
                            Console.WriteLine("{0}: {1} errors", n.Key, changecount);
                            var count = 0;
                            foreach (var c in n.Value)
                            {
                                count++;
                                Console.WriteLine("\t{0}: {1}", c.Key, c.Value);
                                if (!verbose && count == 10 && changecount > 10)
                                {
                                    Console.WriteLine("\t... and {0} more", changecount - count);
                                    break;
                                }
>>>>>>> fc8a2cb4
                            }

                            Console.WriteLine();
                        }
                    }
<<<<<<< HEAD
                    else
                    {
                        outwriter.WriteLine("Examined {0} files and found errors in the following files:", totalFiles);
                        foreach(var n in filtered)
                            outwriter.WriteLine(n.Key);
                        outwriter.WriteLine();
                    }
=======
>>>>>>> fc8a2cb4

                    return 3;
                }
            }
        }
                
        private static int PrintWrongNumberOfArguments(TextWriter outwriter, List<string> args, int expected)
        {
            outwriter.WriteLine(Strings.Program.WrongNumberOfCommandsError_v2(args.Count, expected, args.Select(n => "\"" + n + "\"").ToArray()));
            return 200;
        }

        public static int PrintInvalidCommand(TextWriter outwriter, string command, List<string> args)
        {
            outwriter.WriteLine(Strings.Program.InvalidCommandError(command));
            return 200;
        }

        public static int CreateBugReport(TextWriter outwriter, Action<Duplicati.Library.Main.Controller> setup, List<string> args, Dictionary<string, string> options, Library.Utility.IFilter filter)
        {
            // Support for not adding the --auth-username if possible
            string dbpath = null;
            options.TryGetValue("dbpath", out dbpath);
            if (string.IsNullOrEmpty(dbpath))
            {
                if (args.Count > 0)
                    dbpath = Library.Main.DatabaseLocator.GetDatabasePath(args[0], new Duplicati.Library.Main.Options(options), false, true);
                    
                if (dbpath == null)
                {
                    outwriter.WriteLine("No local database found, please add --{0}", "dbpath");
                    return 100;
                }
                else
                    options["dbpath"] = dbpath;
                    
            }
            
            if (args.Count == 0)
                args = new List<string>(new string[] { "file://unused", "report" });
            else if (args.Count == 1)
                args.Add("report");

            using (var i = new Library.Main.Controller(args[0], options, new ConsoleOutput(outwriter, options)))
            {
                setup(i);
                i.CreateLogDatabase(args[1]);
            }

            outwriter.WriteLine("Completed!");
            outwriter.WriteLine();
            outwriter.WriteLine("Please examine the log table of the database to see that no filenames are accidentially left over.");
            outwriter.WriteLine("If you are concerned that your filenames may contain sensitive information,");
            outwriter.WriteLine(" do not attach the database to an issue!!!");
            outwriter.WriteLine();

            return 0;
        }
        
        public static int ListChanges(TextWriter outwriter, Action<Duplicati.Library.Main.Controller> setup, List<string> args, Dictionary<string, string> options, Library.Utility.IFilter filter)
        {
            var fullresult = Duplicati.Library.Utility.Utility.ParseBoolOption(options, "verbose") || Duplicati.Library.Utility.Utility.ParseBoolOption(options, "full-result");

            if (args.Count < 1)
                return PrintWrongNumberOfArguments(outwriter, args, 1);
            
            // Support for not adding the --auth-username if possible
            string dbpath;
            options.TryGetValue("dbpath", out dbpath);
            if (string.IsNullOrEmpty(dbpath))
            {
                dbpath = Library.Main.DatabaseLocator.GetDatabasePath(args[0], new Duplicati.Library.Main.Options(options), false, true);
                if (dbpath != null)
                    options["dbpath"] = dbpath;
            }
            
            // Don't ask for passphrase if we have a local db
            if (!string.IsNullOrEmpty(dbpath) && System.IO.File.Exists(dbpath) && !options.ContainsKey("no-encryption") && !Duplicati.Library.Utility.Utility.ParseBoolOption(options, "no-local-db"))
            {
                string passphrase;
                options.TryGetValue("passphrase", out passphrase);
                if (string.IsNullOrEmpty(passphrase))
                    options["no-encryption"] = "true";
            }

            Action<Duplicati.Library.Interface.IListChangesResults, IEnumerable<Tuple<Library.Interface.ListChangesChangeType, Library.Interface.ListChangesElementType, string>>> handler = 
                (result, items) => 
                { 
                    outwriter.WriteLine("Listing changes");
                    outwriter.WriteLine("  {0}: {1}", result.BaseVersionIndex, result.BaseVersionTimestamp);
                    outwriter.WriteLine("  {0}: {1}", result.CompareVersionIndex, result.CompareVersionTimestamp);
                    outwriter.WriteLine();

                    outwriter.WriteLine("Size of backup {0}: {1}", result.BaseVersionIndex, Library.Utility.Utility.FormatSizeString(result.PreviousSize));

                    if (items != null)
                    {
                        outwriter.WriteLine();

                        var added = result.ChangeDetails.Where(x => x.Item1 == Library.Interface.ListChangesChangeType.Added);
                        var deleted = result.ChangeDetails.Where(x => x.Item1 == Library.Interface.ListChangesChangeType.Deleted);
                        var modified = result.ChangeDetails.Where(x => x.Item1 == Library.Interface.ListChangesChangeType.Modified);

                        var count = added.Count();
                        if (count > 0)
                        {
                            var c = 0;
                            outwriter.WriteLine("  {0} added entries:", count);
                            foreach (var n in added)
                            {
                                c++;
                                outwriter.WriteLine("  + {0}", n.Item3);
                                if (c > 10 && count > 10 && !fullresult)
                                {
                                    outwriter.WriteLine("  ... and {0} more", count - c);
                                    break;
                                }
                            }
                            outwriter.WriteLine();
                        }
                        count = modified.Count();
                        if (count > 0)
                        {
                            var c = 0;
                            outwriter.WriteLine("  {0} modified entries:", count);
                            foreach (var n in modified)
                            {
                                c++;
                                outwriter.WriteLine("  ~ {0}", n.Item3);
                                if (c > 10 && count > 10 && !fullresult)
                                {
                                    outwriter.WriteLine("  ... and {0} more", count - c);
                                    break;
                                }
                            }
                            outwriter.WriteLine();
                        }
                        count = deleted.Count();
                        if (count > 0)
                        {
                            var c = 0;
                            outwriter.WriteLine("{0} deleted entries:", count);
                            foreach (var n in deleted)
                            {
                                c++;
                                outwriter.WriteLine("  - {0}", n.Item3);
                                if (c > 10 && count > 10 && !fullresult)
                                {
                                    outwriter.WriteLine("  ... and {0} more", count - c);
                                    break;
                                }
                            }
                            outwriter.WriteLine();
                        }

                        outwriter.WriteLine();
                    }


                    if (result.AddedFolders > 0)
                        outwriter.WriteLine("  Added folders:     {0}", result.AddedFolders);
                    if (result.AddedSymlinks > 0)
                        outwriter.WriteLine("  Added symlinks:    {0}", result.AddedSymlinks);
                    if (result.AddedFiles > 0)
                        outwriter.WriteLine("  Added files:       {0}", result.AddedFiles);
                    if (result.DeletedFolders > 0)
                        outwriter.WriteLine("  Deleted folders:   {0}", result.DeletedFolders);
                    if (result.DeletedSymlinks > 0)
                        outwriter.WriteLine("  Deleted symlinks:  {0}", result.DeletedSymlinks);
                    if (result.DeletedFiles > 0)
                        outwriter.WriteLine("  Deleted files:     {0}", result.DeletedFiles);
                    if (result.ModifiedFolders > 0)
                        outwriter.WriteLine("  Modified folders:  {0}", result.ModifiedFolders);
                    if (result.ModifiedSymlinks > 0)
                        outwriter.WriteLine("  Modified symlinka: {0}", result.ModifiedSymlinks);
                    if (result.ModifiedFiles > 0)
                        outwriter.WriteLine("  Modified files:    {0}", result.ModifiedFiles);

                    if (result.AddedFolders + result.AddedSymlinks + result.AddedFolders +
                        result.ModifiedFolders + result.ModifiedSymlinks + result.ModifiedFiles +
                        result.DeletedFolders + result.DeletedSymlinks + result.DeletedFiles == 0)
                        outwriter.WriteLine("  No changes found");

                    outwriter.WriteLine("Size of backup {0}: {1}", result.CompareVersionIndex, Library.Utility.Utility.FormatSizeString(result.CurrentSize));                    
                };
                            
            using (var i = new Library.Main.Controller(args[0], options, new ConsoleOutput(outwriter, options)))
            {
                setup(i);
                if (args.Count == 2)
                    i.ListChanges(null, args[1], null, filter, handler);
                else
                    i.ListChanges(args.Count > 1 ? args[1] : null, args.Count > 2 ? args[2] : null, null, filter, handler);
            }

            return 0;
        }
        
        public static int TestFilters(TextWriter outwriter, Action<Duplicati.Library.Main.Controller> setup, List<string> args, Dictionary<string, string> options, Library.Utility.IFilter filter)
        {
            if (args == null || args.Count < 1)
            {
                outwriter.WriteLine("No source paths given");
                return 200;
            }
        
            options["verbose"] = "true";
        
            using(var i = new Library.Main.Controller("dummy://", options, new ConsoleOutput(outwriter, options)))
            {
                setup(i);
                var result = i.TestFilter(args.ToArray(), filter);
                
                outwriter.WriteLine("Matched {0} files ({1})", result.FileCount, Duplicati.Library.Utility.Utility.FormatSizeString(result.FileSize));
            }
            
            return 0;
        }

        public static int SystemInfo(TextWriter outwriter, Action<Duplicati.Library.Main.Controller> setup, List<string> args, Dictionary<string, string> options, Library.Utility.IFilter filter)
        {
            if (args != null && args.Count != 0)
            {
                outwriter.WriteLine("Command takes no arguments");
                return 200;
            }

            using (var i = new Library.Main.Controller("dummy://", options, new ConsoleOutput(outwriter, options)))
            {
                setup(i);
                foreach (var line in i.SystemInfo().Lines)
                    outwriter.WriteLine(line);
            }

            outwriter.WriteLine("Know locales: {0}", string.Join(", ", Library.Localization.LocalizationService.AllLocales));
            outwriter.WriteLine("Translated locales: {0}", string.Join(", ", Library.Localization.LocalizationService.SupportedCultures));

            return 0;
        }

        public static int PurgeFiles(TextWriter outwriter, Action<Duplicati.Library.Main.Controller> setup, List<string> args, Dictionary<string, string> options, Library.Utility.IFilter filter)
        {
            if (args.Count < 1)
                return PrintWrongNumberOfArguments(outwriter, args, 1);

            var backend = args[0];
            var paths = args.Skip(1).ToArray();

            if (paths.Length > 0)
            {
                if (filter == null || filter.Empty)
                    filter = new Library.Utility.FilterExpression(paths);
                else
                {
                    outwriter.WriteLine("You cannot combine filters and paths on the commandline");
                    return 200;
                }
            }
            else if (filter == null || filter.Empty)
            {
                outwriter.WriteLine("You must provide either filename filters, or a list of paths to remove");
                return 200;
            }


            using (var i = new Library.Main.Controller(args[0], options, new ConsoleOutput(outwriter, options)))
            {
                setup(i);
                i.PurgeFiles(filter);
            }
            
            return 0;
        }

        public static int ListBrokenFiles(TextWriter outwriter, Action<Duplicati.Library.Main.Controller> setup, List<string> args, Dictionary<string, string> options, Library.Utility.IFilter filter)
        {
            if (args.Count != 1)
                return PrintWrongNumberOfArguments(outwriter, args, 1);

            var con = new ConsoleOutput(outwriter, options);
            var previd = -1L;
            var outputcount = 0L;
            var verbose = Duplicati.Library.Utility.Utility.ParseBoolOption(options, "verbose") || Duplicati.Library.Utility.Utility.ParseBoolOption(options, "full-result");

            using (var i = new Library.Main.Controller(args[0], options, con))
            {
                setup(i);
                i.ListBrokenFiles(filter, (id, time, count, path, size) =>
                {
                    if (previd != id)
                    {
                        previd = id;
                        outputcount = 0;
                        con.MessageEvent(string.Format("{0}\t: {1}\t({2} match(es))", id, time.ToLocalTime(), count));
                    }

                    con.MessageEvent(string.Format("\t{0} ({1})", path, Library.Utility.Utility.FormatSizeString(size)));
                    outputcount++;
                    if (outputcount >= 5 && !verbose && count != outputcount)
                    {
                        con.MessageEvent(string.Format("\t ... and {0} more, (use --{1} to list all)", count - outputcount, "full-result"));
                        return false;
                    }

                    return true;

                });
            }

            return 0;
        }

        public static int PurgeBrokenFiles(TextWriter outwriter, Action<Duplicati.Library.Main.Controller> setup, List<string> args, Dictionary<string, string> options, Library.Utility.IFilter filter)
        {
            if (args.Count != 1)
                return PrintWrongNumberOfArguments(outwriter, args, 1);

            using (var i = new Library.Main.Controller(args[0], options, new ConsoleOutput(outwriter, options)))
            {
                setup(i);
                var res = i.PurgeBrokenFiles(filter);
            }

            return 0;
        }

        public static int SendMail(TextWriter outwriter, Action<Duplicati.Library.Main.Controller> setup, List<string> args, Dictionary<string, string> options, Library.Utility.IFilter filter)
        {
            if (args != null && args.Count != 0)
            {
                outwriter.WriteLine("Command takes no arguments");
                return 200;
            }

            using (var i = new Library.Main.Controller("dummy://", options, new ConsoleOutput(outwriter, options)))
            {
                setup(i);
                foreach (var l in i.SendMail().Lines)
                    outwriter.WriteLine(l);
            }

            return 0;
        }
    }
}

<|MERGE_RESOLUTION|>--- conflicted
+++ resolved
@@ -1,1073 +1,1046 @@
-//  Copyright (C) 2015, The Duplicati Team
-
-//  http://www.duplicati.com, info@duplicati.com
-//
-//  This library is free software; you can redistribute it and/or modify
-//  it under the terms of the GNU Lesser General Public License as
-//  published by the Free Software Foundation; either version 2.1 of the
-//  License, or (at your option) any later version.
-//
-//  This library is distributed in the hope that it will be useful, but
-//  WITHOUT ANY WARRANTY; without even the implied warranty of
-//  MERCHANTABILITY or FITNESS FOR A PARTICULAR PURPOSE. See the GNU
-//  Lesser General Public License for more details.
-//
-//  You should have received a copy of the GNU Lesser General Public
-//  License along with this library; if not, write to the Free Software
-//  Foundation, Inc., 59 Temple Place, Suite 330, Boston, MA 02111-1307 USA
-using System;
-using System.Linq;
-using System.Collections.Generic;
-using System.IO;
-
-namespace Duplicati.CommandLine
-{
-    public static class Commands
-    {
-        private class PeriodicOutput : IDisposable
-        {
-            public event Action<float, long, long, bool> WriteOutput;
-            
-            private System.Threading.ManualResetEvent m_readyEvent;
-            private System.Threading.ManualResetEvent m_finishEvent;
-            private ConsoleOutput m_output;
-            private System.Threading.Thread m_thread;
-            private TimeSpan m_updateFrequency;
-            
-            public PeriodicOutput(ConsoleOutput messageSink, TimeSpan updateFrequency)
-            {
-                m_output = messageSink;
-                m_readyEvent = new System.Threading.ManualResetEvent(false);
-                m_finishEvent = new System.Threading.ManualResetEvent(false);
-                m_updateFrequency = updateFrequency;
-                m_thread = new System.Threading.Thread(this.ThreadMain);
-                m_thread.IsBackground = true;
-                m_thread.Name = "Periodic console writer";
-                m_thread.Start();
-            }
-            
-            public void SetReady() { m_readyEvent.Set(); }
-            public void SetFinished() { m_finishEvent.Set(); }
-            
-            public bool Join(TimeSpan wait)
-            {
-                if (m_thread != null)
-                    return m_thread.Join(wait);
-                    
-                return true;
-            }
-            
-            private void ThreadMain()
-            {
-                m_readyEvent.WaitOne();
-                if (m_finishEvent.WaitOne(TimeSpan.FromMilliseconds(10), true))
-                    return;
-                    
-                var last_count = -1L;
-                var finished = false;
-                
-                while (true)
-                {
-                    Duplicati.Library.Main.OperationPhase phase;
-                    float progress;
-                    long filesprocessed;
-                    long filesizeprocessed;
-                    long filecount;
-                    long filesize;
-                    bool counting;
-                    m_output.OperationProgress.UpdateOverall(out phase, out progress, out filesprocessed, out filesizeprocessed, out filecount, out filesize, out counting);
-                    
-                    var files = Math.Max(0, filecount - filesprocessed);
-                    var size = Math.Max(0, filesize - filesizeprocessed);
-                    
-                    if (finished)
-                    {
-                        files = 0;
-                        size = 0;
-                    }
-                    else if (size > 0)
-                        files = Math.Max(1, files);
-                    
-                    if (last_count < 0 || files != last_count)
-                        if (WriteOutput != null)
-                            WriteOutput(progress, files, size, counting);
-                    
-                    if (!counting)
-                        last_count = files;
-                        
-                    if (finished)
-                        return;
-    
-                    finished = m_finishEvent.WaitOne(m_updateFrequency, true); 
-                }
-            }
-            
-            public void Dispose()
-            {
-                if (m_thread != null)
-                {
-                    try
-                    {
-                        m_finishEvent.Set();
-                        m_readyEvent.Set();
-                    
-                        if (m_thread != null && m_thread.IsAlive)
-                        {
-                            m_thread.Abort();
-                            m_thread.Join(500);
-                        }
-                    }
-                    finally
-                    {
-                        m_thread = null;
-                    }
-                }
-            }
-        }
-
-        public static int Examples(TextWriter outwriter, Action<Duplicati.Library.Main.Controller> setup, List<string> args, Dictionary<string, string> options, Library.Utility.IFilter filter)
-        {
-            Duplicati.CommandLine.Help.PrintUsage(outwriter, "example", options);
-            return 0;
-        }
-    
-        public static int Help(TextWriter outwriter, Action<Duplicati.Library.Main.Controller> setup, List<string> args, Dictionary<string, string> options, Library.Utility.IFilter filter)
-        {
-            if (args.Count < 1)
-                Duplicati.CommandLine.Help.PrintUsage(outwriter, "help", options);
-            else
-                Duplicati.CommandLine.Help.PrintUsage(outwriter, args[0], options);
-                
-            return 0;
-        }
-
-        public static int Affected(TextWriter outwriter, Action<Duplicati.Library.Main.Controller> setup, List<string> args, Dictionary<string, string> options, Library.Utility.IFilter filter)
-        {
-            var fullresult = Duplicati.Library.Utility.Utility.ParseBoolOption(options, "verbose") || Duplicati.Library.Utility.Utility.ParseBoolOption(options, "full-result");
-            var backend = args[0];
-            args.RemoveAt(0);
-
-            if (args.Count == 0)
-            {
-                outwriter.WriteLine("You must specify at least a remote filename");
-                return 200;
-            }
-
-            // Support for not adding the --auth-username if possible
-            string dbpath;
-            options.TryGetValue("dbpath", out dbpath);
-            if (string.IsNullOrEmpty(dbpath))
-            {
-                dbpath = Library.Main.DatabaseLocator.GetDatabasePath(backend, new Duplicati.Library.Main.Options(options), false, true);
-                if (dbpath != null)
-                    options["dbpath"] = dbpath;
-            }
-
-            // Don't ask for passphrase if we have a local db
-            if (!string.IsNullOrEmpty(dbpath) && System.IO.File.Exists(dbpath) && !options.ContainsKey("no-encryption") && !Duplicati.Library.Utility.Utility.ParseBoolOption(options, "no-local-db"))
-            {
-                string passphrase;
-                options.TryGetValue("passphrase", out passphrase);
-                if (string.IsNullOrEmpty(passphrase))
-                    options["no-encryption"] = "true";
-            }
-
-            using(var i = new Library.Main.Controller(backend, options, new ConsoleOutput(outwriter, options)))
-            {
-                setup(i);
-                i.ListAffected(args, res => 
-                { 
-                    if (res.Filesets != null && res.Filesets.Count() != 0)
-                    {
-                        outwriter.WriteLine("The following filesets are affected:");
-                        foreach (var e in res.Filesets)
-                            outwriter.WriteLine("{0}\t: {1}", e.Version, e.Time);
-                        outwriter.WriteLine();
-                    }
-
-                    if (res.Files != null)
-                    {
-                        var filecount = res.Files.Count();
-                        if (filecount == 0)
-                        {
-                            outwriter.WriteLine("No files are affected");
-                        }
-                        else
-                        {
-                            var c = 0;
-                            outwriter.WriteLine("A total of {0} file(s) are affected:", filecount);
-                            foreach (var file in res.Files)
-                            {
-                                c++;
-                                outwriter.WriteLine(file.Path);
-                                if (c > 10 && filecount > 10 && !fullresult)
-                                {
-                                    outwriter.WriteLine("  ... and {0} more (use --{1} to see all filenames)", filecount - c, "full-result");
-                                    break;
-                                }
-                            }
-
-                        }
-
-                        outwriter.WriteLine();
-                    }
-
-                    if (res.LogMessages != null)
-                    {
-                        var logcount = res.LogMessages.Count();
-                        if (logcount == 0 || (logcount > 10 && !fullresult))
-                            outwriter.WriteLine("Found {0} related log messages (use --{1} to see the data)", res.Files.Count(), "full-result");
-                        else
-                        {
-                            outwriter.WriteLine("The following related log messages were found:");
-                            foreach (var log in res.LogMessages)
-                                if (log.Message.Length > 100 && !fullresult)
-                                    outwriter.WriteLine("{0}: {1}", log.Timestamp, log.Message.Substring(0, 96) + " ...");
-                                else
-                                    outwriter.WriteLine("{0}: {1}", log.Timestamp, log.Message);
-                        }
-
-                        outwriter.WriteLine();
-                    }
-                });
-
-
-
-                return 0;
-            }
-        }
-        public static int List(TextWriter outwriter, Action<Duplicati.Library.Main.Controller> setup, List<string> args, Dictionary<string, string> options, Library.Utility.IFilter filter)
-        {
-            filter = filter ?? new Duplicati.Library.Utility.FilterExpression();
-            if (Duplicati.Library.Utility.Utility.ParseBoolOption(options, "list-sets-only"))
-                filter = new Duplicati.Library.Utility.FilterExpression();
-
-            using(var i = new Library.Main.Controller(args[0], options, new ConsoleOutput(outwriter, options)))
-            {
-                setup(i);
-                var backend = args[0];
-                args.RemoveAt(0);
-                                
-                if (args.Count == 1)
-                {
-                    long v;
-                    if (long.TryParse(args[0], out v))
-                    {
-                        if (!options.ContainsKey("version"))
-                        {
-                            args.RemoveAt(0);
-                            args.Add("*");
-                            options["version"] = v.ToString();
-                        }
-                    }
-                    else if (args[0].IndexOfAny(new char[] { '*', '?' }) < 0 && !args[0].StartsWith("["))
-                    {
-                        try
-                        {
-                            var t = Library.Utility.Timeparser.ParseTimeInterval(args[0], DateTime.Now, true);
-                            args.RemoveAt(0);
-                            args.Add("*");
-                            options["time"] = t.ToString();
-                        }
-                        catch
-                        {
-                        }
-                    }
-                }
-                
-                // Prefix all filenames with "*/" so we search all folders
-                for(var ix = 0; ix < args.Count; ix++) 
-                    if (args[ix].IndexOfAny(new char[] { '*', '?', System.IO.Path.DirectorySeparatorChar, System.IO.Path.AltDirectorySeparatorChar }) < 0 && !args[ix].StartsWith("["))
-                        args[ix] = "*" + System.IO.Path.DirectorySeparatorChar.ToString() + args[ix];
-                
-                // Support for not adding the --auth-username if possible
-                string dbpath;
-                options.TryGetValue("dbpath", out dbpath);
-                if (string.IsNullOrEmpty(dbpath))
-                {
-                    dbpath = Library.Main.DatabaseLocator.GetDatabasePath(backend, new Duplicati.Library.Main.Options(options), false, true);
-                    if (dbpath != null)
-                        options["dbpath"] = dbpath;
-                }
-
-                // Don't ask for passphrase if we have a local db
-                if (!string.IsNullOrEmpty(dbpath) && System.IO.File.Exists(dbpath) && !options.ContainsKey("no-encryption") && !Duplicati.Library.Utility.Utility.ParseBoolOption(options, "no-local-db"))
-                {
-                    string passphrase;
-                    options.TryGetValue("passphrase", out passphrase);
-                    if (string.IsNullOrEmpty(passphrase))
-                    {
-                        string existing;
-                        options.TryGetValue("disable-module", out existing);
-                        if (string.IsNullOrWhiteSpace(existing))
-                            options["disable-module"] = "console-password-input";
-                        else
-                            options["disable-module"] = string.Join(",", new string[] { existing, "console-password-input" });
-                    }
-                }
-
-            
-                bool controlFiles = Library.Utility.Utility.ParseBoolOption(options, "control-files");
-                options.Remove("control-files");
-                
-                var res = controlFiles ? i.ListControlFiles(args, filter) : i.List(args, filter);
-
-                //If there are no files matching, and we are looking for one or more files, 
-                // try again with all-versions set
-                var compareFilter = Library.Utility.JoinedFilterExpression.Join(new Library.Utility.FilterExpression(args), filter);
-                var isRequestForFiles = 
-                    !controlFiles && res.Filesets.Count() != 0 && 
-                    (res.Files == null || res.Files.Count() == 0) && 
-                    !compareFilter.Empty;
-                
-                if (isRequestForFiles && !Library.Utility.Utility.ParseBoolOption(options, "all-versions"))
-                {
-                    outwriter.WriteLine("No files matching, looking in all versions");
-                    options["all-versions"] = "true";
-                    options.Remove("time");
-                    options.Remove("version");
-                    res = i.List(args, filter);
-                }
-
-                if (res.Filesets.Count() != 0 && (res.Files == null || res.Files.Count() == 0) && compareFilter.Empty)
-                {
-                    outwriter.WriteLine("Listing filesets:");
-                    
-                    foreach(var e in res.Filesets)
-                    {
-                        if (e.FileCount >= 0)
-                            outwriter.WriteLine("{0}\t: {1} ({2} files, {3})", e.Version, e.Time, e.FileCount, Library.Utility.Utility.FormatSizeString(e.FileSizes));
-                        else
-                            outwriter.WriteLine("{0}\t: {1}", e.Version, e.Time);
-                    }
-                }
-                else if (isRequestForFiles)
-                {
-                    outwriter.WriteLine("No files matched expression");
-                }
-                else
-                {
-                    if (res.Filesets.Count() == 0)
-                    {
-                        outwriter.WriteLine("No time or version matched a fileset");
-                    }
-                    else if (res.Files == null || res.Files.Count() == 0)
-                    {
-                        outwriter.WriteLine("Found {0} filesets, but no files matched", res.Filesets.Count());
-                    }
-                    else if (res.Filesets.Count() == 1)
-                    {
-                        var f = res.Filesets.First();
-                        outwriter.WriteLine("Listing contents {0} ({1}):", f.Version, f.Time);
-                        foreach(var e in res.Files)
-                            outwriter.WriteLine("{0} {1}", e.Path, e.Path.EndsWith(System.IO.Path.DirectorySeparatorChar.ToString()) ? "" : "(" + Library.Utility.Utility.FormatSizeString(e.Sizes.First()) + ")");
-                    }
-                    else
-                    {
-                        outwriter.WriteLine("Listing files and versions:");
-                        foreach(var e in res.Files)
-                        {
-                            outwriter.WriteLine(e.Path);
-                            foreach(var nx in res.Filesets.Zip(e.Sizes, (a, b) => new { Index = a.Version, Time = a.Time, Size = b } ))
-                                outwriter.WriteLine("{0}\t: {1} {2}", nx.Index, nx.Time, nx.Size < 0 ? " - " : Library.Utility.Utility.FormatSizeString(nx.Size));
-                                
-                            outwriter.WriteLine();
-                        }
-                        
-                    }
-                }
-            }
-            
-            return 0;
-        }
-        
-        public static int Delete(TextWriter outwriter, Action<Duplicati.Library.Main.Controller> setup, List<string> args, Dictionary<string, string> options, Library.Utility.IFilter filter)
-        {
-            var requiredOptions = new string[] { "keep-time", "keep-versions", "version" };
-            
-            if (!options.Keys.Where(x => requiredOptions.Contains(x, StringComparer.InvariantCultureIgnoreCase)).Any())
-            {
-                outwriter.WriteLine(Strings.Program.DeleteCommandNeedsOptions("delete", requiredOptions)); 
-                return 200;
-            }
-        
-            using(var i = new Library.Main.Controller(args[0], options, new ConsoleOutput(outwriter, options)))
-            {
-                setup(i);
-                args.RemoveAt(0);
-                var res = i.Delete();
-                
-                if (res.DeletedSets.Count() == 0)
-                {
-                    outwriter.WriteLine(Strings.Program.NoFilesetsMatching);
-                }
-                else
-                {
-                    if (res.Dryrun)
-                        outwriter.WriteLine(Strings.Program.WouldDeleteBackups);
-                    else
-                        outwriter.WriteLine(Strings.Program.DeletedBackups);
-                        
-                    foreach(var f in res.DeletedSets)
-                        outwriter.WriteLine(string.Format("{0}: {1}", f.Item1, f.Item2));
-                }
-            }
-            
-            return 0;
-        
-        }
-
-        public static int Repair(TextWriter outwriter, Action<Duplicati.Library.Main.Controller> setup, List<string> args, Dictionary<string, string> options, Library.Utility.IFilter filter)
-        {
-            if (args.Count != 1)
-                return PrintWrongNumberOfArguments(outwriter, args, 1);
-
-            using (var i = new Duplicati.Library.Main.Controller(args[0], options, new ConsoleOutput(outwriter, options)))
-            {
-                setup(i);
-                i.Repair(filter);
-            }
-
-            return 0;
-        }
-
-        public static int Restore(TextWriter outwriter, Action<Duplicati.Library.Main.Controller> setup, List<string> args, Dictionary<string, string> options, Library.Utility.IFilter filter)
-        {
-            if (args.Count < 1)
-                return PrintWrongNumberOfArguments(outwriter, args, 1);
-                
-            string backend = args[0];
-            args.RemoveAt(0);
-            
-            bool controlFiles = Library.Utility.Utility.ParseBoolOption(options, "control-files");
-            options.Remove("control-files");
-
-            // Prefix all filenames with "*/" so we search all folders
-            for (var ix = 0; ix < args.Count; ix++)
-                if (args[ix].IndexOfAny(new char[] { '*', '?', System.IO.Path.DirectorySeparatorChar, System.IO.Path.AltDirectorySeparatorChar }) < 0 && !args[ix].StartsWith("["))
-                    args[ix] = "*" + System.IO.Path.DirectorySeparatorChar.ToString() + args[ix];
-
-            // suffix all folders with "*" so we restore all contents in the folder
-            for (var ix = 0; ix < args.Count; ix++)
-                if (args[ix].IndexOfAny(new char[] { '*', '?' }) < 0 && !args[ix].StartsWith("[") && args[ix].EndsWith(System.IO.Path.DirectorySeparatorChar.ToString()))
-                    args[ix] += "*";
-            
-            var output = new ConsoleOutput(outwriter, options);
-            output.MessageEvent(string.Format("Restore started at {0}", DateTime.Now));
-
-            using (var i = new Library.Main.Controller(backend, options, output))
-            {
-                setup(i);
-                if (controlFiles)
-                {
-                    var res = i.RestoreControlFiles(args.ToArray(), filter);
-                    output.MessageEvent("Restore control files completed:");
-                    foreach (var s in res.Files)
-                        outwriter.WriteLine(s);
-                }
-                else
-                {
-                    using (var periodicOutput = new PeriodicOutput(output, TimeSpan.FromSeconds(5)))
-                    {
-                        output.PhaseChanged += (phase, previousPhase) =>
-                        {
-                            if (phase == Duplicati.Library.Main.OperationPhase.Restore_PreRestoreVerify)
-                                output.MessageEvent("Checking remote backup ...");
-                            else if (phase == Duplicati.Library.Main.OperationPhase.Restore_ScanForExistingFiles)
-                                output.MessageEvent("Checking existing target files ...");
-                            /*else if (phase == Duplicati.Library.Main.OperationPhase.Restore_DownloadingRemoteFiles)
-                                output.MessageEvent("Downloading remote files ..."); */
-                            else if (phase == Duplicati.Library.Main.OperationPhase.Restore_PatchWithLocalBlocks)
-                                output.MessageEvent("Updating target files with local data ...");
-                            else if (phase == Duplicati.Library.Main.OperationPhase.Restore_PostRestoreVerify)
-                            {
-                                periodicOutput.SetFinished();
-                                periodicOutput.Join(TimeSpan.FromMilliseconds(100));
-                                output.MessageEvent("Verifying restored files ...");
-                            }
-                            else if (phase == Duplicati.Library.Main.OperationPhase.Restore_ScanForLocalBlocks)
-                                output.MessageEvent("Scanning local files for needed data ...");
-                            else if (phase == Duplicati.Library.Main.OperationPhase.Restore_CreateTargetFolders)
-                                periodicOutput.SetReady();
-                        };
-
-                        periodicOutput.WriteOutput += (progress, files, size, counting) =>
-                        {
-                            output.MessageEvent(string.Format("  {0} files need to be restored ({1})", files, Library.Utility.Utility.FormatSizeString(size)));
-                        };
-
-                        var res = i.Restore(args.ToArray(), filter);
-                        string restorePath;
-                        options.TryGetValue("restore-path", out restorePath);
-
-                        output.MessageEvent(string.Format("Restored {0} ({1}) files to {2}", res.FilesRestored, Library.Utility.Utility.FormatSizeString(res.SizeOfRestoredFiles), string.IsNullOrEmpty(restorePath) ? "original path" : restorePath));
-                        output.MessageEvent(string.Format("Duration of restore: {0:hh\\:mm\\:ss}", res.Duration));
-
-                        if (res.FilesRestored > 0 && !Library.Main.Utility.SuppressDonationMessages)
-                        {
-                            output.MessageEvent("***********************************************");
-                            output.MessageEvent("Did we help save your files? If so, please support Duplicati with a donation. We suggest 10€ for private use and 100€ for commercial use.");
-                            output.MessageEvent("");
-                            output.MessageEvent("Paypal: http://goo.gl/P4XJ6S");
-                            output.MessageEvent("Bitcoin: 1L74qa1n5SFKwwyHhECTHBJgcf6WT2rJKf");
-                            output.MessageEvent("***********************************************");
-                        }
-
-                        if (output.VerboseOutput)
-                            Library.Utility.Utility.PrintSerializeObject(res, outwriter);
-
-                        if (res.Warnings.Count() > 0)
-                            return 2;
-                    }
-                }
-            }
-            
-            return 0;
-        }
-
-        public static int Backup(TextWriter outwriter, Action<Duplicati.Library.Main.Controller> setup, List<string> args, Dictionary<string, string> options, Library.Utility.IFilter filter)
-        {
-            if (args.Count < 2)
-                return PrintWrongNumberOfArguments(outwriter, args, 2);
-                
-            var backend = args[0];
-            args.RemoveAt(0);
-            var dirs = args.ToArray();
-            var output = new ConsoleOutput(outwriter, options);
-            
-            Library.Interface.IBackupResults result;
-
-            using(var periodicOutput = new PeriodicOutput(output, TimeSpan.FromSeconds(5)))
-            {
-                output.MessageEvent(string.Format("Backup started at {0}", DateTime.Now));
-                
-                output.PhaseChanged += (phase, previousPhase) => 
-                {
-                    if (previousPhase == Duplicati.Library.Main.OperationPhase.Backup_PostBackupTest)
-                        output.MessageEvent("Remote backup verification completed");
-                
-                    if (phase == Duplicati.Library.Main.OperationPhase.Backup_ProcessingFiles)
-                    {
-                        output.MessageEvent("Scanning local files ...");
-                        periodicOutput.SetReady();
-                    }
-                    else if (phase == Duplicati.Library.Main.OperationPhase.Backup_Finalize)
-                        periodicOutput.SetFinished();
-                    else if (phase == Duplicati.Library.Main.OperationPhase.Backup_PreBackupVerify)
-                        output.MessageEvent("Checking remote backup ...");
-                    else if (phase == Duplicati.Library.Main.OperationPhase.Backup_PostBackupVerify)
-                        output.MessageEvent("Checking remote backup ...");
-                    else if (phase == Duplicati.Library.Main.OperationPhase.Backup_PostBackupTest)
-                        output.MessageEvent("Verifying remote backup ...");
-                    else if (phase == Duplicati.Library.Main.OperationPhase.Backup_Compact)
-                        output.MessageEvent("Compacting remote backup ...");
-                };
-                
-                periodicOutput.WriteOutput += (progress, files, size, counting) => {
-                    output.MessageEvent(string.Format("  {0} files need to be examined ({1}){2}", files, Library.Utility.Utility.FormatSizeString(size), counting ? " (still counting)" : ""));
-                };
-
-                using (var i = new Library.Main.Controller(backend, options, output))
-                {
-                    setup(i);
-                    result = i.Backup(dirs, filter);
-                }
-            }
-            
-            if (output.VerboseOutput)
-            {
-                Library.Utility.Utility.PrintSerializeObject(result, outwriter);
-            }
-            else
-            {
-                var parsedStats = result.BackendStatistics as Duplicati.Library.Interface.IParsedBackendStatistics;
-                output.MessageEvent(string.Format("  Duration of backup: {0:hh\\:mm\\:ss}", result.Duration));
-                if (parsedStats != null && parsedStats.KnownFileCount > 0)
-                {
-                    output.MessageEvent(string.Format("  Remote files: {0}", parsedStats.KnownFileCount));
-                    output.MessageEvent(string.Format("  Remote size: {0}", Library.Utility.Utility.FormatSizeString(parsedStats.KnownFileSize)));
-                }
-                
-                output.MessageEvent(string.Format("  Files added: {0}", result.AddedFiles));
-                output.MessageEvent(string.Format("  Files deleted: {0}", result.DeletedFiles));
-                output.MessageEvent(string.Format("  Files changed: {0}", result.ModifiedFiles));
-                
-                output.MessageEvent(string.Format("  Data uploaded: {0}", Library.Utility.Utility.FormatSizeString(result.BackendStatistics.BytesUploaded)));
-                output.MessageEvent(string.Format("  Data downloaded: {0}", Library.Utility.Utility.FormatSizeString(result.BackendStatistics.BytesDownloaded)));
-            }
-
-            if (result.ExaminedFiles == 0 && (filter != null || !filter.Empty))
-                output.MessageEvent("No files were processed. If this was not intentional you may want to use the \"test-filters\" command");
-
-            output.MessageEvent("Backup completed successfully!");
-            
-            //Interrupted = 50
-            if (result.PartialBackup)
-                return 50;
-
-            //Completed with errors = 3
-            if (result.ParsedResult == Library.Interface.ParsedResultType.Error)
-                return 3;
-            
-            //Completed with warnings = 2
-            if (result.ParsedResult == Library.Interface.ParsedResultType.Warning)
-                return 2;
-
-            //Success, but no upload = 1
-            if (result.BackendStatistics.BytesUploaded == 0)
-                return 1;
-            
-            return 0;
-        }
-                
-        public static int Compact(TextWriter outwriter, Action<Duplicati.Library.Main.Controller> setup, List<string> args, Dictionary<string, string> options, Library.Utility.IFilter filter)
-        {
-            if (args.Count != 1)
-                return PrintWrongNumberOfArguments(outwriter, args, 1);
-
-            using (var i = new Library.Main.Controller(args[0], options, new ConsoleOutput(outwriter, options)))
-            {
-                setup(i);
-                i.Compact();
-            }
-
-            return 0;
-        }
-
-        public static int Test(TextWriter outwriter, Action<Duplicati.Library.Main.Controller> setup, List<string> args, Dictionary<string, string> options, Library.Utility.IFilter filter)
-        {
-            var verbose = Library.Utility.Utility.ParseBoolOption(options, "verbose") || Duplicati.Library.Utility.Utility.ParseBoolOption(options, "full-result");
-            if (args.Count != 1 && args.Count != 2)
-                return PrintWrongNumberOfArguments(outwriter, args, 1);
-            
-            var tests = 1L;
-            if (args.Count == 2)
-            {
-                if (new string[] { "all", "everything" }.Contains(args[1], StringComparer.InvariantCultureIgnoreCase))
-                    tests = long.MaxValue;
-                else
-                    tests = Convert.ToInt64(args[1]);
-            }
-            
-            Library.Interface.ITestResults result;
-            using (var i = new Library.Main.Controller(args[0], options, new ConsoleOutput(outwriter, options)))
-            {
-                setup(i);
-                result = i.Test(tests);
-            }
-            
-            var totalFiles = result.Verifications.Count();
-            if (totalFiles == 0)
-            {
-                outwriter.WriteLine("No files examined, is the remote destination is empty?");
-                return 100;
-            }
-            else
-            {
-                var filtered = from n in result.Verifications where n.Value.Count() != 0 select n;
-                if (filtered.Count() == 0)
-                {
-                    outwriter.WriteLine("Examined {0} files and found no errors", totalFiles);
-                    return 0;
-                }
-                else
-                {
-<<<<<<< HEAD
-                    if (verbose)
-=======
-                    var verbose = Library.Utility.Utility.ParseBoolOption(options, "verbose");
-                    foreach(var n in result.Verifications)
->>>>>>> fc8a2cb4
-                    {
-                        var changecount = n.Value.Count();
-                        if (changecount == 0)
-                        {
-<<<<<<< HEAD
-                            var changecount = n.Value.Count();
-                            if (changecount == 0)
-                                outwriter.WriteLine("{0}: No errors", n.Key);
-                            else
-                            {
-                                outwriter.WriteLine("{0}: {1} errors", n.Key, changecount);
-                                foreach(var c in n.Value)
-                                    outwriter.WriteLine("{0}: {1}", c.Key, c.Value);
-                                outwriter.WriteLine();
-=======
-                            if (verbose)
-                                Console.WriteLine("{0}: No errors", n.Key);
-                        }
-                        else
-                        {
-                            Console.WriteLine("{0}: {1} errors", n.Key, changecount);
-                            var count = 0;
-                            foreach (var c in n.Value)
-                            {
-                                count++;
-                                Console.WriteLine("\t{0}: {1}", c.Key, c.Value);
-                                if (!verbose && count == 10 && changecount > 10)
-                                {
-                                    Console.WriteLine("\t... and {0} more", changecount - count);
-                                    break;
-                                }
->>>>>>> fc8a2cb4
-                            }
-
-                            Console.WriteLine();
-                        }
-                    }
-<<<<<<< HEAD
-                    else
-                    {
-                        outwriter.WriteLine("Examined {0} files and found errors in the following files:", totalFiles);
-                        foreach(var n in filtered)
-                            outwriter.WriteLine(n.Key);
-                        outwriter.WriteLine();
-                    }
-=======
->>>>>>> fc8a2cb4
-
-                    return 3;
-                }
-            }
-        }
-                
-        private static int PrintWrongNumberOfArguments(TextWriter outwriter, List<string> args, int expected)
-        {
-            outwriter.WriteLine(Strings.Program.WrongNumberOfCommandsError_v2(args.Count, expected, args.Select(n => "\"" + n + "\"").ToArray()));
-            return 200;
-        }
-
-        public static int PrintInvalidCommand(TextWriter outwriter, string command, List<string> args)
-        {
-            outwriter.WriteLine(Strings.Program.InvalidCommandError(command));
-            return 200;
-        }
-
-        public static int CreateBugReport(TextWriter outwriter, Action<Duplicati.Library.Main.Controller> setup, List<string> args, Dictionary<string, string> options, Library.Utility.IFilter filter)
-        {
-            // Support for not adding the --auth-username if possible
-            string dbpath = null;
-            options.TryGetValue("dbpath", out dbpath);
-            if (string.IsNullOrEmpty(dbpath))
-            {
-                if (args.Count > 0)
-                    dbpath = Library.Main.DatabaseLocator.GetDatabasePath(args[0], new Duplicati.Library.Main.Options(options), false, true);
-                    
-                if (dbpath == null)
-                {
-                    outwriter.WriteLine("No local database found, please add --{0}", "dbpath");
-                    return 100;
-                }
-                else
-                    options["dbpath"] = dbpath;
-                    
-            }
-            
-            if (args.Count == 0)
-                args = new List<string>(new string[] { "file://unused", "report" });
-            else if (args.Count == 1)
-                args.Add("report");
-
-            using (var i = new Library.Main.Controller(args[0], options, new ConsoleOutput(outwriter, options)))
-            {
-                setup(i);
-                i.CreateLogDatabase(args[1]);
-            }
-
-            outwriter.WriteLine("Completed!");
-            outwriter.WriteLine();
-            outwriter.WriteLine("Please examine the log table of the database to see that no filenames are accidentially left over.");
-            outwriter.WriteLine("If you are concerned that your filenames may contain sensitive information,");
-            outwriter.WriteLine(" do not attach the database to an issue!!!");
-            outwriter.WriteLine();
-
-            return 0;
-        }
-        
-        public static int ListChanges(TextWriter outwriter, Action<Duplicati.Library.Main.Controller> setup, List<string> args, Dictionary<string, string> options, Library.Utility.IFilter filter)
-        {
-            var fullresult = Duplicati.Library.Utility.Utility.ParseBoolOption(options, "verbose") || Duplicati.Library.Utility.Utility.ParseBoolOption(options, "full-result");
-
-            if (args.Count < 1)
-                return PrintWrongNumberOfArguments(outwriter, args, 1);
-            
-            // Support for not adding the --auth-username if possible
-            string dbpath;
-            options.TryGetValue("dbpath", out dbpath);
-            if (string.IsNullOrEmpty(dbpath))
-            {
-                dbpath = Library.Main.DatabaseLocator.GetDatabasePath(args[0], new Duplicati.Library.Main.Options(options), false, true);
-                if (dbpath != null)
-                    options["dbpath"] = dbpath;
-            }
-            
-            // Don't ask for passphrase if we have a local db
-            if (!string.IsNullOrEmpty(dbpath) && System.IO.File.Exists(dbpath) && !options.ContainsKey("no-encryption") && !Duplicati.Library.Utility.Utility.ParseBoolOption(options, "no-local-db"))
-            {
-                string passphrase;
-                options.TryGetValue("passphrase", out passphrase);
-                if (string.IsNullOrEmpty(passphrase))
-                    options["no-encryption"] = "true";
-            }
-
-            Action<Duplicati.Library.Interface.IListChangesResults, IEnumerable<Tuple<Library.Interface.ListChangesChangeType, Library.Interface.ListChangesElementType, string>>> handler = 
-                (result, items) => 
-                { 
-                    outwriter.WriteLine("Listing changes");
-                    outwriter.WriteLine("  {0}: {1}", result.BaseVersionIndex, result.BaseVersionTimestamp);
-                    outwriter.WriteLine("  {0}: {1}", result.CompareVersionIndex, result.CompareVersionTimestamp);
-                    outwriter.WriteLine();
-
-                    outwriter.WriteLine("Size of backup {0}: {1}", result.BaseVersionIndex, Library.Utility.Utility.FormatSizeString(result.PreviousSize));
-
-                    if (items != null)
-                    {
-                        outwriter.WriteLine();
-
-                        var added = result.ChangeDetails.Where(x => x.Item1 == Library.Interface.ListChangesChangeType.Added);
-                        var deleted = result.ChangeDetails.Where(x => x.Item1 == Library.Interface.ListChangesChangeType.Deleted);
-                        var modified = result.ChangeDetails.Where(x => x.Item1 == Library.Interface.ListChangesChangeType.Modified);
-
-                        var count = added.Count();
-                        if (count > 0)
-                        {
-                            var c = 0;
-                            outwriter.WriteLine("  {0} added entries:", count);
-                            foreach (var n in added)
-                            {
-                                c++;
-                                outwriter.WriteLine("  + {0}", n.Item3);
-                                if (c > 10 && count > 10 && !fullresult)
-                                {
-                                    outwriter.WriteLine("  ... and {0} more", count - c);
-                                    break;
-                                }
-                            }
-                            outwriter.WriteLine();
-                        }
-                        count = modified.Count();
-                        if (count > 0)
-                        {
-                            var c = 0;
-                            outwriter.WriteLine("  {0} modified entries:", count);
-                            foreach (var n in modified)
-                            {
-                                c++;
-                                outwriter.WriteLine("  ~ {0}", n.Item3);
-                                if (c > 10 && count > 10 && !fullresult)
-                                {
-                                    outwriter.WriteLine("  ... and {0} more", count - c);
-                                    break;
-                                }
-                            }
-                            outwriter.WriteLine();
-                        }
-                        count = deleted.Count();
-                        if (count > 0)
-                        {
-                            var c = 0;
-                            outwriter.WriteLine("{0} deleted entries:", count);
-                            foreach (var n in deleted)
-                            {
-                                c++;
-                                outwriter.WriteLine("  - {0}", n.Item3);
-                                if (c > 10 && count > 10 && !fullresult)
-                                {
-                                    outwriter.WriteLine("  ... and {0} more", count - c);
-                                    break;
-                                }
-                            }
-                            outwriter.WriteLine();
-                        }
-
-                        outwriter.WriteLine();
-                    }
-
-
-                    if (result.AddedFolders > 0)
-                        outwriter.WriteLine("  Added folders:     {0}", result.AddedFolders);
-                    if (result.AddedSymlinks > 0)
-                        outwriter.WriteLine("  Added symlinks:    {0}", result.AddedSymlinks);
-                    if (result.AddedFiles > 0)
-                        outwriter.WriteLine("  Added files:       {0}", result.AddedFiles);
-                    if (result.DeletedFolders > 0)
-                        outwriter.WriteLine("  Deleted folders:   {0}", result.DeletedFolders);
-                    if (result.DeletedSymlinks > 0)
-                        outwriter.WriteLine("  Deleted symlinks:  {0}", result.DeletedSymlinks);
-                    if (result.DeletedFiles > 0)
-                        outwriter.WriteLine("  Deleted files:     {0}", result.DeletedFiles);
-                    if (result.ModifiedFolders > 0)
-                        outwriter.WriteLine("  Modified folders:  {0}", result.ModifiedFolders);
-                    if (result.ModifiedSymlinks > 0)
-                        outwriter.WriteLine("  Modified symlinka: {0}", result.ModifiedSymlinks);
-                    if (result.ModifiedFiles > 0)
-                        outwriter.WriteLine("  Modified files:    {0}", result.ModifiedFiles);
-
-                    if (result.AddedFolders + result.AddedSymlinks + result.AddedFolders +
-                        result.ModifiedFolders + result.ModifiedSymlinks + result.ModifiedFiles +
-                        result.DeletedFolders + result.DeletedSymlinks + result.DeletedFiles == 0)
-                        outwriter.WriteLine("  No changes found");
-
-                    outwriter.WriteLine("Size of backup {0}: {1}", result.CompareVersionIndex, Library.Utility.Utility.FormatSizeString(result.CurrentSize));                    
-                };
-                            
-            using (var i = new Library.Main.Controller(args[0], options, new ConsoleOutput(outwriter, options)))
-            {
-                setup(i);
-                if (args.Count == 2)
-                    i.ListChanges(null, args[1], null, filter, handler);
-                else
-                    i.ListChanges(args.Count > 1 ? args[1] : null, args.Count > 2 ? args[2] : null, null, filter, handler);
-            }
-
-            return 0;
-        }
-        
-        public static int TestFilters(TextWriter outwriter, Action<Duplicati.Library.Main.Controller> setup, List<string> args, Dictionary<string, string> options, Library.Utility.IFilter filter)
-        {
-            if (args == null || args.Count < 1)
-            {
-                outwriter.WriteLine("No source paths given");
-                return 200;
-            }
-        
-            options["verbose"] = "true";
-        
-            using(var i = new Library.Main.Controller("dummy://", options, new ConsoleOutput(outwriter, options)))
-            {
-                setup(i);
-                var result = i.TestFilter(args.ToArray(), filter);
-                
-                outwriter.WriteLine("Matched {0} files ({1})", result.FileCount, Duplicati.Library.Utility.Utility.FormatSizeString(result.FileSize));
-            }
-            
-            return 0;
-        }
-
-        public static int SystemInfo(TextWriter outwriter, Action<Duplicati.Library.Main.Controller> setup, List<string> args, Dictionary<string, string> options, Library.Utility.IFilter filter)
-        {
-            if (args != null && args.Count != 0)
-            {
-                outwriter.WriteLine("Command takes no arguments");
-                return 200;
-            }
-
-            using (var i = new Library.Main.Controller("dummy://", options, new ConsoleOutput(outwriter, options)))
-            {
-                setup(i);
-                foreach (var line in i.SystemInfo().Lines)
-                    outwriter.WriteLine(line);
-            }
-
-            outwriter.WriteLine("Know locales: {0}", string.Join(", ", Library.Localization.LocalizationService.AllLocales));
-            outwriter.WriteLine("Translated locales: {0}", string.Join(", ", Library.Localization.LocalizationService.SupportedCultures));
-
-            return 0;
-        }
-
-        public static int PurgeFiles(TextWriter outwriter, Action<Duplicati.Library.Main.Controller> setup, List<string> args, Dictionary<string, string> options, Library.Utility.IFilter filter)
-        {
-            if (args.Count < 1)
-                return PrintWrongNumberOfArguments(outwriter, args, 1);
-
-            var backend = args[0];
-            var paths = args.Skip(1).ToArray();
-
-            if (paths.Length > 0)
-            {
-                if (filter == null || filter.Empty)
-                    filter = new Library.Utility.FilterExpression(paths);
-                else
-                {
-                    outwriter.WriteLine("You cannot combine filters and paths on the commandline");
-                    return 200;
-                }
-            }
-            else if (filter == null || filter.Empty)
-            {
-                outwriter.WriteLine("You must provide either filename filters, or a list of paths to remove");
-                return 200;
-            }
-
-
-            using (var i = new Library.Main.Controller(args[0], options, new ConsoleOutput(outwriter, options)))
-            {
-                setup(i);
-                i.PurgeFiles(filter);
-            }
-            
-            return 0;
-        }
-
-        public static int ListBrokenFiles(TextWriter outwriter, Action<Duplicati.Library.Main.Controller> setup, List<string> args, Dictionary<string, string> options, Library.Utility.IFilter filter)
-        {
-            if (args.Count != 1)
-                return PrintWrongNumberOfArguments(outwriter, args, 1);
-
-            var con = new ConsoleOutput(outwriter, options);
-            var previd = -1L;
-            var outputcount = 0L;
-            var verbose = Duplicati.Library.Utility.Utility.ParseBoolOption(options, "verbose") || Duplicati.Library.Utility.Utility.ParseBoolOption(options, "full-result");
-
-            using (var i = new Library.Main.Controller(args[0], options, con))
-            {
-                setup(i);
-                i.ListBrokenFiles(filter, (id, time, count, path, size) =>
-                {
-                    if (previd != id)
-                    {
-                        previd = id;
-                        outputcount = 0;
-                        con.MessageEvent(string.Format("{0}\t: {1}\t({2} match(es))", id, time.ToLocalTime(), count));
-                    }
-
-                    con.MessageEvent(string.Format("\t{0} ({1})", path, Library.Utility.Utility.FormatSizeString(size)));
-                    outputcount++;
-                    if (outputcount >= 5 && !verbose && count != outputcount)
-                    {
-                        con.MessageEvent(string.Format("\t ... and {0} more, (use --{1} to list all)", count - outputcount, "full-result"));
-                        return false;
-                    }
-
-                    return true;
-
-                });
-            }
-
-            return 0;
-        }
-
-        public static int PurgeBrokenFiles(TextWriter outwriter, Action<Duplicati.Library.Main.Controller> setup, List<string> args, Dictionary<string, string> options, Library.Utility.IFilter filter)
-        {
-            if (args.Count != 1)
-                return PrintWrongNumberOfArguments(outwriter, args, 1);
-
-            using (var i = new Library.Main.Controller(args[0], options, new ConsoleOutput(outwriter, options)))
-            {
-                setup(i);
-                var res = i.PurgeBrokenFiles(filter);
-            }
-
-            return 0;
-        }
-
-        public static int SendMail(TextWriter outwriter, Action<Duplicati.Library.Main.Controller> setup, List<string> args, Dictionary<string, string> options, Library.Utility.IFilter filter)
-        {
-            if (args != null && args.Count != 0)
-            {
-                outwriter.WriteLine("Command takes no arguments");
-                return 200;
-            }
-
-            using (var i = new Library.Main.Controller("dummy://", options, new ConsoleOutput(outwriter, options)))
-            {
-                setup(i);
-                foreach (var l in i.SendMail().Lines)
-                    outwriter.WriteLine(l);
-            }
-
-            return 0;
-        }
-    }
-}
-
+//  Copyright (C) 2015, The Duplicati Team
+
+//  http://www.duplicati.com, info@duplicati.com
+//
+//  This library is free software; you can redistribute it and/or modify
+//  it under the terms of the GNU Lesser General Public License as
+//  published by the Free Software Foundation; either version 2.1 of the
+//  License, or (at your option) any later version.
+//
+//  This library is distributed in the hope that it will be useful, but
+//  WITHOUT ANY WARRANTY; without even the implied warranty of
+//  MERCHANTABILITY or FITNESS FOR A PARTICULAR PURPOSE. See the GNU
+//  Lesser General Public License for more details.
+//
+//  You should have received a copy of the GNU Lesser General Public
+//  License along with this library; if not, write to the Free Software
+//  Foundation, Inc., 59 Temple Place, Suite 330, Boston, MA 02111-1307 USA
+using System;
+using System.Linq;
+using System.Collections.Generic;
+using System.IO;
+
+namespace Duplicati.CommandLine
+{
+    public static class Commands
+    {
+        private class PeriodicOutput : IDisposable
+        {
+            public event Action<float, long, long, bool> WriteOutput;
+            
+            private System.Threading.ManualResetEvent m_readyEvent;
+            private System.Threading.ManualResetEvent m_finishEvent;
+            private ConsoleOutput m_output;
+            private System.Threading.Thread m_thread;
+            private TimeSpan m_updateFrequency;
+            
+            public PeriodicOutput(ConsoleOutput messageSink, TimeSpan updateFrequency)
+            {
+                m_output = messageSink;
+                m_readyEvent = new System.Threading.ManualResetEvent(false);
+                m_finishEvent = new System.Threading.ManualResetEvent(false);
+                m_updateFrequency = updateFrequency;
+                m_thread = new System.Threading.Thread(this.ThreadMain);
+                m_thread.IsBackground = true;
+                m_thread.Name = "Periodic console writer";
+                m_thread.Start();
+            }
+            
+            public void SetReady() { m_readyEvent.Set(); }
+            public void SetFinished() { m_finishEvent.Set(); }
+            
+            public bool Join(TimeSpan wait)
+            {
+                if (m_thread != null)
+                    return m_thread.Join(wait);
+                    
+                return true;
+            }
+            
+            private void ThreadMain()
+            {
+                m_readyEvent.WaitOne();
+                if (m_finishEvent.WaitOne(TimeSpan.FromMilliseconds(10), true))
+                    return;
+                    
+                var last_count = -1L;
+                var finished = false;
+                
+                while (true)
+                {
+                    Duplicati.Library.Main.OperationPhase phase;
+                    float progress;
+                    long filesprocessed;
+                    long filesizeprocessed;
+                    long filecount;
+                    long filesize;
+                    bool counting;
+                    m_output.OperationProgress.UpdateOverall(out phase, out progress, out filesprocessed, out filesizeprocessed, out filecount, out filesize, out counting);
+                    
+                    var files = Math.Max(0, filecount - filesprocessed);
+                    var size = Math.Max(0, filesize - filesizeprocessed);
+                    
+                    if (finished)
+                    {
+                        files = 0;
+                        size = 0;
+                    }
+                    else if (size > 0)
+                        files = Math.Max(1, files);
+                    
+                    if (last_count < 0 || files != last_count)
+                        if (WriteOutput != null)
+                            WriteOutput(progress, files, size, counting);
+                    
+                    if (!counting)
+                        last_count = files;
+                        
+                    if (finished)
+                        return;
+    
+                    finished = m_finishEvent.WaitOne(m_updateFrequency, true); 
+                }
+            }
+            
+            public void Dispose()
+            {
+                if (m_thread != null)
+                {
+                    try
+                    {
+                        m_finishEvent.Set();
+                        m_readyEvent.Set();
+                    
+                        if (m_thread != null && m_thread.IsAlive)
+                        {
+                            m_thread.Abort();
+                            m_thread.Join(500);
+                        }
+                    }
+                    finally
+                    {
+                        m_thread = null;
+                    }
+                }
+            }
+        }
+
+        public static int Examples(TextWriter outwriter, Action<Duplicati.Library.Main.Controller> setup, List<string> args, Dictionary<string, string> options, Library.Utility.IFilter filter)
+        {
+            Duplicati.CommandLine.Help.PrintUsage(outwriter, "example", options);
+            return 0;
+        }
+    
+        public static int Help(TextWriter outwriter, Action<Duplicati.Library.Main.Controller> setup, List<string> args, Dictionary<string, string> options, Library.Utility.IFilter filter)
+        {
+            if (args.Count < 1)
+                Duplicati.CommandLine.Help.PrintUsage(outwriter, "help", options);
+            else
+                Duplicati.CommandLine.Help.PrintUsage(outwriter, args[0], options);
+                
+            return 0;
+        }
+
+        public static int Affected(TextWriter outwriter, Action<Duplicati.Library.Main.Controller> setup, List<string> args, Dictionary<string, string> options, Library.Utility.IFilter filter)
+        {
+            var fullresult = Duplicati.Library.Utility.Utility.ParseBoolOption(options, "verbose") || Duplicati.Library.Utility.Utility.ParseBoolOption(options, "full-result");
+            var backend = args[0];
+            args.RemoveAt(0);
+
+            if (args.Count == 0)
+            {
+                outwriter.WriteLine("You must specify at least a remote filename");
+                return 200;
+            }
+
+            // Support for not adding the --auth-username if possible
+            string dbpath;
+            options.TryGetValue("dbpath", out dbpath);
+            if (string.IsNullOrEmpty(dbpath))
+            {
+                dbpath = Library.Main.DatabaseLocator.GetDatabasePath(backend, new Duplicati.Library.Main.Options(options), false, true);
+                if (dbpath != null)
+                    options["dbpath"] = dbpath;
+            }
+
+            // Don't ask for passphrase if we have a local db
+            if (!string.IsNullOrEmpty(dbpath) && System.IO.File.Exists(dbpath) && !options.ContainsKey("no-encryption") && !Duplicati.Library.Utility.Utility.ParseBoolOption(options, "no-local-db"))
+            {
+                string passphrase;
+                options.TryGetValue("passphrase", out passphrase);
+                if (string.IsNullOrEmpty(passphrase))
+                    options["no-encryption"] = "true";
+            }
+
+            using(var i = new Library.Main.Controller(backend, options, new ConsoleOutput(outwriter, options)))
+            {
+                setup(i);
+                i.ListAffected(args, res => 
+                { 
+                    if (res.Filesets != null && res.Filesets.Count() != 0)
+                    {
+                        outwriter.WriteLine("The following filesets are affected:");
+                        foreach (var e in res.Filesets)
+                            outwriter.WriteLine("{0}\t: {1}", e.Version, e.Time);
+                        outwriter.WriteLine();
+                    }
+
+                    if (res.Files != null)
+                    {
+                        var filecount = res.Files.Count();
+                        if (filecount == 0)
+                        {
+                            outwriter.WriteLine("No files are affected");
+                        }
+                        else
+                        {
+                            var c = 0;
+                            outwriter.WriteLine("A total of {0} file(s) are affected:", filecount);
+                            foreach (var file in res.Files)
+                            {
+                                c++;
+                                outwriter.WriteLine(file.Path);
+                                if (c > 10 && filecount > 10 && !fullresult)
+                                {
+                                    outwriter.WriteLine("  ... and {0} more (use --{1} to see all filenames)", filecount - c, "full-result");
+                                    break;
+                                }
+                            }
+
+                        }
+
+                        outwriter.WriteLine();
+                    }
+
+                    if (res.LogMessages != null)
+                    {
+                        var logcount = res.LogMessages.Count();
+                        if (logcount == 0 || (logcount > 10 && !fullresult))
+                            outwriter.WriteLine("Found {0} related log messages (use --{1} to see the data)", res.Files.Count(), "full-result");
+                        else
+                        {
+                            outwriter.WriteLine("The following related log messages were found:");
+                            foreach (var log in res.LogMessages)
+                                if (log.Message.Length > 100 && !fullresult)
+                                    outwriter.WriteLine("{0}: {1}", log.Timestamp, log.Message.Substring(0, 96) + " ...");
+                                else
+                                    outwriter.WriteLine("{0}: {1}", log.Timestamp, log.Message);
+                        }
+
+                        outwriter.WriteLine();
+                    }
+                });
+
+
+
+                return 0;
+            }
+        }
+        public static int List(TextWriter outwriter, Action<Duplicati.Library.Main.Controller> setup, List<string> args, Dictionary<string, string> options, Library.Utility.IFilter filter)
+        {
+            filter = filter ?? new Duplicati.Library.Utility.FilterExpression();
+            if (Duplicati.Library.Utility.Utility.ParseBoolOption(options, "list-sets-only"))
+                filter = new Duplicati.Library.Utility.FilterExpression();
+
+            using(var i = new Library.Main.Controller(args[0], options, new ConsoleOutput(outwriter, options)))
+            {
+                setup(i);
+                var backend = args[0];
+                args.RemoveAt(0);
+                                
+                if (args.Count == 1)
+                {
+                    long v;
+                    if (long.TryParse(args[0], out v))
+                    {
+                        if (!options.ContainsKey("version"))
+                        {
+                            args.RemoveAt(0);
+                            args.Add("*");
+                            options["version"] = v.ToString();
+                        }
+                    }
+                    else if (args[0].IndexOfAny(new char[] { '*', '?' }) < 0 && !args[0].StartsWith("["))
+                    {
+                        try
+                        {
+                            var t = Library.Utility.Timeparser.ParseTimeInterval(args[0], DateTime.Now, true);
+                            args.RemoveAt(0);
+                            args.Add("*");
+                            options["time"] = t.ToString();
+                        }
+                        catch
+                        {
+                        }
+                    }
+                }
+                
+                // Prefix all filenames with "*/" so we search all folders
+                for(var ix = 0; ix < args.Count; ix++) 
+                    if (args[ix].IndexOfAny(new char[] { '*', '?', System.IO.Path.DirectorySeparatorChar, System.IO.Path.AltDirectorySeparatorChar }) < 0 && !args[ix].StartsWith("["))
+                        args[ix] = "*" + System.IO.Path.DirectorySeparatorChar.ToString() + args[ix];
+                
+                // Support for not adding the --auth-username if possible
+                string dbpath;
+                options.TryGetValue("dbpath", out dbpath);
+                if (string.IsNullOrEmpty(dbpath))
+                {
+                    dbpath = Library.Main.DatabaseLocator.GetDatabasePath(backend, new Duplicati.Library.Main.Options(options), false, true);
+                    if (dbpath != null)
+                        options["dbpath"] = dbpath;
+                }
+
+                // Don't ask for passphrase if we have a local db
+                if (!string.IsNullOrEmpty(dbpath) && System.IO.File.Exists(dbpath) && !options.ContainsKey("no-encryption") && !Duplicati.Library.Utility.Utility.ParseBoolOption(options, "no-local-db"))
+                {
+                    string passphrase;
+                    options.TryGetValue("passphrase", out passphrase);
+                    if (string.IsNullOrEmpty(passphrase))
+                    {
+                        string existing;
+                        options.TryGetValue("disable-module", out existing);
+                        if (string.IsNullOrWhiteSpace(existing))
+                            options["disable-module"] = "console-password-input";
+                        else
+                            options["disable-module"] = string.Join(",", new string[] { existing, "console-password-input" });
+                    }
+                }
+
+            
+                bool controlFiles = Library.Utility.Utility.ParseBoolOption(options, "control-files");
+                options.Remove("control-files");
+                
+                var res = controlFiles ? i.ListControlFiles(args, filter) : i.List(args, filter);
+
+                //If there are no files matching, and we are looking for one or more files, 
+                // try again with all-versions set
+                var compareFilter = Library.Utility.JoinedFilterExpression.Join(new Library.Utility.FilterExpression(args), filter);
+                var isRequestForFiles = 
+                    !controlFiles && res.Filesets.Count() != 0 && 
+                    (res.Files == null || res.Files.Count() == 0) && 
+                    !compareFilter.Empty;
+                
+                if (isRequestForFiles && !Library.Utility.Utility.ParseBoolOption(options, "all-versions"))
+                {
+                    outwriter.WriteLine("No files matching, looking in all versions");
+                    options["all-versions"] = "true";
+                    options.Remove("time");
+                    options.Remove("version");
+                    res = i.List(args, filter);
+                }
+
+                if (res.Filesets.Count() != 0 && (res.Files == null || res.Files.Count() == 0) && compareFilter.Empty)
+                {
+                    outwriter.WriteLine("Listing filesets:");
+                    
+                    foreach(var e in res.Filesets)
+                    {
+                        if (e.FileCount >= 0)
+                            outwriter.WriteLine("{0}\t: {1} ({2} files, {3})", e.Version, e.Time, e.FileCount, Library.Utility.Utility.FormatSizeString(e.FileSizes));
+                        else
+                            outwriter.WriteLine("{0}\t: {1}", e.Version, e.Time);
+                    }
+                }
+                else if (isRequestForFiles)
+                {
+                    outwriter.WriteLine("No files matched expression");
+                }
+                else
+                {
+                    if (res.Filesets.Count() == 0)
+                    {
+                        outwriter.WriteLine("No time or version matched a fileset");
+                    }
+                    else if (res.Files == null || res.Files.Count() == 0)
+                    {
+                        outwriter.WriteLine("Found {0} filesets, but no files matched", res.Filesets.Count());
+                    }
+                    else if (res.Filesets.Count() == 1)
+                    {
+                        var f = res.Filesets.First();
+                        outwriter.WriteLine("Listing contents {0} ({1}):", f.Version, f.Time);
+                        foreach(var e in res.Files)
+                            outwriter.WriteLine("{0} {1}", e.Path, e.Path.EndsWith(System.IO.Path.DirectorySeparatorChar.ToString()) ? "" : "(" + Library.Utility.Utility.FormatSizeString(e.Sizes.First()) + ")");
+                    }
+                    else
+                    {
+                        outwriter.WriteLine("Listing files and versions:");
+                        foreach(var e in res.Files)
+                        {
+                            outwriter.WriteLine(e.Path);
+                            foreach(var nx in res.Filesets.Zip(e.Sizes, (a, b) => new { Index = a.Version, Time = a.Time, Size = b } ))
+                                outwriter.WriteLine("{0}\t: {1} {2}", nx.Index, nx.Time, nx.Size < 0 ? " - " : Library.Utility.Utility.FormatSizeString(nx.Size));
+                                
+                            outwriter.WriteLine();
+                        }
+                        
+                    }
+                }
+            }
+            
+            return 0;
+        }
+        
+        public static int Delete(TextWriter outwriter, Action<Duplicati.Library.Main.Controller> setup, List<string> args, Dictionary<string, string> options, Library.Utility.IFilter filter)
+        {
+            var requiredOptions = new string[] { "keep-time", "keep-versions", "version" };
+            
+            if (!options.Keys.Where(x => requiredOptions.Contains(x, StringComparer.InvariantCultureIgnoreCase)).Any())
+            {
+                outwriter.WriteLine(Strings.Program.DeleteCommandNeedsOptions("delete", requiredOptions)); 
+                return 200;
+            }
+        
+            using(var i = new Library.Main.Controller(args[0], options, new ConsoleOutput(outwriter, options)))
+            {
+                setup(i);
+                args.RemoveAt(0);
+                var res = i.Delete();
+                
+                if (res.DeletedSets.Count() == 0)
+                {
+                    outwriter.WriteLine(Strings.Program.NoFilesetsMatching);
+                }
+                else
+                {
+                    if (res.Dryrun)
+                        outwriter.WriteLine(Strings.Program.WouldDeleteBackups);
+                    else
+                        outwriter.WriteLine(Strings.Program.DeletedBackups);
+                        
+                    foreach(var f in res.DeletedSets)
+                        outwriter.WriteLine(string.Format("{0}: {1}", f.Item1, f.Item2));
+                }
+            }
+            
+            return 0;
+        
+        }
+
+        public static int Repair(TextWriter outwriter, Action<Duplicati.Library.Main.Controller> setup, List<string> args, Dictionary<string, string> options, Library.Utility.IFilter filter)
+        {
+            if (args.Count != 1)
+                return PrintWrongNumberOfArguments(outwriter, args, 1);
+
+            using (var i = new Duplicati.Library.Main.Controller(args[0], options, new ConsoleOutput(outwriter, options)))
+            {
+                setup(i);
+                i.Repair(filter);
+            }
+
+            return 0;
+        }
+
+        public static int Restore(TextWriter outwriter, Action<Duplicati.Library.Main.Controller> setup, List<string> args, Dictionary<string, string> options, Library.Utility.IFilter filter)
+        {
+            if (args.Count < 1)
+                return PrintWrongNumberOfArguments(outwriter, args, 1);
+                
+            string backend = args[0];
+            args.RemoveAt(0);
+            
+            bool controlFiles = Library.Utility.Utility.ParseBoolOption(options, "control-files");
+            options.Remove("control-files");
+
+            // Prefix all filenames with "*/" so we search all folders
+            for (var ix = 0; ix < args.Count; ix++)
+                if (args[ix].IndexOfAny(new char[] { '*', '?', System.IO.Path.DirectorySeparatorChar, System.IO.Path.AltDirectorySeparatorChar }) < 0 && !args[ix].StartsWith("["))
+                    args[ix] = "*" + System.IO.Path.DirectorySeparatorChar.ToString() + args[ix];
+
+            // suffix all folders with "*" so we restore all contents in the folder
+            for (var ix = 0; ix < args.Count; ix++)
+                if (args[ix].IndexOfAny(new char[] { '*', '?' }) < 0 && !args[ix].StartsWith("[") && args[ix].EndsWith(System.IO.Path.DirectorySeparatorChar.ToString()))
+                    args[ix] += "*";
+            
+            var output = new ConsoleOutput(outwriter, options);
+            output.MessageEvent(string.Format("Restore started at {0}", DateTime.Now));
+
+            using (var i = new Library.Main.Controller(backend, options, output))
+            {
+                setup(i);
+                if (controlFiles)
+                {
+                    var res = i.RestoreControlFiles(args.ToArray(), filter);
+                    output.MessageEvent("Restore control files completed:");
+                    foreach (var s in res.Files)
+                        outwriter.WriteLine(s);
+                }
+                else
+                {
+                    using (var periodicOutput = new PeriodicOutput(output, TimeSpan.FromSeconds(5)))
+                    {
+                        output.PhaseChanged += (phase, previousPhase) =>
+                        {
+                            if (phase == Duplicati.Library.Main.OperationPhase.Restore_PreRestoreVerify)
+                                output.MessageEvent("Checking remote backup ...");
+                            else if (phase == Duplicati.Library.Main.OperationPhase.Restore_ScanForExistingFiles)
+                                output.MessageEvent("Checking existing target files ...");
+                            /*else if (phase == Duplicati.Library.Main.OperationPhase.Restore_DownloadingRemoteFiles)
+                                output.MessageEvent("Downloading remote files ..."); */
+                            else if (phase == Duplicati.Library.Main.OperationPhase.Restore_PatchWithLocalBlocks)
+                                output.MessageEvent("Updating target files with local data ...");
+                            else if (phase == Duplicati.Library.Main.OperationPhase.Restore_PostRestoreVerify)
+                            {
+                                periodicOutput.SetFinished();
+                                periodicOutput.Join(TimeSpan.FromMilliseconds(100));
+                                output.MessageEvent("Verifying restored files ...");
+                            }
+                            else if (phase == Duplicati.Library.Main.OperationPhase.Restore_ScanForLocalBlocks)
+                                output.MessageEvent("Scanning local files for needed data ...");
+                            else if (phase == Duplicati.Library.Main.OperationPhase.Restore_CreateTargetFolders)
+                                periodicOutput.SetReady();
+                        };
+
+                        periodicOutput.WriteOutput += (progress, files, size, counting) =>
+                        {
+                            output.MessageEvent(string.Format("  {0} files need to be restored ({1})", files, Library.Utility.Utility.FormatSizeString(size)));
+                        };
+
+                        var res = i.Restore(args.ToArray(), filter);
+                        string restorePath;
+                        options.TryGetValue("restore-path", out restorePath);
+
+                        output.MessageEvent(string.Format("Restored {0} ({1}) files to {2}", res.FilesRestored, Library.Utility.Utility.FormatSizeString(res.SizeOfRestoredFiles), string.IsNullOrEmpty(restorePath) ? "original path" : restorePath));
+                        output.MessageEvent(string.Format("Duration of restore: {0:hh\\:mm\\:ss}", res.Duration));
+
+                        if (res.FilesRestored > 0 && !Library.Main.Utility.SuppressDonationMessages)
+                        {
+                            output.MessageEvent("***********************************************");
+                            output.MessageEvent("Did we help save your files? If so, please support Duplicati with a donation. We suggest 10€ for private use and 100€ for commercial use.");
+                            output.MessageEvent("");
+                            output.MessageEvent("Paypal: http://goo.gl/P4XJ6S");
+                            output.MessageEvent("Bitcoin: 1L74qa1n5SFKwwyHhECTHBJgcf6WT2rJKf");
+                            output.MessageEvent("***********************************************");
+                        }
+
+                        if (output.VerboseOutput)
+                            Library.Utility.Utility.PrintSerializeObject(res, outwriter);
+
+                        if (res.Warnings.Count() > 0)
+                            return 2;
+                    }
+                }
+            }
+            
+            return 0;
+        }
+
+        public static int Backup(TextWriter outwriter, Action<Duplicati.Library.Main.Controller> setup, List<string> args, Dictionary<string, string> options, Library.Utility.IFilter filter)
+        {
+            if (args.Count < 2)
+                return PrintWrongNumberOfArguments(outwriter, args, 2);
+                
+            var backend = args[0];
+            args.RemoveAt(0);
+            var dirs = args.ToArray();
+            var output = new ConsoleOutput(outwriter, options);
+            
+            Library.Interface.IBackupResults result;
+
+            using(var periodicOutput = new PeriodicOutput(output, TimeSpan.FromSeconds(5)))
+            {
+                output.MessageEvent(string.Format("Backup started at {0}", DateTime.Now));
+                
+                output.PhaseChanged += (phase, previousPhase) => 
+                {
+                    if (previousPhase == Duplicati.Library.Main.OperationPhase.Backup_PostBackupTest)
+                        output.MessageEvent("Remote backup verification completed");
+                
+                    if (phase == Duplicati.Library.Main.OperationPhase.Backup_ProcessingFiles)
+                    {
+                        output.MessageEvent("Scanning local files ...");
+                        periodicOutput.SetReady();
+                    }
+                    else if (phase == Duplicati.Library.Main.OperationPhase.Backup_Finalize)
+                        periodicOutput.SetFinished();
+                    else if (phase == Duplicati.Library.Main.OperationPhase.Backup_PreBackupVerify)
+                        output.MessageEvent("Checking remote backup ...");
+                    else if (phase == Duplicati.Library.Main.OperationPhase.Backup_PostBackupVerify)
+                        output.MessageEvent("Checking remote backup ...");
+                    else if (phase == Duplicati.Library.Main.OperationPhase.Backup_PostBackupTest)
+                        output.MessageEvent("Verifying remote backup ...");
+                    else if (phase == Duplicati.Library.Main.OperationPhase.Backup_Compact)
+                        output.MessageEvent("Compacting remote backup ...");
+                };
+                
+                periodicOutput.WriteOutput += (progress, files, size, counting) => {
+                    output.MessageEvent(string.Format("  {0} files need to be examined ({1}){2}", files, Library.Utility.Utility.FormatSizeString(size), counting ? " (still counting)" : ""));
+                };
+
+                using (var i = new Library.Main.Controller(backend, options, output))
+                {
+                    setup(i);
+                    result = i.Backup(dirs, filter);
+                }
+            }
+            
+            if (output.VerboseOutput)
+            {
+                Library.Utility.Utility.PrintSerializeObject(result, outwriter);
+            }
+            else
+            {
+                var parsedStats = result.BackendStatistics as Duplicati.Library.Interface.IParsedBackendStatistics;
+                output.MessageEvent(string.Format("  Duration of backup: {0:hh\\:mm\\:ss}", result.Duration));
+                if (parsedStats != null && parsedStats.KnownFileCount > 0)
+                {
+                    output.MessageEvent(string.Format("  Remote files: {0}", parsedStats.KnownFileCount));
+                    output.MessageEvent(string.Format("  Remote size: {0}", Library.Utility.Utility.FormatSizeString(parsedStats.KnownFileSize)));
+                }
+                
+                output.MessageEvent(string.Format("  Files added: {0}", result.AddedFiles));
+                output.MessageEvent(string.Format("  Files deleted: {0}", result.DeletedFiles));
+                output.MessageEvent(string.Format("  Files changed: {0}", result.ModifiedFiles));
+                
+                output.MessageEvent(string.Format("  Data uploaded: {0}", Library.Utility.Utility.FormatSizeString(result.BackendStatistics.BytesUploaded)));
+                output.MessageEvent(string.Format("  Data downloaded: {0}", Library.Utility.Utility.FormatSizeString(result.BackendStatistics.BytesDownloaded)));
+            }
+
+            if (result.ExaminedFiles == 0 && (filter != null || !filter.Empty))
+                output.MessageEvent("No files were processed. If this was not intentional you may want to use the \"test-filters\" command");
+
+            output.MessageEvent("Backup completed successfully!");
+            
+            //Interrupted = 50
+            if (result.PartialBackup)
+                return 50;
+
+            //Completed with errors = 3
+            if (result.ParsedResult == Library.Interface.ParsedResultType.Error)
+                return 3;
+            
+            //Completed with warnings = 2
+            if (result.ParsedResult == Library.Interface.ParsedResultType.Warning)
+                return 2;
+
+            //Success, but no upload = 1
+            if (result.BackendStatistics.BytesUploaded == 0)
+                return 1;
+            
+            return 0;
+        }
+                
+        public static int Compact(TextWriter outwriter, Action<Duplicati.Library.Main.Controller> setup, List<string> args, Dictionary<string, string> options, Library.Utility.IFilter filter)
+        {
+            if (args.Count != 1)
+                return PrintWrongNumberOfArguments(outwriter, args, 1);
+
+            using (var i = new Library.Main.Controller(args[0], options, new ConsoleOutput(outwriter, options)))
+            {
+                setup(i);
+                i.Compact();
+            }
+
+            return 0;
+        }
+
+        public static int Test(TextWriter outwriter, Action<Duplicati.Library.Main.Controller> setup, List<string> args, Dictionary<string, string> options, Library.Utility.IFilter filter)
+        {
+            var verbose = Library.Utility.Utility.ParseBoolOption(options, "verbose") || Duplicati.Library.Utility.Utility.ParseBoolOption(options, "full-result");
+            if (args.Count != 1 && args.Count != 2)
+                return PrintWrongNumberOfArguments(outwriter, args, 1);
+            
+            var tests = 1L;
+            if (args.Count == 2)
+            {
+                if (new string[] { "all", "everything" }.Contains(args[1], StringComparer.InvariantCultureIgnoreCase))
+                    tests = long.MaxValue;
+                else
+                    tests = Convert.ToInt64(args[1]);
+            }
+            
+            Library.Interface.ITestResults result;
+            using (var i = new Library.Main.Controller(args[0], options, new ConsoleOutput(outwriter, options)))
+            {
+                setup(i);
+                result = i.Test(tests);
+            }
+            
+            var totalFiles = result.Verifications.Count();
+            if (totalFiles == 0)
+            {
+                outwriter.WriteLine("No files examined, is the remote destination is empty?");
+                return 100;
+            }
+            else
+            {
+                var filtered = from n in result.Verifications where n.Value.Count() != 0 select n;
+                if (filtered.Count() == 0)
+                {
+                    outwriter.WriteLine("Examined {0} files and found no errors", totalFiles);
+                    return 0;
+                }
+                else
+                {
+                    foreach(var n in result.Verifications)
+                    {
+                        var changecount = n.Value.Count();
+                        if (changecount == 0)
+                        {
+                            if (verbose)
+                                Console.WriteLine("{0}: No errors", n.Key);
+                        }
+                        else
+                        {
+                            Console.WriteLine("{0}: {1} errors", n.Key, changecount);
+                            var count = 0;
+                            foreach (var c in n.Value)
+                            {
+                                count++;
+                                Console.WriteLine("\t{0}: {1}", c.Key, c.Value);
+                                if (!verbose && count == 10 && changecount > 10)
+                                {
+                                    Console.WriteLine("\t... and {0} more", changecount - count);
+                                    break;
+                                }
+                            }
+
+                            Console.WriteLine();
+                        }
+                    }
+
+                    return 3;
+                }
+            }
+        }
+                
+        private static int PrintWrongNumberOfArguments(TextWriter outwriter, List<string> args, int expected)
+        {
+            outwriter.WriteLine(Strings.Program.WrongNumberOfCommandsError_v2(args.Count, expected, args.Select(n => "\"" + n + "\"").ToArray()));
+            return 200;
+        }
+
+        public static int PrintInvalidCommand(TextWriter outwriter, string command, List<string> args)
+        {
+            outwriter.WriteLine(Strings.Program.InvalidCommandError(command));
+            return 200;
+        }
+
+        public static int CreateBugReport(TextWriter outwriter, Action<Duplicati.Library.Main.Controller> setup, List<string> args, Dictionary<string, string> options, Library.Utility.IFilter filter)
+        {
+            // Support for not adding the --auth-username if possible
+            string dbpath = null;
+            options.TryGetValue("dbpath", out dbpath);
+            if (string.IsNullOrEmpty(dbpath))
+            {
+                if (args.Count > 0)
+                    dbpath = Library.Main.DatabaseLocator.GetDatabasePath(args[0], new Duplicati.Library.Main.Options(options), false, true);
+                    
+                if (dbpath == null)
+                {
+                    outwriter.WriteLine("No local database found, please add --{0}", "dbpath");
+                    return 100;
+                }
+                else
+                    options["dbpath"] = dbpath;
+                    
+            }
+            
+            if (args.Count == 0)
+                args = new List<string>(new string[] { "file://unused", "report" });
+            else if (args.Count == 1)
+                args.Add("report");
+
+            using (var i = new Library.Main.Controller(args[0], options, new ConsoleOutput(outwriter, options)))
+            {
+                setup(i);
+                i.CreateLogDatabase(args[1]);
+            }
+
+            outwriter.WriteLine("Completed!");
+            outwriter.WriteLine();
+            outwriter.WriteLine("Please examine the log table of the database to see that no filenames are accidentially left over.");
+            outwriter.WriteLine("If you are concerned that your filenames may contain sensitive information,");
+            outwriter.WriteLine(" do not attach the database to an issue!!!");
+            outwriter.WriteLine();
+
+            return 0;
+        }
+        
+        public static int ListChanges(TextWriter outwriter, Action<Duplicati.Library.Main.Controller> setup, List<string> args, Dictionary<string, string> options, Library.Utility.IFilter filter)
+        {
+            var fullresult = Duplicati.Library.Utility.Utility.ParseBoolOption(options, "verbose") || Duplicati.Library.Utility.Utility.ParseBoolOption(options, "full-result");
+
+            if (args.Count < 1)
+                return PrintWrongNumberOfArguments(outwriter, args, 1);
+            
+            // Support for not adding the --auth-username if possible
+            string dbpath;
+            options.TryGetValue("dbpath", out dbpath);
+            if (string.IsNullOrEmpty(dbpath))
+            {
+                dbpath = Library.Main.DatabaseLocator.GetDatabasePath(args[0], new Duplicati.Library.Main.Options(options), false, true);
+                if (dbpath != null)
+                    options["dbpath"] = dbpath;
+            }
+            
+            // Don't ask for passphrase if we have a local db
+            if (!string.IsNullOrEmpty(dbpath) && System.IO.File.Exists(dbpath) && !options.ContainsKey("no-encryption") && !Duplicati.Library.Utility.Utility.ParseBoolOption(options, "no-local-db"))
+            {
+                string passphrase;
+                options.TryGetValue("passphrase", out passphrase);
+                if (string.IsNullOrEmpty(passphrase))
+                    options["no-encryption"] = "true";
+            }
+
+            Action<Duplicati.Library.Interface.IListChangesResults, IEnumerable<Tuple<Library.Interface.ListChangesChangeType, Library.Interface.ListChangesElementType, string>>> handler = 
+                (result, items) => 
+                { 
+                    outwriter.WriteLine("Listing changes");
+                    outwriter.WriteLine("  {0}: {1}", result.BaseVersionIndex, result.BaseVersionTimestamp);
+                    outwriter.WriteLine("  {0}: {1}", result.CompareVersionIndex, result.CompareVersionTimestamp);
+                    outwriter.WriteLine();
+
+                    outwriter.WriteLine("Size of backup {0}: {1}", result.BaseVersionIndex, Library.Utility.Utility.FormatSizeString(result.PreviousSize));
+
+                    if (items != null)
+                    {
+                        outwriter.WriteLine();
+
+                        var added = result.ChangeDetails.Where(x => x.Item1 == Library.Interface.ListChangesChangeType.Added);
+                        var deleted = result.ChangeDetails.Where(x => x.Item1 == Library.Interface.ListChangesChangeType.Deleted);
+                        var modified = result.ChangeDetails.Where(x => x.Item1 == Library.Interface.ListChangesChangeType.Modified);
+
+                        var count = added.Count();
+                        if (count > 0)
+                        {
+                            var c = 0;
+                            outwriter.WriteLine("  {0} added entries:", count);
+                            foreach (var n in added)
+                            {
+                                c++;
+                                outwriter.WriteLine("  + {0}", n.Item3);
+                                if (c > 10 && count > 10 && !fullresult)
+                                {
+                                    outwriter.WriteLine("  ... and {0} more", count - c);
+                                    break;
+                                }
+                            }
+                            outwriter.WriteLine();
+                        }
+                        count = modified.Count();
+                        if (count > 0)
+                        {
+                            var c = 0;
+                            outwriter.WriteLine("  {0} modified entries:", count);
+                            foreach (var n in modified)
+                            {
+                                c++;
+                                outwriter.WriteLine("  ~ {0}", n.Item3);
+                                if (c > 10 && count > 10 && !fullresult)
+                                {
+                                    outwriter.WriteLine("  ... and {0} more", count - c);
+                                    break;
+                                }
+                            }
+                            outwriter.WriteLine();
+                        }
+                        count = deleted.Count();
+                        if (count > 0)
+                        {
+                            var c = 0;
+                            outwriter.WriteLine("{0} deleted entries:", count);
+                            foreach (var n in deleted)
+                            {
+                                c++;
+                                outwriter.WriteLine("  - {0}", n.Item3);
+                                if (c > 10 && count > 10 && !fullresult)
+                                {
+                                    outwriter.WriteLine("  ... and {0} more", count - c);
+                                    break;
+                                }
+                            }
+                            outwriter.WriteLine();
+                        }
+
+                        outwriter.WriteLine();
+                    }
+
+
+                    if (result.AddedFolders > 0)
+                        outwriter.WriteLine("  Added folders:     {0}", result.AddedFolders);
+                    if (result.AddedSymlinks > 0)
+                        outwriter.WriteLine("  Added symlinks:    {0}", result.AddedSymlinks);
+                    if (result.AddedFiles > 0)
+                        outwriter.WriteLine("  Added files:       {0}", result.AddedFiles);
+                    if (result.DeletedFolders > 0)
+                        outwriter.WriteLine("  Deleted folders:   {0}", result.DeletedFolders);
+                    if (result.DeletedSymlinks > 0)
+                        outwriter.WriteLine("  Deleted symlinks:  {0}", result.DeletedSymlinks);
+                    if (result.DeletedFiles > 0)
+                        outwriter.WriteLine("  Deleted files:     {0}", result.DeletedFiles);
+                    if (result.ModifiedFolders > 0)
+                        outwriter.WriteLine("  Modified folders:  {0}", result.ModifiedFolders);
+                    if (result.ModifiedSymlinks > 0)
+                        outwriter.WriteLine("  Modified symlinka: {0}", result.ModifiedSymlinks);
+                    if (result.ModifiedFiles > 0)
+                        outwriter.WriteLine("  Modified files:    {0}", result.ModifiedFiles);
+
+                    if (result.AddedFolders + result.AddedSymlinks + result.AddedFolders +
+                        result.ModifiedFolders + result.ModifiedSymlinks + result.ModifiedFiles +
+                        result.DeletedFolders + result.DeletedSymlinks + result.DeletedFiles == 0)
+                        outwriter.WriteLine("  No changes found");
+
+                    outwriter.WriteLine("Size of backup {0}: {1}", result.CompareVersionIndex, Library.Utility.Utility.FormatSizeString(result.CurrentSize));                    
+                };
+                            
+            using (var i = new Library.Main.Controller(args[0], options, new ConsoleOutput(outwriter, options)))
+            {
+                setup(i);
+                if (args.Count == 2)
+                    i.ListChanges(null, args[1], null, filter, handler);
+                else
+                    i.ListChanges(args.Count > 1 ? args[1] : null, args.Count > 2 ? args[2] : null, null, filter, handler);
+            }
+
+            return 0;
+        }
+        
+        public static int TestFilters(TextWriter outwriter, Action<Duplicati.Library.Main.Controller> setup, List<string> args, Dictionary<string, string> options, Library.Utility.IFilter filter)
+        {
+            if (args == null || args.Count < 1)
+            {
+                outwriter.WriteLine("No source paths given");
+                return 200;
+            }
+        
+            options["verbose"] = "true";
+        
+            using(var i = new Library.Main.Controller("dummy://", options, new ConsoleOutput(outwriter, options)))
+            {
+                setup(i);
+                var result = i.TestFilter(args.ToArray(), filter);
+                
+                outwriter.WriteLine("Matched {0} files ({1})", result.FileCount, Duplicati.Library.Utility.Utility.FormatSizeString(result.FileSize));
+            }
+            
+            return 0;
+        }
+
+        public static int SystemInfo(TextWriter outwriter, Action<Duplicati.Library.Main.Controller> setup, List<string> args, Dictionary<string, string> options, Library.Utility.IFilter filter)
+        {
+            if (args != null && args.Count != 0)
+            {
+                outwriter.WriteLine("Command takes no arguments");
+                return 200;
+            }
+
+            using (var i = new Library.Main.Controller("dummy://", options, new ConsoleOutput(outwriter, options)))
+            {
+                setup(i);
+                foreach (var line in i.SystemInfo().Lines)
+                    outwriter.WriteLine(line);
+            }
+
+            outwriter.WriteLine("Know locales: {0}", string.Join(", ", Library.Localization.LocalizationService.AllLocales));
+            outwriter.WriteLine("Translated locales: {0}", string.Join(", ", Library.Localization.LocalizationService.SupportedCultures));
+
+            return 0;
+        }
+
+        public static int PurgeFiles(TextWriter outwriter, Action<Duplicati.Library.Main.Controller> setup, List<string> args, Dictionary<string, string> options, Library.Utility.IFilter filter)
+        {
+            if (args.Count < 1)
+                return PrintWrongNumberOfArguments(outwriter, args, 1);
+
+            var backend = args[0];
+            var paths = args.Skip(1).ToArray();
+
+            if (paths.Length > 0)
+            {
+                if (filter == null || filter.Empty)
+                    filter = new Library.Utility.FilterExpression(paths);
+                else
+                {
+                    outwriter.WriteLine("You cannot combine filters and paths on the commandline");
+                    return 200;
+                }
+            }
+            else if (filter == null || filter.Empty)
+            {
+                outwriter.WriteLine("You must provide either filename filters, or a list of paths to remove");
+                return 200;
+            }
+
+
+            using (var i = new Library.Main.Controller(args[0], options, new ConsoleOutput(outwriter, options)))
+            {
+                setup(i);
+                i.PurgeFiles(filter);
+            }
+            
+            return 0;
+        }
+
+        public static int ListBrokenFiles(TextWriter outwriter, Action<Duplicati.Library.Main.Controller> setup, List<string> args, Dictionary<string, string> options, Library.Utility.IFilter filter)
+        {
+            if (args.Count != 1)
+                return PrintWrongNumberOfArguments(outwriter, args, 1);
+
+            var con = new ConsoleOutput(outwriter, options);
+            var previd = -1L;
+            var outputcount = 0L;
+            var verbose = Duplicati.Library.Utility.Utility.ParseBoolOption(options, "verbose") || Duplicati.Library.Utility.Utility.ParseBoolOption(options, "full-result");
+
+            using (var i = new Library.Main.Controller(args[0], options, con))
+            {
+                setup(i);
+                i.ListBrokenFiles(filter, (id, time, count, path, size) =>
+                {
+                    if (previd != id)
+                    {
+                        previd = id;
+                        outputcount = 0;
+                        con.MessageEvent(string.Format("{0}\t: {1}\t({2} match(es))", id, time.ToLocalTime(), count));
+                    }
+
+                    con.MessageEvent(string.Format("\t{0} ({1})", path, Library.Utility.Utility.FormatSizeString(size)));
+                    outputcount++;
+                    if (outputcount >= 5 && !verbose && count != outputcount)
+                    {
+                        con.MessageEvent(string.Format("\t ... and {0} more, (use --{1} to list all)", count - outputcount, "full-result"));
+                        return false;
+                    }
+
+                    return true;
+
+                });
+            }
+
+            return 0;
+        }
+
+        public static int PurgeBrokenFiles(TextWriter outwriter, Action<Duplicati.Library.Main.Controller> setup, List<string> args, Dictionary<string, string> options, Library.Utility.IFilter filter)
+        {
+            if (args.Count != 1)
+                return PrintWrongNumberOfArguments(outwriter, args, 1);
+
+            using (var i = new Library.Main.Controller(args[0], options, new ConsoleOutput(outwriter, options)))
+            {
+                setup(i);
+                var res = i.PurgeBrokenFiles(filter);
+            }
+
+            return 0;
+        }
+
+        public static int SendMail(TextWriter outwriter, Action<Duplicati.Library.Main.Controller> setup, List<string> args, Dictionary<string, string> options, Library.Utility.IFilter filter)
+        {
+            if (args != null && args.Count != 0)
+            {
+                outwriter.WriteLine("Command takes no arguments");
+                return 200;
+            }
+
+            using (var i = new Library.Main.Controller("dummy://", options, new ConsoleOutput(outwriter, options)))
+            {
+                setup(i);
+                foreach (var l in i.SendMail().Lines)
+                    outwriter.WriteLine(l);
+            }
+
+            return 0;
+        }
+    }
+}
+