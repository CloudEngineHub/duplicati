﻿<?xml version="1.0" encoding="utf-8"?>
<Project ToolsVersion="4.0" DefaultTargets="Build" xmlns="http://schemas.microsoft.com/developer/msbuild/2003">
  <PropertyGroup>
    <Configuration Condition=" '$(Configuration)' == '' ">Debug</Configuration>
    <Platform Condition=" '$(Platform)' == '' ">AnyCPU</Platform>
    <ProductVersion>9.0.30729</ProductVersion>
    <SchemaVersion>2.0</SchemaVersion>
    <ProjectGuid>{E7280DCA-7776-4A73-B9B5-41FD77FC8799}</ProjectGuid>
    <OutputType>Exe</OutputType>
    <AppDesignerFolder>Properties</AppDesignerFolder>
    <RootNamespace>Duplicati.CommandLine.BackendTester</RootNamespace>
    <AssemblyName>Duplicati.CommandLine.BackendTester</AssemblyName>
    <FileAlignment>512</FileAlignment>
    <FileUpgradeFlags>
    </FileUpgradeFlags>
    <OldToolsVersion>3.5</OldToolsVersion>
    <UpgradeBackupLocation />
    <SignAssembly>true</SignAssembly>
    <AssemblyOriginatorKeyFile>Duplicati.snk</AssemblyOriginatorKeyFile>
  </PropertyGroup>
  <PropertyGroup Condition=" '$(Configuration)|$(Platform)' == 'Debug|AnyCPU' ">
    <DebugSymbols>True</DebugSymbols>
    <DebugType>full</DebugType>
    <Optimize>False</Optimize>
    <OutputPath>bin\Debug\</OutputPath>
    <DefineConstants>DEBUG;TRACE</DefineConstants>
    <ErrorReport>prompt</ErrorReport>
    <WarningLevel>4</WarningLevel>
<<<<<<< HEAD
    <SignAssembly>True</SignAssembly>
    <AssemblyOriginatorKeyFile>Duplicati.snk</AssemblyOriginatorKeyFile>
=======
>>>>>>> 1c0a21bc
  </PropertyGroup>
  <PropertyGroup Condition=" '$(Configuration)|$(Platform)' == 'Release|AnyCPU' ">
    <DebugType>pdbonly</DebugType>
    <Optimize>True</Optimize>
    <OutputPath>bin\Release\</OutputPath>
    <DefineConstants>TRACE</DefineConstants>
    <ErrorReport>prompt</ErrorReport>
    <WarningLevel>4</WarningLevel>
<<<<<<< HEAD
    <SignAssembly>True</SignAssembly>
    <AssemblyOriginatorKeyFile>Duplicati.snk</AssemblyOriginatorKeyFile>
  </PropertyGroup>
  <PropertyGroup Condition=" '$(Configuration)|$(Platform)' == 'Debug|x86' ">
    <DebugSymbols>True</DebugSymbols>
    <OutputPath>bin\x86\Debug\</OutputPath>
    <DefineConstants>DEBUG;TRACE</DefineConstants>
    <DebugType>full</DebugType>
    <PlatformTarget>x86</PlatformTarget>
    <ErrorReport>prompt</ErrorReport>
    <WarningLevel>4</WarningLevel>
    <Optimize>False</Optimize>
  </PropertyGroup>
  <PropertyGroup Condition=" '$(Configuration)|$(Platform)' == 'Release|x86' ">
    <OutputPath>bin\x86\Release\</OutputPath>
    <DefineConstants>TRACE</DefineConstants>
    <Optimize>True</Optimize>
    <DebugType>pdbonly</DebugType>
    <PlatformTarget>x86</PlatformTarget>
    <ErrorReport>prompt</ErrorReport>
    <WarningLevel>4</WarningLevel>
=======
>>>>>>> 1c0a21bc
  </PropertyGroup>
  <ItemGroup>
    <Reference Include="System" />
    <Reference Include="System.Data" />
    <Reference Include="System.Xml" />
  </ItemGroup>
  <ItemGroup>
    <Compile Include="NonSeekableStream.cs" />
    <Compile Include="Program.cs" />
    <Compile Include="Properties\AssemblyInfo.cs" />
  </ItemGroup>
  <ItemGroup>
    <None Include="Duplicati.snk" />
  </ItemGroup>
  <ItemGroup>
    <None Include="app.config" />
  </ItemGroup>
  <ItemGroup>
    <ProjectReference Include="..\..\Library\Backend\CloudFiles\Duplicati.Library.Backend.CloudFiles.csproj">
      <Project>{1BFAE226-8364-4086-825C-BB83F6F3EE4C}</Project>
      <Name>Duplicati.Library.Backend.CloudFiles</Name>
    </ProjectReference>
    <ProjectReference Include="..\..\Library\Backend\File\Duplicati.Library.Backend.File.csproj">
      <Project>{FC9B7611-836F-4127-8B44-A7C31F506807}</Project>
      <Name>Duplicati.Library.Backend.File</Name>
    </ProjectReference>
    <ProjectReference Include="..\..\Library\Backend\FTP\Duplicati.Library.Backend.FTP.csproj">
      <Project>{F61679A9-E5DE-468A-B5A4-05F92D0143D2}</Project>
      <Name>Duplicati.Library.Backend.FTP</Name>
    </ProjectReference>
    <ProjectReference Include="..\..\Library\Backend\GoogleDocs\Duplicati.Library.Backend.GoogleDocs.csproj">
      <Project>{42C91180-11EB-4590-82EA-80FE9D4DEBEC}</Project>
      <Name>Duplicati.Library.Backend.GoogleDocs</Name>
    </ProjectReference>
    <ProjectReference Include="..\..\Library\Backend\S3\Duplicati.Library.Backend.S3.csproj">
      <Project>{C03F6DFD-805A-4BE0-9338-64870ADDB4A2}</Project>
      <Name>Duplicati.Library.Backend.S3</Name>
    </ProjectReference>
    <ProjectReference Include="..\..\Library\Backend\SkyDrive\Duplicati.Library.Backend.SkyDrive.csproj">
      <Project>{CCD76347-7DC7-4B42-B7E1-E500E624CAC3}</Project>
      <Name>Duplicati.Library.Backend.SkyDrive</Name>
    </ProjectReference>
    <ProjectReference Include="..\..\Library\Backend\SSHv2\Duplicati.Library.Backend.SSHv2.csproj">
      <Project>{FF2BF37C-E502-4C98-BEA0-701671DDFA08}</Project>
      <Name>Duplicati.Library.Backend.SSHv2</Name>
    </ProjectReference>
    <ProjectReference Include="..\..\Library\Backend\TahoeLAFS\Duplicati.Library.Backend.TahoeLAFS.csproj">
      <Project>{C0270709-2A40-43B5-8CF1-69581B9FA2A1}</Project>
      <Name>Duplicati.Library.Backend.TahoeLAFS</Name>
    </ProjectReference>
    <ProjectReference Include="..\..\Library\Backend\WEBDAV\Duplicati.Library.Backend.WEBDAV.csproj">
      <Project>{BAE27510-8B5D-44B2-B33E-372A98908041}</Project>
      <Name>Duplicati.Library.Backend.WEBDAV</Name>
    </ProjectReference>
    <ProjectReference Include="..\..\Library\Utility\Duplicati.Library.Utility.csproj">
      <Project>{DE3E5D4C-51AB-4E5E-BEE8-E636CEBFBA65}</Project>
      <Name>Duplicati.Library.Utility</Name>
    </ProjectReference>
    <ProjectReference Include="..\..\Library\DynamicLoader\Duplicati.Library.DynamicLoader.csproj">
      <Project>{0CA86ECF-5BEC-4909-B4F6-110A03B30B92}</Project>
      <Name>Duplicati.Library.DynamicLoader</Name>
    </ProjectReference>
    <ProjectReference Include="..\..\Library\Interface\Duplicati.Library.Interface.csproj">
      <Project>{C5899F45-B0FF-483C-9D38-24A9FCAAB237}</Project>
      <Name>Duplicati.Library.Interface</Name>
    </ProjectReference>
    <ProjectReference Include="..\Duplicati.CommandLine.csproj">
      <Project>{81765A64-3661-4E3E-B850-2F6F87A51F74}</Project>
      <Name>Duplicati.CommandLine</Name>
    </ProjectReference>
  </ItemGroup>
  <Import Project="$(MSBuildToolsPath)\Microsoft.CSharp.targets" />
  <!-- To modify your build process, add your task inside one of the targets below and uncomment it. 
       Other similar extension points exist, see Microsoft.Common.targets.
  <Target Name="BeforeBuild">
  </Target>
  <Target Name="AfterBuild">
  </Target>
  -->
</Project>
<|MERGE_RESOLUTION|>--- conflicted
+++ resolved
@@ -1,145 +1,116 @@
-﻿<?xml version="1.0" encoding="utf-8"?>
-<Project ToolsVersion="4.0" DefaultTargets="Build" xmlns="http://schemas.microsoft.com/developer/msbuild/2003">
-  <PropertyGroup>
-    <Configuration Condition=" '$(Configuration)' == '' ">Debug</Configuration>
-    <Platform Condition=" '$(Platform)' == '' ">AnyCPU</Platform>
-    <ProductVersion>9.0.30729</ProductVersion>
-    <SchemaVersion>2.0</SchemaVersion>
-    <ProjectGuid>{E7280DCA-7776-4A73-B9B5-41FD77FC8799}</ProjectGuid>
-    <OutputType>Exe</OutputType>
-    <AppDesignerFolder>Properties</AppDesignerFolder>
-    <RootNamespace>Duplicati.CommandLine.BackendTester</RootNamespace>
-    <AssemblyName>Duplicati.CommandLine.BackendTester</AssemblyName>
-    <FileAlignment>512</FileAlignment>
-    <FileUpgradeFlags>
-    </FileUpgradeFlags>
-    <OldToolsVersion>3.5</OldToolsVersion>
-    <UpgradeBackupLocation />
-    <SignAssembly>true</SignAssembly>
-    <AssemblyOriginatorKeyFile>Duplicati.snk</AssemblyOriginatorKeyFile>
-  </PropertyGroup>
-  <PropertyGroup Condition=" '$(Configuration)|$(Platform)' == 'Debug|AnyCPU' ">
-    <DebugSymbols>True</DebugSymbols>
-    <DebugType>full</DebugType>
-    <Optimize>False</Optimize>
-    <OutputPath>bin\Debug\</OutputPath>
-    <DefineConstants>DEBUG;TRACE</DefineConstants>
-    <ErrorReport>prompt</ErrorReport>
-    <WarningLevel>4</WarningLevel>
-<<<<<<< HEAD
-    <SignAssembly>True</SignAssembly>
-    <AssemblyOriginatorKeyFile>Duplicati.snk</AssemblyOriginatorKeyFile>
-=======
->>>>>>> 1c0a21bc
-  </PropertyGroup>
-  <PropertyGroup Condition=" '$(Configuration)|$(Platform)' == 'Release|AnyCPU' ">
-    <DebugType>pdbonly</DebugType>
-    <Optimize>True</Optimize>
-    <OutputPath>bin\Release\</OutputPath>
-    <DefineConstants>TRACE</DefineConstants>
-    <ErrorReport>prompt</ErrorReport>
-    <WarningLevel>4</WarningLevel>
-<<<<<<< HEAD
-    <SignAssembly>True</SignAssembly>
-    <AssemblyOriginatorKeyFile>Duplicati.snk</AssemblyOriginatorKeyFile>
-  </PropertyGroup>
-  <PropertyGroup Condition=" '$(Configuration)|$(Platform)' == 'Debug|x86' ">
-    <DebugSymbols>True</DebugSymbols>
-    <OutputPath>bin\x86\Debug\</OutputPath>
-    <DefineConstants>DEBUG;TRACE</DefineConstants>
-    <DebugType>full</DebugType>
-    <PlatformTarget>x86</PlatformTarget>
-    <ErrorReport>prompt</ErrorReport>
-    <WarningLevel>4</WarningLevel>
-    <Optimize>False</Optimize>
-  </PropertyGroup>
-  <PropertyGroup Condition=" '$(Configuration)|$(Platform)' == 'Release|x86' ">
-    <OutputPath>bin\x86\Release\</OutputPath>
-    <DefineConstants>TRACE</DefineConstants>
-    <Optimize>True</Optimize>
-    <DebugType>pdbonly</DebugType>
-    <PlatformTarget>x86</PlatformTarget>
-    <ErrorReport>prompt</ErrorReport>
-    <WarningLevel>4</WarningLevel>
-=======
->>>>>>> 1c0a21bc
-  </PropertyGroup>
-  <ItemGroup>
-    <Reference Include="System" />
-    <Reference Include="System.Data" />
-    <Reference Include="System.Xml" />
-  </ItemGroup>
-  <ItemGroup>
-    <Compile Include="NonSeekableStream.cs" />
-    <Compile Include="Program.cs" />
-    <Compile Include="Properties\AssemblyInfo.cs" />
-  </ItemGroup>
-  <ItemGroup>
-    <None Include="Duplicati.snk" />
-  </ItemGroup>
-  <ItemGroup>
-    <None Include="app.config" />
-  </ItemGroup>
-  <ItemGroup>
-    <ProjectReference Include="..\..\Library\Backend\CloudFiles\Duplicati.Library.Backend.CloudFiles.csproj">
-      <Project>{1BFAE226-8364-4086-825C-BB83F6F3EE4C}</Project>
-      <Name>Duplicati.Library.Backend.CloudFiles</Name>
-    </ProjectReference>
-    <ProjectReference Include="..\..\Library\Backend\File\Duplicati.Library.Backend.File.csproj">
-      <Project>{FC9B7611-836F-4127-8B44-A7C31F506807}</Project>
-      <Name>Duplicati.Library.Backend.File</Name>
-    </ProjectReference>
-    <ProjectReference Include="..\..\Library\Backend\FTP\Duplicati.Library.Backend.FTP.csproj">
-      <Project>{F61679A9-E5DE-468A-B5A4-05F92D0143D2}</Project>
-      <Name>Duplicati.Library.Backend.FTP</Name>
-    </ProjectReference>
-    <ProjectReference Include="..\..\Library\Backend\GoogleDocs\Duplicati.Library.Backend.GoogleDocs.csproj">
-      <Project>{42C91180-11EB-4590-82EA-80FE9D4DEBEC}</Project>
-      <Name>Duplicati.Library.Backend.GoogleDocs</Name>
-    </ProjectReference>
-    <ProjectReference Include="..\..\Library\Backend\S3\Duplicati.Library.Backend.S3.csproj">
-      <Project>{C03F6DFD-805A-4BE0-9338-64870ADDB4A2}</Project>
-      <Name>Duplicati.Library.Backend.S3</Name>
-    </ProjectReference>
-    <ProjectReference Include="..\..\Library\Backend\SkyDrive\Duplicati.Library.Backend.SkyDrive.csproj">
-      <Project>{CCD76347-7DC7-4B42-B7E1-E500E624CAC3}</Project>
-      <Name>Duplicati.Library.Backend.SkyDrive</Name>
-    </ProjectReference>
-    <ProjectReference Include="..\..\Library\Backend\SSHv2\Duplicati.Library.Backend.SSHv2.csproj">
-      <Project>{FF2BF37C-E502-4C98-BEA0-701671DDFA08}</Project>
-      <Name>Duplicati.Library.Backend.SSHv2</Name>
-    </ProjectReference>
-    <ProjectReference Include="..\..\Library\Backend\TahoeLAFS\Duplicati.Library.Backend.TahoeLAFS.csproj">
-      <Project>{C0270709-2A40-43B5-8CF1-69581B9FA2A1}</Project>
-      <Name>Duplicati.Library.Backend.TahoeLAFS</Name>
-    </ProjectReference>
-    <ProjectReference Include="..\..\Library\Backend\WEBDAV\Duplicati.Library.Backend.WEBDAV.csproj">
-      <Project>{BAE27510-8B5D-44B2-B33E-372A98908041}</Project>
-      <Name>Duplicati.Library.Backend.WEBDAV</Name>
-    </ProjectReference>
-    <ProjectReference Include="..\..\Library\Utility\Duplicati.Library.Utility.csproj">
-      <Project>{DE3E5D4C-51AB-4E5E-BEE8-E636CEBFBA65}</Project>
-      <Name>Duplicati.Library.Utility</Name>
-    </ProjectReference>
-    <ProjectReference Include="..\..\Library\DynamicLoader\Duplicati.Library.DynamicLoader.csproj">
-      <Project>{0CA86ECF-5BEC-4909-B4F6-110A03B30B92}</Project>
-      <Name>Duplicati.Library.DynamicLoader</Name>
-    </ProjectReference>
-    <ProjectReference Include="..\..\Library\Interface\Duplicati.Library.Interface.csproj">
-      <Project>{C5899F45-B0FF-483C-9D38-24A9FCAAB237}</Project>
-      <Name>Duplicati.Library.Interface</Name>
-    </ProjectReference>
-    <ProjectReference Include="..\Duplicati.CommandLine.csproj">
-      <Project>{81765A64-3661-4E3E-B850-2F6F87A51F74}</Project>
-      <Name>Duplicati.CommandLine</Name>
-    </ProjectReference>
-  </ItemGroup>
-  <Import Project="$(MSBuildToolsPath)\Microsoft.CSharp.targets" />
-  <!-- To modify your build process, add your task inside one of the targets below and uncomment it. 
-       Other similar extension points exist, see Microsoft.Common.targets.
-  <Target Name="BeforeBuild">
-  </Target>
-  <Target Name="AfterBuild">
-  </Target>
-  -->
-</Project>
+﻿<?xml version="1.0" encoding="utf-8"?>
+<Project ToolsVersion="4.0" DefaultTargets="Build" xmlns="http://schemas.microsoft.com/developer/msbuild/2003">
+  <PropertyGroup>
+    <Configuration Condition=" '$(Configuration)' == '' ">Debug</Configuration>
+    <Platform Condition=" '$(Platform)' == '' ">AnyCPU</Platform>
+    <ProductVersion>9.0.30729</ProductVersion>
+    <SchemaVersion>2.0</SchemaVersion>
+    <ProjectGuid>{E7280DCA-7776-4A73-B9B5-41FD77FC8799}</ProjectGuid>
+    <OutputType>Exe</OutputType>
+    <AppDesignerFolder>Properties</AppDesignerFolder>
+    <RootNamespace>Duplicati.CommandLine.BackendTester</RootNamespace>
+    <AssemblyName>Duplicati.CommandLine.BackendTester</AssemblyName>
+    <FileAlignment>512</FileAlignment>
+    <FileUpgradeFlags>
+    </FileUpgradeFlags>
+    <OldToolsVersion>3.5</OldToolsVersion>
+    <UpgradeBackupLocation />
+    <SignAssembly>true</SignAssembly>
+    <AssemblyOriginatorKeyFile>Duplicati.snk</AssemblyOriginatorKeyFile>
+  </PropertyGroup>
+  <PropertyGroup Condition=" '$(Configuration)|$(Platform)' == 'Debug|AnyCPU' ">
+    <DebugSymbols>true</DebugSymbols>
+    <DebugType>full</DebugType>
+    <Optimize>false</Optimize>
+    <OutputPath>bin\Debug\</OutputPath>
+    <DefineConstants>DEBUG;TRACE</DefineConstants>
+    <ErrorReport>prompt</ErrorReport>
+    <WarningLevel>4</WarningLevel>
+  </PropertyGroup>
+  <PropertyGroup Condition=" '$(Configuration)|$(Platform)' == 'Release|AnyCPU' ">
+    <DebugType>pdbonly</DebugType>
+    <Optimize>true</Optimize>
+    <OutputPath>bin\Release\</OutputPath>
+    <DefineConstants>TRACE</DefineConstants>
+    <ErrorReport>prompt</ErrorReport>
+    <WarningLevel>4</WarningLevel>
+  </PropertyGroup>
+  <ItemGroup>
+    <Reference Include="System" />
+    <Reference Include="System.Data" />
+    <Reference Include="System.Xml" />
+  </ItemGroup>
+  <ItemGroup>
+    <Compile Include="NonSeekableStream.cs" />
+    <Compile Include="Program.cs" />
+    <Compile Include="Properties\AssemblyInfo.cs" />
+  </ItemGroup>
+  <ItemGroup>
+    <None Include="Duplicati.snk" />
+  </ItemGroup>
+  <ItemGroup>
+    <None Include="app.config" />
+  </ItemGroup>
+  <ItemGroup>
+    <ProjectReference Include="..\..\Library\Backend\CloudFiles\Duplicati.Library.Backend.CloudFiles.csproj">
+      <Project>{1BFAE226-8364-4086-825C-BB83F6F3EE4C}</Project>
+      <Name>Duplicati.Library.Backend.CloudFiles</Name>
+    </ProjectReference>
+    <ProjectReference Include="..\..\Library\Backend\File\Duplicati.Library.Backend.File.csproj">
+      <Project>{FC9B7611-836F-4127-8B44-A7C31F506807}</Project>
+      <Name>Duplicati.Library.Backend.File</Name>
+    </ProjectReference>
+    <ProjectReference Include="..\..\Library\Backend\FTP\Duplicati.Library.Backend.FTP.csproj">
+      <Project>{F61679A9-E5DE-468A-B5A4-05F92D0143D2}</Project>
+      <Name>Duplicati.Library.Backend.FTP</Name>
+    </ProjectReference>
+    <ProjectReference Include="..\..\Library\Backend\GoogleDocs\Duplicati.Library.Backend.GoogleDocs.csproj">
+      <Project>{42C91180-11EB-4590-82EA-80FE9D4DEBEC}</Project>
+      <Name>Duplicati.Library.Backend.GoogleDocs</Name>
+    </ProjectReference>
+    <ProjectReference Include="..\..\Library\Backend\S3\Duplicati.Library.Backend.S3.csproj">
+      <Project>{C03F6DFD-805A-4BE0-9338-64870ADDB4A2}</Project>
+      <Name>Duplicati.Library.Backend.S3</Name>
+    </ProjectReference>
+    <ProjectReference Include="..\..\Library\Backend\SkyDrive\Duplicati.Library.Backend.SkyDrive.csproj">
+      <Project>{CCD76347-7DC7-4B42-B7E1-E500E624CAC3}</Project>
+      <Name>Duplicati.Library.Backend.SkyDrive</Name>
+    </ProjectReference>
+    <ProjectReference Include="..\..\Library\Backend\SSHv2\Duplicati.Library.Backend.SSHv2.csproj">
+      <Project>{FF2BF37C-E502-4C98-BEA0-701671DDFA08}</Project>
+      <Name>Duplicati.Library.Backend.SSHv2</Name>
+    </ProjectReference>
+    <ProjectReference Include="..\..\Library\Backend\TahoeLAFS\Duplicati.Library.Backend.TahoeLAFS.csproj">
+      <Project>{C0270709-2A40-43B5-8CF1-69581B9FA2A1}</Project>
+      <Name>Duplicati.Library.Backend.TahoeLAFS</Name>
+    </ProjectReference>
+    <ProjectReference Include="..\..\Library\Backend\WEBDAV\Duplicati.Library.Backend.WEBDAV.csproj">
+      <Project>{BAE27510-8B5D-44B2-B33E-372A98908041}</Project>
+      <Name>Duplicati.Library.Backend.WEBDAV</Name>
+    </ProjectReference>
+    <ProjectReference Include="..\..\Library\Utility\Duplicati.Library.Utility.csproj">
+      <Project>{DE3E5D4C-51AB-4E5E-BEE8-E636CEBFBA65}</Project>
+      <Name>Duplicati.Library.Utility</Name>
+    </ProjectReference>
+    <ProjectReference Include="..\..\Library\DynamicLoader\Duplicati.Library.DynamicLoader.csproj">
+      <Project>{0CA86ECF-5BEC-4909-B4F6-110A03B30B92}</Project>
+      <Name>Duplicati.Library.DynamicLoader</Name>
+    </ProjectReference>
+    <ProjectReference Include="..\..\Library\Interface\Duplicati.Library.Interface.csproj">
+      <Project>{C5899F45-B0FF-483C-9D38-24A9FCAAB237}</Project>
+      <Name>Duplicati.Library.Interface</Name>
+    </ProjectReference>
+    <ProjectReference Include="..\Duplicati.CommandLine.csproj">
+      <Project>{81765A64-3661-4E3E-B850-2F6F87A51F74}</Project>
+      <Name>Duplicati.CommandLine</Name>
+    </ProjectReference>
+  </ItemGroup>
+  <Import Project="$(MSBuildToolsPath)\Microsoft.CSharp.targets" />
+  <!-- To modify your build process, add your task inside one of the targets below and uncomment it. 
+       Other similar extension points exist, see Microsoft.Common.targets.
+  <Target Name="BeforeBuild">
+  </Target>
+  <Target Name="AfterBuild">
+  </Target>
+  -->
+</Project>