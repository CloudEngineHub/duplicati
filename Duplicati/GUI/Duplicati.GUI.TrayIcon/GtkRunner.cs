// Copyright (C) 2024, The Duplicati Team
// https://duplicati.com, hello@duplicati.com
// 
// Permission is hereby granted, free of charge, to any person obtaining a 
// copy of this software and associated documentation files (the "Software"), 
// to deal in the Software without restriction, including without limitation 
// the rights to use, copy, modify, merge, publish, distribute, sublicense, 
// and/or sell copies of the Software, and to permit persons to whom the 
// Software is furnished to do so, subject to the following conditions:
// 
<<<<<<< HEAD
// The above copyright notice and this permission notice shall be included in 
// all copies or substantial portions of the Software.
// 
// THE SOFTWARE IS PROVIDED "AS IS", WITHOUT WARRANTY OF ANY KIND, EXPRESS 
// OR IMPLIED, INCLUDING BUT NOT LIMITED TO THE WARRANTIES OF MERCHANTABILITY, 
// FITNESS FOR A PARTICULAR PURPOSE AND NONINFRINGEMENT. IN NO EVENT SHALL THE 
// AUTHORS OR COPYRIGHT HOLDERS BE LIABLE FOR ANY CLAIM, DAMAGES OR OTHER 
// LIABILITY, WHETHER IN AN ACTION OF CONTRACT, TORT OR OTHERWISE, ARISING 
// FROM, OUT OF OR IN CONNECTION WITH THE SOFTWARE OR THE USE OR OTHER 
// DEALINGS IN THE SOFTWARE.
=======
//  You should have received a copy of the GNU Lesser General Public
//  License along with this library; if not, write to the Free Software
//  Foundation, Inc., 59 Temple Place, Suite 330, Boston, MA 02111-1307 USA
>>>>>>> 4f577c65

#if __WindowsGTK__ || ENABLE_GTK
using System;
using System.Collections.Generic;
using Duplicati.Library.Common;
using Gdk;
using Gtk;

namespace Duplicati.GUI.TrayIcon
{
    public class GtkRunner : TrayIconBase
    {
        private static readonly string m_svgfolder;

        /// <summary>
        /// Static constructor that ensures the Gtk environment is initialized
        /// </summary>
        static GtkRunner()
        {
            m_svgfolder = System.IO.Path.Combine(System.IO.Path.GetDirectoryName(System.Reflection.Assembly.GetExecutingAssembly().Location), "TrayResources", "SVGIcons");
            m_svgfolder = System.IO.Path.Combine(m_svgfolder, "dark");

            Gtk.Application.Init();
        }
        
        private class StatusEventArgs : EventArgs
        {
            public readonly Duplicati.Server.Serialization.Interface.IServerStatus Status;
            public StatusEventArgs(Duplicati.Server.Serialization.Interface.IServerStatus args) { this.Status = args; }
        }
        
        private class MenuItemWrapper : IMenuItem
        {
            private readonly MenuItem m_item;
            private readonly System.Action m_callback;
            private static readonly Dictionary<MenuIcons, Gtk.Image> _icons = new Dictionary<MenuIcons, Gtk.Image>();
            
            public MenuItem MenuItem { get { return m_item; } }

            private string GetFilenameForIcon(MenuIcons icon)
            {
                switch (icon)
                {
                    case MenuIcons.Pause:
                        return "context_menu_pause";
                    case MenuIcons.Quit:
                        return "context_menu_quit";
                    case MenuIcons.Resume:
                        return "context_menu_resume";
                    case MenuIcons.Status:
                        return "context_menu_open";
                    default:
                        return null;
                }
            }
            
            private Gtk.Image GetIcon(MenuIcons icon)
            {
                if (!_icons.ContainsKey(icon))
                {
                    _icons[icon] = null;
                        
                    var filename = GetFilenameForIcon(icon);
                    if (filename != null)
                    {
                        filename = System.IO.Path.Combine(m_svgfolder, System.IO.Path.ChangeExtension(filename, ".svg"));
                        if (System.IO.File.Exists(filename))
                            _icons[icon] = new Gtk.Image(filename);
                    }
                }
                
                return _icons[icon];
            }

            public MenuItemWrapper(string text, MenuIcons icon, System.Action callback, IList<IMenuItem> subitems)
            {
                if (text == "-")
                    m_item = new SeparatorMenuItem();
                else
                {
                    m_item = new ImageMenuItem(text);
                    if (!Platform.IsClientOSX)
                        if (icon != MenuIcons.None) {
                            ((ImageMenuItem)m_item).Image = GetIcon(icon);

                            // On some (older versions) of GDK, this hack is required
                            //m_item.ExposeEvent += DrawImageMenuItemImage;
                        }
                    
                    if (subitems != null && subitems.Count > 0)
                    {
                        Menu s = new Menu();
                        foreach(var sm in subitems)
                            s.Add(((MenuItemWrapper)sm).m_item);
                        
                        m_item.Submenu = s;
                    }
                    
                    if (callback != null)
                    {
                        m_item.Activated += ClickHandler;
                        m_callback = callback;
                    }
                }
            }
            
            private void ClickHandler(object sender, EventArgs e)
            {
                m_callback();
            }

            /*
            /// <summary> Draw the image to the image menu item. Taken from: http://mono.1490590.n4.nabble.com/ImageMenuItem-does-not-display-the-image-Linux-platform-tp3510861p3511376.html </summary>
            ///  The event source. <see cref="System.Object"/> 
            ///  The event args. <see cref="Gtk.ExposeEventArgs"/> 
            private void DrawImageMenuItemImage(object o, Gtk.ExposeEventArgs args) 
            { 
                if (o as Gtk.ImageMenuItem == null) 
                        return; 
                        
                Gtk.Image image = (o as Gtk.ImageMenuItem).Image as Gtk.Image; 
                if (image == null || image.Pixbuf == null) 
                        return; 
        
                Gdk.GC mainGC = ((Gtk.Widget)o).Style.ForegroundGCs[(int)Gtk.StateType.Normal]; 
                Gdk.Rectangle r = args.Event.Area; 
                                
                args.Event.Window.DrawPixbuf(mainGC, image.Pixbuf, 0, 0, r.Left + 2, 
                                             r.Top + (r.Height - image.Pixbuf.Height) / 2, -1, -1, Gdk.RgbDither.None, 0, 0); 
            }
            */
            
            public void SetText(string text)
            {
                ((Gtk.Label) m_item.Child).Text = text;
            }
            
            public void SetIcon(MenuIcons icon)
            {
                ((ImageMenuItem) m_item).Image = GetIcon(icon);
            }
            
            public void SetDefault(bool isDefault)
            {
                // Do nothing.  Implementation needed for TrayIconBase interface.
            }
        }
        
        protected StatusIcon m_trayIcon;
        protected Menu m_popupMenu;
        
        protected static readonly Dictionary<TrayIcons, Pixbuf> _images = new Dictionary<TrayIcons, Pixbuf>();

        protected override void Exit ()
        {
            Application.Quit();
        }
  
        public override void Init (string[]  args)
        {
            CreateTrayInstance();
            base.Init (args); 
        }
        
        protected virtual void CreateTrayInstance()
        {
            // Sometimes the tray icon will not display
            // if it is not created with an icon
            m_trayIcon = StatusIcon.NewFromStock(Stock.About);
        }
        
        protected override void Run (string[] args)
        {
            m_trayIcon.Visible = true;
            m_trayIcon.PopupMenu += HandleTrayIconPopupMenu;
            m_trayIcon.Activate += HandleTrayIconActivate;
            Application.Run();
        }
        
        protected override IMenuItem CreateMenuItem (string text, MenuIcons icon, System.Action callback, IList<IMenuItem> subitems)
        {
            return new MenuItemWrapper(text, icon, callback, subitems);   
        }

        private void HandleTrayIconPopupMenu (object o, Gtk.PopupMenuArgs args)
        {
            // TODO: Does not work on Fedora
            m_popupMenu.ShowAll();
            m_popupMenu.Popup(null, null, null, 0u, 0u);
        }

        private void HandleTrayIconActivate (object o, EventArgs args)
        {
            base.ShowStatusWindow();
        }
        
        protected override void UpdateUIState(System.Action action)
        {
            Gtk.Application.Invoke((sender, arg) => {
                action();
            });
        }

        public static Gdk.Pixbuf ImageToPixbuf(System.Drawing.Image image)
        {
            using (var stream = new System.IO.MemoryStream()) 
            {
                image.Save(stream, System.Drawing.Imaging.ImageFormat.Png);
                stream.Position = 0;
                Gdk.Pixbuf pixbuf = new Gdk.Pixbuf(stream);
                return pixbuf;
            }
        }    

        protected static string GetTrayIconFilename(TrayIcons icon)
        {
            switch (icon)
            {
                case TrayIcons.Paused:
                    return "normal-pause";
                case TrayIcons.Running:
                    return "normal-running";
                case TrayIcons.IdleWarning:
                    return "normal-warning";
                case TrayIcons.IdleError:
                    return "normal-error";
                case TrayIcons.RunningError:
                    return "normal-running";
                case TrayIcons.PausedError:
                    return "normal-pause";
                case TrayIcons.Idle:
                default:
                    return "normal";
            }            
        }
        
        protected static Pixbuf GetIcon(TrayIcons icon)
        {
            if (!_images.ContainsKey(icon))
            {
                if (Platform.IsClientOSX)
                {
                    switch (icon)
                    {
                        case TrayIcons.Paused:
                            _images[icon] = ImageToPixbuf(ImageLoader.LoadIcon(ImageLoader.PauseIcon).ToBitmap());
                            break;
                        case TrayIcons.Running:
                            _images[icon] = ImageToPixbuf(ImageLoader.LoadIcon(ImageLoader.WorkingIcon).ToBitmap());
                            break;
                        case TrayIcons.IdleWarning:
                            _images[icon] = ImageToPixbuf(ImageLoader.LoadIcon(ImageLoader.WarningIcon).ToBitmap());
                            break;
                        case TrayIcons.IdleError:
                            _images[icon] = ImageToPixbuf(ImageLoader.LoadIcon(ImageLoader.ErrorIcon).ToBitmap());
                            break;
                        case TrayIcons.RunningError:
                            _images[icon] = ImageToPixbuf(ImageLoader.LoadIcon(ImageLoader.WorkingIcon).ToBitmap());
                            break;
                        case TrayIcons.PausedError:
                            _images[icon] = ImageToPixbuf(ImageLoader.LoadIcon(ImageLoader.PauseIcon).ToBitmap());
                            break;
                        case TrayIcons.Idle:
                        default:
                            _images[icon] = ImageToPixbuf(ImageLoader.LoadIcon(ImageLoader.NormalIcon).ToBitmap());
                            break;
                    }
                }
                else
                {
                    _images[icon] = null;
                    var filename = System.IO.Path.Combine(m_svgfolder, System.IO.Path.ChangeExtension(GetTrayIconFilename(icon), ".svg"));
                    if (System.IO.File.Exists(filename))
                        _images[icon] = new Pixbuf(filename);
                }
            }
            
            return _images[icon];
        }

        protected override void SetIcon(TrayIcons icon)
        {
            m_trayIcon.Pixbuf = GetIcon(icon);
        }
       

        protected override void SetMenu (IEnumerable<IMenuItem> items)
        {
            m_popupMenu = new Menu();
            foreach(var itm in items)
                m_popupMenu.Add(((MenuItemWrapper)itm).MenuItem);
        }
        
        protected override void RegisterStatusUpdateCallback ()
        {
            Program.Connection.OnStatusUpdated += delegate(Duplicati.Server.Serialization.Interface.IServerStatus status) {
                Gtk.Application.Invoke(this, new StatusEventArgs(status), StatusUpdateEvent);
            };
        }

        protected override void NotifyUser(string title, string message, NotificationType type)
        {
            try
            {
                // We guard it like this to allow running on systems without sharp-notify
                RealNotifyUser(title, message, type);
            }
            catch (Exception ex)
            {
                Console.WriteLine("Failed to send notification: {0}", ex);
            }
        }

        [System.Runtime.CompilerServices.MethodImpl(System.Runtime.CompilerServices.MethodImplOptions.NoInlining)]
        private void RealNotifyUser(string title, string message, NotificationType type)
        {
            var icon = Stock.Info;
            switch (type)
            {
                case NotificationType.Information:
                    icon = Stock.DialogInfo;
                    break;
                case NotificationType.Warning:
                    icon = Stock.DialogWarning;
                    break;
                case NotificationType.Error:
                    icon = Stock.DialogError;
                    break;
            }

            /*
            FIXME: Someone would need to port notify-sharp to use Tmds.DBus
            var notification = new Notifications.Notification(title, message, icon);
            notification.Show();
            */
        }

        protected void StatusUpdateEvent(object sender, EventArgs a)
        {
            if (a as StatusEventArgs == null)
                return;
            
            this.OnStatusUpdated(((StatusEventArgs)a).Status);
        }

        public override void Dispose()
        {
        }
        
    }
}
#endif
<|MERGE_RESOLUTION|>--- conflicted
+++ resolved
@@ -1,378 +1,372 @@
-// Copyright (C) 2024, The Duplicati Team
-// https://duplicati.com, hello@duplicati.com
-// 
-// Permission is hereby granted, free of charge, to any person obtaining a 
-// copy of this software and associated documentation files (the "Software"), 
-// to deal in the Software without restriction, including without limitation 
-// the rights to use, copy, modify, merge, publish, distribute, sublicense, 
-// and/or sell copies of the Software, and to permit persons to whom the 
-// Software is furnished to do so, subject to the following conditions:
-// 
-<<<<<<< HEAD
-// The above copyright notice and this permission notice shall be included in 
-// all copies or substantial portions of the Software.
-// 
-// THE SOFTWARE IS PROVIDED "AS IS", WITHOUT WARRANTY OF ANY KIND, EXPRESS 
-// OR IMPLIED, INCLUDING BUT NOT LIMITED TO THE WARRANTIES OF MERCHANTABILITY, 
-// FITNESS FOR A PARTICULAR PURPOSE AND NONINFRINGEMENT. IN NO EVENT SHALL THE 
-// AUTHORS OR COPYRIGHT HOLDERS BE LIABLE FOR ANY CLAIM, DAMAGES OR OTHER 
-// LIABILITY, WHETHER IN AN ACTION OF CONTRACT, TORT OR OTHERWISE, ARISING 
-// FROM, OUT OF OR IN CONNECTION WITH THE SOFTWARE OR THE USE OR OTHER 
-// DEALINGS IN THE SOFTWARE.
-=======
-//  You should have received a copy of the GNU Lesser General Public
-//  License along with this library; if not, write to the Free Software
-//  Foundation, Inc., 59 Temple Place, Suite 330, Boston, MA 02111-1307 USA
->>>>>>> 4f577c65
-
-#if __WindowsGTK__ || ENABLE_GTK
-using System;
-using System.Collections.Generic;
-using Duplicati.Library.Common;
-using Gdk;
-using Gtk;
-
-namespace Duplicati.GUI.TrayIcon
-{
-    public class GtkRunner : TrayIconBase
-    {
-        private static readonly string m_svgfolder;
-
-        /// <summary>
-        /// Static constructor that ensures the Gtk environment is initialized
-        /// </summary>
-        static GtkRunner()
-        {
-            m_svgfolder = System.IO.Path.Combine(System.IO.Path.GetDirectoryName(System.Reflection.Assembly.GetExecutingAssembly().Location), "TrayResources", "SVGIcons");
-            m_svgfolder = System.IO.Path.Combine(m_svgfolder, "dark");
-
-            Gtk.Application.Init();
-        }
-        
-        private class StatusEventArgs : EventArgs
-        {
-            public readonly Duplicati.Server.Serialization.Interface.IServerStatus Status;
-            public StatusEventArgs(Duplicati.Server.Serialization.Interface.IServerStatus args) { this.Status = args; }
-        }
-        
-        private class MenuItemWrapper : IMenuItem
-        {
-            private readonly MenuItem m_item;
-            private readonly System.Action m_callback;
-            private static readonly Dictionary<MenuIcons, Gtk.Image> _icons = new Dictionary<MenuIcons, Gtk.Image>();
-            
-            public MenuItem MenuItem { get { return m_item; } }
-
-            private string GetFilenameForIcon(MenuIcons icon)
-            {
-                switch (icon)
-                {
-                    case MenuIcons.Pause:
-                        return "context_menu_pause";
-                    case MenuIcons.Quit:
-                        return "context_menu_quit";
-                    case MenuIcons.Resume:
-                        return "context_menu_resume";
-                    case MenuIcons.Status:
-                        return "context_menu_open";
-                    default:
-                        return null;
-                }
-            }
-            
-            private Gtk.Image GetIcon(MenuIcons icon)
-            {
-                if (!_icons.ContainsKey(icon))
-                {
-                    _icons[icon] = null;
-                        
-                    var filename = GetFilenameForIcon(icon);
-                    if (filename != null)
-                    {
-                        filename = System.IO.Path.Combine(m_svgfolder, System.IO.Path.ChangeExtension(filename, ".svg"));
-                        if (System.IO.File.Exists(filename))
-                            _icons[icon] = new Gtk.Image(filename);
-                    }
-                }
-                
-                return _icons[icon];
-            }
-
-            public MenuItemWrapper(string text, MenuIcons icon, System.Action callback, IList<IMenuItem> subitems)
-            {
-                if (text == "-")
-                    m_item = new SeparatorMenuItem();
-                else
-                {
-                    m_item = new ImageMenuItem(text);
-                    if (!Platform.IsClientOSX)
-                        if (icon != MenuIcons.None) {
-                            ((ImageMenuItem)m_item).Image = GetIcon(icon);
-
-                            // On some (older versions) of GDK, this hack is required
-                            //m_item.ExposeEvent += DrawImageMenuItemImage;
-                        }
-                    
-                    if (subitems != null && subitems.Count > 0)
-                    {
-                        Menu s = new Menu();
-                        foreach(var sm in subitems)
-                            s.Add(((MenuItemWrapper)sm).m_item);
-                        
-                        m_item.Submenu = s;
-                    }
-                    
-                    if (callback != null)
-                    {
-                        m_item.Activated += ClickHandler;
-                        m_callback = callback;
-                    }
-                }
-            }
-            
-            private void ClickHandler(object sender, EventArgs e)
-            {
-                m_callback();
-            }
-
-            /*
-            /// <summary> Draw the image to the image menu item. Taken from: http://mono.1490590.n4.nabble.com/ImageMenuItem-does-not-display-the-image-Linux-platform-tp3510861p3511376.html </summary>
-            ///  The event source. <see cref="System.Object"/> 
-            ///  The event args. <see cref="Gtk.ExposeEventArgs"/> 
-            private void DrawImageMenuItemImage(object o, Gtk.ExposeEventArgs args) 
-            { 
-                if (o as Gtk.ImageMenuItem == null) 
-                        return; 
-                        
-                Gtk.Image image = (o as Gtk.ImageMenuItem).Image as Gtk.Image; 
-                if (image == null || image.Pixbuf == null) 
-                        return; 
-        
-                Gdk.GC mainGC = ((Gtk.Widget)o).Style.ForegroundGCs[(int)Gtk.StateType.Normal]; 
-                Gdk.Rectangle r = args.Event.Area; 
-                                
-                args.Event.Window.DrawPixbuf(mainGC, image.Pixbuf, 0, 0, r.Left + 2, 
-                                             r.Top + (r.Height - image.Pixbuf.Height) / 2, -1, -1, Gdk.RgbDither.None, 0, 0); 
-            }
-            */
-            
-            public void SetText(string text)
-            {
-                ((Gtk.Label) m_item.Child).Text = text;
-            }
-            
-            public void SetIcon(MenuIcons icon)
-            {
-                ((ImageMenuItem) m_item).Image = GetIcon(icon);
-            }
-            
-            public void SetDefault(bool isDefault)
-            {
-                // Do nothing.  Implementation needed for TrayIconBase interface.
-            }
-        }
-        
-        protected StatusIcon m_trayIcon;
-        protected Menu m_popupMenu;
-        
-        protected static readonly Dictionary<TrayIcons, Pixbuf> _images = new Dictionary<TrayIcons, Pixbuf>();
-
-        protected override void Exit ()
-        {
-            Application.Quit();
-        }
-  
-        public override void Init (string[]  args)
-        {
-            CreateTrayInstance();
-            base.Init (args); 
-        }
-        
-        protected virtual void CreateTrayInstance()
-        {
-            // Sometimes the tray icon will not display
-            // if it is not created with an icon
-            m_trayIcon = StatusIcon.NewFromStock(Stock.About);
-        }
-        
-        protected override void Run (string[] args)
-        {
-            m_trayIcon.Visible = true;
-            m_trayIcon.PopupMenu += HandleTrayIconPopupMenu;
-            m_trayIcon.Activate += HandleTrayIconActivate;
-            Application.Run();
-        }
-        
-        protected override IMenuItem CreateMenuItem (string text, MenuIcons icon, System.Action callback, IList<IMenuItem> subitems)
-        {
-            return new MenuItemWrapper(text, icon, callback, subitems);   
-        }
-
-        private void HandleTrayIconPopupMenu (object o, Gtk.PopupMenuArgs args)
-        {
-            // TODO: Does not work on Fedora
-            m_popupMenu.ShowAll();
-            m_popupMenu.Popup(null, null, null, 0u, 0u);
-        }
-
-        private void HandleTrayIconActivate (object o, EventArgs args)
-        {
-            base.ShowStatusWindow();
-        }
-        
-        protected override void UpdateUIState(System.Action action)
-        {
-            Gtk.Application.Invoke((sender, arg) => {
-                action();
-            });
-        }
-
-        public static Gdk.Pixbuf ImageToPixbuf(System.Drawing.Image image)
-        {
-            using (var stream = new System.IO.MemoryStream()) 
-            {
-                image.Save(stream, System.Drawing.Imaging.ImageFormat.Png);
-                stream.Position = 0;
-                Gdk.Pixbuf pixbuf = new Gdk.Pixbuf(stream);
-                return pixbuf;
-            }
-        }    
-
-        protected static string GetTrayIconFilename(TrayIcons icon)
-        {
-            switch (icon)
-            {
-                case TrayIcons.Paused:
-                    return "normal-pause";
-                case TrayIcons.Running:
-                    return "normal-running";
-                case TrayIcons.IdleWarning:
-                    return "normal-warning";
-                case TrayIcons.IdleError:
-                    return "normal-error";
-                case TrayIcons.RunningError:
-                    return "normal-running";
-                case TrayIcons.PausedError:
-                    return "normal-pause";
-                case TrayIcons.Idle:
-                default:
-                    return "normal";
-            }            
-        }
-        
-        protected static Pixbuf GetIcon(TrayIcons icon)
-        {
-            if (!_images.ContainsKey(icon))
-            {
-                if (Platform.IsClientOSX)
-                {
-                    switch (icon)
-                    {
-                        case TrayIcons.Paused:
-                            _images[icon] = ImageToPixbuf(ImageLoader.LoadIcon(ImageLoader.PauseIcon).ToBitmap());
-                            break;
-                        case TrayIcons.Running:
-                            _images[icon] = ImageToPixbuf(ImageLoader.LoadIcon(ImageLoader.WorkingIcon).ToBitmap());
-                            break;
-                        case TrayIcons.IdleWarning:
-                            _images[icon] = ImageToPixbuf(ImageLoader.LoadIcon(ImageLoader.WarningIcon).ToBitmap());
-                            break;
-                        case TrayIcons.IdleError:
-                            _images[icon] = ImageToPixbuf(ImageLoader.LoadIcon(ImageLoader.ErrorIcon).ToBitmap());
-                            break;
-                        case TrayIcons.RunningError:
-                            _images[icon] = ImageToPixbuf(ImageLoader.LoadIcon(ImageLoader.WorkingIcon).ToBitmap());
-                            break;
-                        case TrayIcons.PausedError:
-                            _images[icon] = ImageToPixbuf(ImageLoader.LoadIcon(ImageLoader.PauseIcon).ToBitmap());
-                            break;
-                        case TrayIcons.Idle:
-                        default:
-                            _images[icon] = ImageToPixbuf(ImageLoader.LoadIcon(ImageLoader.NormalIcon).ToBitmap());
-                            break;
-                    }
-                }
-                else
-                {
-                    _images[icon] = null;
-                    var filename = System.IO.Path.Combine(m_svgfolder, System.IO.Path.ChangeExtension(GetTrayIconFilename(icon), ".svg"));
-                    if (System.IO.File.Exists(filename))
-                        _images[icon] = new Pixbuf(filename);
-                }
-            }
-            
-            return _images[icon];
-        }
-
-        protected override void SetIcon(TrayIcons icon)
-        {
-            m_trayIcon.Pixbuf = GetIcon(icon);
-        }
-       
-
-        protected override void SetMenu (IEnumerable<IMenuItem> items)
-        {
-            m_popupMenu = new Menu();
-            foreach(var itm in items)
-                m_popupMenu.Add(((MenuItemWrapper)itm).MenuItem);
-        }
-        
-        protected override void RegisterStatusUpdateCallback ()
-        {
-            Program.Connection.OnStatusUpdated += delegate(Duplicati.Server.Serialization.Interface.IServerStatus status) {
-                Gtk.Application.Invoke(this, new StatusEventArgs(status), StatusUpdateEvent);
-            };
-        }
-
-        protected override void NotifyUser(string title, string message, NotificationType type)
-        {
-            try
-            {
-                // We guard it like this to allow running on systems without sharp-notify
-                RealNotifyUser(title, message, type);
-            }
-            catch (Exception ex)
-            {
-                Console.WriteLine("Failed to send notification: {0}", ex);
-            }
-        }
-
-        [System.Runtime.CompilerServices.MethodImpl(System.Runtime.CompilerServices.MethodImplOptions.NoInlining)]
-        private void RealNotifyUser(string title, string message, NotificationType type)
-        {
-            var icon = Stock.Info;
-            switch (type)
-            {
-                case NotificationType.Information:
-                    icon = Stock.DialogInfo;
-                    break;
-                case NotificationType.Warning:
-                    icon = Stock.DialogWarning;
-                    break;
-                case NotificationType.Error:
-                    icon = Stock.DialogError;
-                    break;
-            }
-
-            /*
-            FIXME: Someone would need to port notify-sharp to use Tmds.DBus
-            var notification = new Notifications.Notification(title, message, icon);
-            notification.Show();
-            */
-        }
-
-        protected void StatusUpdateEvent(object sender, EventArgs a)
-        {
-            if (a as StatusEventArgs == null)
-                return;
-            
-            this.OnStatusUpdated(((StatusEventArgs)a).Status);
-        }
-
-        public override void Dispose()
-        {
-        }
-        
-    }
-}
-#endif
+﻿// Copyright (C) 2024, The Duplicati Team
+// https://duplicati.com, hello@duplicati.com
+// 
+// Permission is hereby granted, free of charge, to any person obtaining a 
+// copy of this software and associated documentation files (the "Software"), 
+// to deal in the Software without restriction, including without limitation 
+// the rights to use, copy, modify, merge, publish, distribute, sublicense, 
+// and/or sell copies of the Software, and to permit persons to whom the 
+// Software is furnished to do so, subject to the following conditions:
+// 
+// The above copyright notice and this permission notice shall be included in 
+// all copies or substantial portions of the Software.
+// 
+// THE SOFTWARE IS PROVIDED "AS IS", WITHOUT WARRANTY OF ANY KIND, EXPRESS 
+// OR IMPLIED, INCLUDING BUT NOT LIMITED TO THE WARRANTIES OF MERCHANTABILITY, 
+// FITNESS FOR A PARTICULAR PURPOSE AND NONINFRINGEMENT. IN NO EVENT SHALL THE 
+// AUTHORS OR COPYRIGHT HOLDERS BE LIABLE FOR ANY CLAIM, DAMAGES OR OTHER 
+// LIABILITY, WHETHER IN AN ACTION OF CONTRACT, TORT OR OTHERWISE, ARISING 
+// FROM, OUT OF OR IN CONNECTION WITH THE SOFTWARE OR THE USE OR OTHER 
+// DEALINGS IN THE SOFTWARE.
+
+#if __WindowsGTK__ || ENABLE_GTK
+using System;
+using System.Collections.Generic;
+using Duplicati.Library.Common;
+using Gdk;
+using Gtk;
+
+namespace Duplicati.GUI.TrayIcon
+{
+    public class GtkRunner : TrayIconBase
+    {
+        private static readonly string m_svgfolder;
+
+        /// <summary>
+        /// Static constructor that ensures the Gtk environment is initialized
+        /// </summary>
+        static GtkRunner()
+        {
+            m_svgfolder = System.IO.Path.Combine(System.IO.Path.GetDirectoryName(System.Reflection.Assembly.GetExecutingAssembly().Location), "TrayResources", "SVGIcons");
+            m_svgfolder = System.IO.Path.Combine(m_svgfolder, "dark");
+
+            Gtk.Application.Init();
+        }
+        
+        private class StatusEventArgs : EventArgs
+        {
+            public readonly Duplicati.Server.Serialization.Interface.IServerStatus Status;
+            public StatusEventArgs(Duplicati.Server.Serialization.Interface.IServerStatus args) { this.Status = args; }
+        }
+        
+        private class MenuItemWrapper : IMenuItem
+        {
+            private readonly MenuItem m_item;
+            private readonly System.Action m_callback;
+            private static readonly Dictionary<MenuIcons, Gtk.Image> _icons = new Dictionary<MenuIcons, Gtk.Image>();
+            
+            public MenuItem MenuItem { get { return m_item; } }
+
+            private string GetFilenameForIcon(MenuIcons icon)
+            {
+                switch (icon)
+                {
+                    case MenuIcons.Pause:
+                        return "context_menu_pause";
+                    case MenuIcons.Quit:
+                        return "context_menu_quit";
+                    case MenuIcons.Resume:
+                        return "context_menu_resume";
+                    case MenuIcons.Status:
+                        return "context_menu_open";
+                    default:
+                        return null;
+                }
+            }
+            
+            private Gtk.Image GetIcon(MenuIcons icon)
+            {
+                if (!_icons.ContainsKey(icon))
+                {
+                    _icons[icon] = null;
+                        
+                    var filename = GetFilenameForIcon(icon);
+                    if (filename != null)
+                    {
+                        filename = System.IO.Path.Combine(m_svgfolder, System.IO.Path.ChangeExtension(filename, ".svg"));
+                        if (System.IO.File.Exists(filename))
+                            _icons[icon] = new Gtk.Image(filename);
+                    }
+                }
+                
+                return _icons[icon];
+            }
+
+            public MenuItemWrapper(string text, MenuIcons icon, System.Action callback, IList<IMenuItem> subitems)
+            {
+                if (text == "-")
+                    m_item = new SeparatorMenuItem();
+                else
+                {
+                    m_item = new ImageMenuItem(text);
+                    if (!Platform.IsClientOSX)
+                        if (icon != MenuIcons.None) {
+                            ((ImageMenuItem)m_item).Image = GetIcon(icon);
+
+                            // On some (older versions) of GDK, this hack is required
+                            //m_item.ExposeEvent += DrawImageMenuItemImage;
+                        }
+                    
+                    if (subitems != null && subitems.Count > 0)
+                    {
+                        Menu s = new Menu();
+                        foreach(var sm in subitems)
+                            s.Add(((MenuItemWrapper)sm).m_item);
+                        
+                        m_item.Submenu = s;
+                    }
+                    
+                    if (callback != null)
+                    {
+                        m_item.Activated += ClickHandler;
+                        m_callback = callback;
+                    }
+                }
+            }
+            
+            private void ClickHandler(object sender, EventArgs e)
+            {
+                m_callback();
+            }
+
+            /*
+            /// <summary> Draw the image to the image menu item. Taken from: http://mono.1490590.n4.nabble.com/ImageMenuItem-does-not-display-the-image-Linux-platform-tp3510861p3511376.html </summary>
+            ///  The event source. <see cref="System.Object"/> 
+            ///  The event args. <see cref="Gtk.ExposeEventArgs"/> 
+            private void DrawImageMenuItemImage(object o, Gtk.ExposeEventArgs args) 
+            { 
+                if (o as Gtk.ImageMenuItem == null) 
+                        return; 
+                        
+                Gtk.Image image = (o as Gtk.ImageMenuItem).Image as Gtk.Image; 
+                if (image == null || image.Pixbuf == null) 
+                        return; 
+        
+                Gdk.GC mainGC = ((Gtk.Widget)o).Style.ForegroundGCs[(int)Gtk.StateType.Normal]; 
+                Gdk.Rectangle r = args.Event.Area; 
+                                
+                args.Event.Window.DrawPixbuf(mainGC, image.Pixbuf, 0, 0, r.Left + 2, 
+                                             r.Top + (r.Height - image.Pixbuf.Height) / 2, -1, -1, Gdk.RgbDither.None, 0, 0); 
+            }
+            */
+            
+            public void SetText(string text)
+            {
+                ((Gtk.Label) m_item.Child).Text = text;
+            }
+            
+            public void SetIcon(MenuIcons icon)
+            {
+                ((ImageMenuItem) m_item).Image = GetIcon(icon);
+            }
+            
+            public void SetDefault(bool isDefault)
+            {
+                // Do nothing.  Implementation needed for TrayIconBase interface.
+            }
+        }
+        
+        protected StatusIcon m_trayIcon;
+        protected Menu m_popupMenu;
+        
+        protected static readonly Dictionary<TrayIcons, Pixbuf> _images = new Dictionary<TrayIcons, Pixbuf>();
+
+        protected override void Exit ()
+        {
+            Application.Quit();
+        }
+  
+        public override void Init (string[]  args)
+        {
+            CreateTrayInstance();
+            base.Init (args); 
+        }
+        
+        protected virtual void CreateTrayInstance()
+        {
+            // Sometimes the tray icon will not display
+            // if it is not created with an icon
+            m_trayIcon = StatusIcon.NewFromStock(Stock.About);
+        }
+        
+        protected override void Run (string[] args)
+        {
+            m_trayIcon.Visible = true;
+            m_trayIcon.PopupMenu += HandleTrayIconPopupMenu;
+            m_trayIcon.Activate += HandleTrayIconActivate;
+            Application.Run();
+        }
+        
+        protected override IMenuItem CreateMenuItem (string text, MenuIcons icon, System.Action callback, IList<IMenuItem> subitems)
+        {
+            return new MenuItemWrapper(text, icon, callback, subitems);   
+        }
+
+        private void HandleTrayIconPopupMenu (object o, Gtk.PopupMenuArgs args)
+        {
+            // TODO: Does not work on Fedora
+            m_popupMenu.ShowAll();
+            m_popupMenu.Popup(null, null, null, 0u, 0u);
+        }
+
+        private void HandleTrayIconActivate (object o, EventArgs args)
+        {
+            base.ShowStatusWindow();
+        }
+        
+        protected override void UpdateUIState(System.Action action)
+        {
+            Gtk.Application.Invoke((sender, arg) => {
+                action();
+            });
+        }
+
+        public static Gdk.Pixbuf ImageToPixbuf(System.Drawing.Image image)
+        {
+            using (var stream = new System.IO.MemoryStream()) 
+            {
+                image.Save(stream, System.Drawing.Imaging.ImageFormat.Png);
+                stream.Position = 0;
+                Gdk.Pixbuf pixbuf = new Gdk.Pixbuf(stream);
+                return pixbuf;
+            }
+        }    
+
+        protected static string GetTrayIconFilename(TrayIcons icon)
+        {
+            switch (icon)
+            {
+                case TrayIcons.Paused:
+                    return "normal-pause";
+                case TrayIcons.Running:
+                    return "normal-running";
+                case TrayIcons.IdleWarning:
+                    return "normal-warning";
+                case TrayIcons.IdleError:
+                    return "normal-error";
+                case TrayIcons.RunningError:
+                    return "normal-running";
+                case TrayIcons.PausedError:
+                    return "normal-pause";
+                case TrayIcons.Idle:
+                default:
+                    return "normal";
+            }            
+        }
+        
+        protected static Pixbuf GetIcon(TrayIcons icon)
+        {
+            if (!_images.ContainsKey(icon))
+            {
+                if (Platform.IsClientOSX)
+                {
+                    switch (icon)
+                    {
+                        case TrayIcons.Paused:
+                            _images[icon] = ImageToPixbuf(ImageLoader.LoadIcon(ImageLoader.PauseIcon).ToBitmap());
+                            break;
+                        case TrayIcons.Running:
+                            _images[icon] = ImageToPixbuf(ImageLoader.LoadIcon(ImageLoader.WorkingIcon).ToBitmap());
+                            break;
+                        case TrayIcons.IdleWarning:
+                            _images[icon] = ImageToPixbuf(ImageLoader.LoadIcon(ImageLoader.WarningIcon).ToBitmap());
+                            break;
+                        case TrayIcons.IdleError:
+                            _images[icon] = ImageToPixbuf(ImageLoader.LoadIcon(ImageLoader.ErrorIcon).ToBitmap());
+                            break;
+                        case TrayIcons.RunningError:
+                            _images[icon] = ImageToPixbuf(ImageLoader.LoadIcon(ImageLoader.WorkingIcon).ToBitmap());
+                            break;
+                        case TrayIcons.PausedError:
+                            _images[icon] = ImageToPixbuf(ImageLoader.LoadIcon(ImageLoader.PauseIcon).ToBitmap());
+                            break;
+                        case TrayIcons.Idle:
+                        default:
+                            _images[icon] = ImageToPixbuf(ImageLoader.LoadIcon(ImageLoader.NormalIcon).ToBitmap());
+                            break;
+                    }
+                }
+                else
+                {
+                    _images[icon] = null;
+                    var filename = System.IO.Path.Combine(m_svgfolder, System.IO.Path.ChangeExtension(GetTrayIconFilename(icon), ".svg"));
+                    if (System.IO.File.Exists(filename))
+                        _images[icon] = new Pixbuf(filename);
+                }
+            }
+            
+            return _images[icon];
+        }
+
+        protected override void SetIcon(TrayIcons icon)
+        {
+            m_trayIcon.Pixbuf = GetIcon(icon);
+        }
+       
+
+        protected override void SetMenu (IEnumerable<IMenuItem> items)
+        {
+            m_popupMenu = new Menu();
+            foreach(var itm in items)
+                m_popupMenu.Add(((MenuItemWrapper)itm).MenuItem);
+        }
+        
+        protected override void RegisterStatusUpdateCallback ()
+        {
+            Program.Connection.OnStatusUpdated += delegate(Duplicati.Server.Serialization.Interface.IServerStatus status) {
+                Gtk.Application.Invoke(this, new StatusEventArgs(status), StatusUpdateEvent);
+            };
+        }
+
+        protected override void NotifyUser(string title, string message, NotificationType type)
+        {
+            try
+            {
+                // We guard it like this to allow running on systems without sharp-notify
+                RealNotifyUser(title, message, type);
+            }
+            catch (Exception ex)
+            {
+                Console.WriteLine("Failed to send notification: {0}", ex);
+            }
+        }
+
+        [System.Runtime.CompilerServices.MethodImpl(System.Runtime.CompilerServices.MethodImplOptions.NoInlining)]
+        private void RealNotifyUser(string title, string message, NotificationType type)
+        {
+            var icon = Stock.Info;
+            switch (type)
+            {
+                case NotificationType.Information:
+                    icon = Stock.DialogInfo;
+                    break;
+                case NotificationType.Warning:
+                    icon = Stock.DialogWarning;
+                    break;
+                case NotificationType.Error:
+                    icon = Stock.DialogError;
+                    break;
+            }
+
+            /*
+            FIXME: Someone would need to port notify-sharp to use Tmds.DBus
+            var notification = new Notifications.Notification(title, message, icon);
+            notification.Show();
+            */
+        }
+
+        protected void StatusUpdateEvent(object sender, EventArgs a)
+        {
+            if (a as StatusEventArgs == null)
+                return;
+            
+            this.OnStatusUpdated(((StatusEventArgs)a).Status);
+        }
+
+        public override void Dispose()
+        {
+        }
+        
+    }
+}
+#endif