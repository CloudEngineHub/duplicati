--- conflicted
+++ resolved
@@ -1,117 +1,89 @@
-﻿<?xml version="1.0" encoding="utf-8"?>
-<Project ToolsVersion="4.0" DefaultTargets="Build" xmlns="http://schemas.microsoft.com/developer/msbuild/2003">
-  <PropertyGroup>
-    <Configuration Condition=" '$(Configuration)' == '' ">Debug</Configuration>
-    <Platform Condition=" '$(Platform)' == '' ">AnyCPU</Platform>
-    <ProductVersion>8.0.30703</ProductVersion>
-    <SchemaVersion>2.0</SchemaVersion>
-    <ProjectGuid>{33FD1D24-C28F-4C71-933F-98F1586EA76C}</ProjectGuid>
-    <OutputType>Library</OutputType>
-    <AppDesignerFolder>Properties</AppDesignerFolder>
-    <RootNamespace>Duplicati.Server.Serialization</RootNamespace>
-    <AssemblyName>Duplicati.Server.Serialization</AssemblyName>
-    <FileAlignment>512</FileAlignment>
-  </PropertyGroup>
-  <PropertyGroup Condition=" '$(Configuration)|$(Platform)' == 'Debug|AnyCPU' ">
-    <DebugSymbols>True</DebugSymbols>
-    <DebugType>full</DebugType>
-    <Optimize>False</Optimize>
-    <OutputPath>bin\Debug\</OutputPath>
-    <DefineConstants>DEBUG;TRACE</DefineConstants>
-    <ErrorReport>prompt</ErrorReport>
-    <WarningLevel>4</WarningLevel>
-  </PropertyGroup>
-  <PropertyGroup Condition=" '$(Configuration)|$(Platform)' == 'Release|AnyCPU' ">
-    <DebugType>pdbonly</DebugType>
-    <Optimize>True</Optimize>
-    <OutputPath>bin\Release\</OutputPath>
-    <DefineConstants>TRACE</DefineConstants>
-    <ErrorReport>prompt</ErrorReport>
-    <WarningLevel>4</WarningLevel>
-  </PropertyGroup>
-  <PropertyGroup>
-    <SignAssembly>True</SignAssembly>
-  </PropertyGroup>
-  <PropertyGroup>
-    <AssemblyOriginatorKeyFile>Duplicati.snk</AssemblyOriginatorKeyFile>
-  </PropertyGroup>
-<<<<<<< HEAD
-  <PropertyGroup Condition="'$(Configuration)|$(Platform)' == 'Debug|x86'">
-    <DebugSymbols>True</DebugSymbols>
-    <OutputPath>bin\x86\Debug\</OutputPath>
-    <DefineConstants>DEBUG;TRACE</DefineConstants>
-    <DebugType>full</DebugType>
-    <PlatformTarget>x86</PlatformTarget>
-    <ErrorReport>prompt</ErrorReport>
-    <CodeAnalysisIgnoreBuiltInRuleSets>true</CodeAnalysisIgnoreBuiltInRuleSets>
-    <CodeAnalysisIgnoreBuiltInRules>true</CodeAnalysisIgnoreBuiltInRules>
-    <CodeAnalysisFailOnMissingRules>true</CodeAnalysisFailOnMissingRules>
-    <WarningLevel>4</WarningLevel>
-    <Optimize>False</Optimize>
-  </PropertyGroup>
-  <PropertyGroup Condition="'$(Configuration)|$(Platform)' == 'Release|x86'">
-    <OutputPath>bin\x86\Release\</OutputPath>
-    <DefineConstants>TRACE</DefineConstants>
-    <Optimize>True</Optimize>
-    <DebugType>pdbonly</DebugType>
-    <PlatformTarget>x86</PlatformTarget>
-    <ErrorReport>prompt</ErrorReport>
-    <CodeAnalysisIgnoreBuiltInRuleSets>true</CodeAnalysisIgnoreBuiltInRuleSets>
-    <CodeAnalysisIgnoreBuiltInRules>true</CodeAnalysisIgnoreBuiltInRules>
-    <CodeAnalysisFailOnMissingRules>true</CodeAnalysisFailOnMissingRules>
-    <WarningLevel>4</WarningLevel>
-  </PropertyGroup>
-=======
->>>>>>> 1c0a21bc
-  <ItemGroup>
-    <Reference Include="LightDatamodel">
-      <HintPath>..\..\..\thirdparty\LightDataModel\LightDatamodel.dll</HintPath>
-    </Reference>
-    <Reference Include="System" />
-    <Reference Include="System.Core" />
-    <Reference Include="System.Xml.Linq" />
-    <Reference Include="System.Data.DataSetExtensions" />
-    <Reference Include="Microsoft.CSharp" />
-    <Reference Include="System.Data" />
-    <Reference Include="System.Xml" />
-    <Reference Include="Newtonsoft.Json">
-      <HintPath>..\..\..\thirdparty\Json.NET\Newtonsoft.Json.dll</HintPath>
-    </Reference>
-  </ItemGroup>
-  <ItemGroup>
-    <Compile Include="Enums.cs" />
-    <Compile Include="IBackendSettings.cs" />
-    <Compile Include="IFilterSet.cs" />
-    <Compile Include="Implementations\BackendSettings.cs" />
-    <Compile Include="Implementations\FilterSet.cs" />
-    <Compile Include="Implementations\ProgressEventData.cs" />
-    <Compile Include="Implementations\ServerStatus.cs" />
-    <Compile Include="InterfaceResolver.cs" />
-    <Compile Include="IProgressEventData.cs" />
-    <Compile Include="IServerStatus.cs" />
-    <Compile Include="JsonSerializer.cs" />
-    <Compile Include="Properties\AssemblyInfo.cs" />
-    <Compile Include="Serializer.cs" />
-  </ItemGroup>
-  <ItemGroup>
-    <ProjectReference Include="..\..\Library\Interface\Duplicati.Library.Interface.csproj">
-      <Project>{C5899F45-B0FF-483C-9D38-24A9FCAAB237}</Project>
-      <Name>Duplicati.Library.Interface</Name>
-    </ProjectReference>
-    <ProjectReference Include="..\..\Library\Utility\Duplicati.Library.Utility.csproj">
-      <Project>{DE3E5D4C-51AB-4E5E-BEE8-E636CEBFBA65}</Project>
-      <Name>Duplicati.Library.Utility</Name>
-    </ProjectReference>
-  </ItemGroup>
-  <ItemGroup>
-    <None Include="Duplicati.snk" />
-  </ItemGroup>
-  <Import Project="$(MSBuildToolsPath)\Microsoft.CSharp.targets" />
-  <!-- To modify your build process, add your task inside one of the targets below and uncomment it. 
-       Other similar extension points exist, see Microsoft.Common.targets.
-  <Target Name="BeforeBuild">
-  </Target>
-  <Target Name="AfterBuild">
-  </Target>
-  -->
+﻿<?xml version="1.0" encoding="utf-8"?>
+<Project ToolsVersion="4.0" DefaultTargets="Build" xmlns="http://schemas.microsoft.com/developer/msbuild/2003">
+  <PropertyGroup>
+    <Configuration Condition=" '$(Configuration)' == '' ">Debug</Configuration>
+    <Platform Condition=" '$(Platform)' == '' ">AnyCPU</Platform>
+    <ProductVersion>8.0.30703</ProductVersion>
+    <SchemaVersion>2.0</SchemaVersion>
+    <ProjectGuid>{33FD1D24-C28F-4C71-933F-98F1586EA76C}</ProjectGuid>
+    <OutputType>Library</OutputType>
+    <AppDesignerFolder>Properties</AppDesignerFolder>
+    <RootNamespace>Duplicati.Server.Serialization</RootNamespace>
+    <AssemblyName>Duplicati.Server.Serialization</AssemblyName>
+    <FileAlignment>512</FileAlignment>
+  </PropertyGroup>
+  <PropertyGroup Condition=" '$(Configuration)|$(Platform)' == 'Debug|AnyCPU' ">
+    <DebugSymbols>true</DebugSymbols>
+    <DebugType>full</DebugType>
+    <Optimize>false</Optimize>
+    <OutputPath>bin\Debug\</OutputPath>
+    <DefineConstants>DEBUG;TRACE</DefineConstants>
+    <ErrorReport>prompt</ErrorReport>
+    <WarningLevel>4</WarningLevel>
+  </PropertyGroup>
+  <PropertyGroup Condition=" '$(Configuration)|$(Platform)' == 'Release|AnyCPU' ">
+    <DebugType>pdbonly</DebugType>
+    <Optimize>true</Optimize>
+    <OutputPath>bin\Release\</OutputPath>
+    <DefineConstants>TRACE</DefineConstants>
+    <ErrorReport>prompt</ErrorReport>
+    <WarningLevel>4</WarningLevel>
+  </PropertyGroup>
+  <PropertyGroup>
+    <SignAssembly>true</SignAssembly>
+  </PropertyGroup>
+  <PropertyGroup>
+    <AssemblyOriginatorKeyFile>Duplicati.snk</AssemblyOriginatorKeyFile>
+  </PropertyGroup>
+  <ItemGroup>
+    <Reference Include="LightDatamodel">
+      <HintPath>..\..\..\thirdparty\LightDataModel\LightDatamodel.dll</HintPath>
+    </Reference>
+    <Reference Include="System" />
+    <Reference Include="System.Core" />
+    <Reference Include="System.Xml.Linq" />
+    <Reference Include="System.Data.DataSetExtensions" />
+    <Reference Include="Microsoft.CSharp" />
+    <Reference Include="System.Data" />
+    <Reference Include="System.Xml" />
+    <Reference Include="Newtonsoft.Json">
+      <HintPath>..\..\..\thirdparty\Json.NET\Newtonsoft.Json.dll</HintPath>
+    </Reference>
+  </ItemGroup>
+  <ItemGroup>
+    <Compile Include="Enums.cs" />
+    <Compile Include="IBackendSettings.cs" />
+    <Compile Include="IFilterSet.cs" />
+    <Compile Include="Implementations\BackendSettings.cs" />
+    <Compile Include="Implementations\FilterSet.cs" />
+    <Compile Include="Implementations\ProgressEventData.cs" />
+    <Compile Include="Implementations\ServerStatus.cs" />
+    <Compile Include="InterfaceResolver.cs" />
+    <Compile Include="IProgressEventData.cs" />
+    <Compile Include="IServerStatus.cs" />
+    <Compile Include="JsonSerializer.cs" />
+    <Compile Include="Properties\AssemblyInfo.cs" />
+    <Compile Include="Serializer.cs" />
+  </ItemGroup>
+  <ItemGroup>
+    <ProjectReference Include="..\..\Library\Interface\Duplicati.Library.Interface.csproj">
+      <Project>{C5899F45-B0FF-483C-9D38-24A9FCAAB237}</Project>
+      <Name>Duplicati.Library.Interface</Name>
+    </ProjectReference>
+    <ProjectReference Include="..\..\Library\Utility\Duplicati.Library.Utility.csproj">
+      <Project>{DE3E5D4C-51AB-4E5E-BEE8-E636CEBFBA65}</Project>
+      <Name>Duplicati.Library.Utility</Name>
+    </ProjectReference>
+  </ItemGroup>
+  <ItemGroup>
+    <None Include="Duplicati.snk" />
+  </ItemGroup>
+  <Import Project="$(MSBuildToolsPath)\Microsoft.CSharp.targets" />
+  <!-- To modify your build process, add your task inside one of the targets below and uncomment it. 
+       Other similar extension points exist, see Microsoft.Common.targets.
+  <Target Name="BeforeBuild">
+  </Target>
+  <Target Name="AfterBuild">
+  </Target>
+  -->
 </Project>