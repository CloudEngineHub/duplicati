﻿<Project Sdk="Microsoft.NET.Sdk">

  <PropertyGroup>
<<<<<<< HEAD
    <TargetFramework>net8.0</TargetFramework>
    <OutputType>Exe</OutputType>
    <RootNamespace>Duplicati.WindowsService</RootNamespace>
    <AssemblyName>Duplicati.WindowsService</AssemblyName>
  </PropertyGroup>
  <PropertyGroup>
    <ApplicationManifest>app.manifest</ApplicationManifest>
=======
    <TargetFramework>netstandard2.0</TargetFramework>
    <Copyright>LGPL, Copyright © Duplicati Team 2021</Copyright>
    <AssemblyName>Duplicati.WindowsService.Implementation</AssemblyName>
>>>>>>> 4f577c65
  </PropertyGroup>

  <ItemGroup>
<<<<<<< HEAD
=======
    <ProjectReference Include="..\Library\AutoUpdater\Duplicati.Library.AutoUpdater.csproj" />
    <ProjectReference Include="..\Library\Utility\Duplicati.Library.Utility.csproj" />
  </ItemGroup>

  <ItemGroup>
>>>>>>> 4f577c65
    <Compile Include="..\Service\Runner.cs">
      <Link>Runner.cs</Link>
    </Compile>
  </ItemGroup>

  <ItemGroup>
    <PackageReference Include="System.ServiceProcess.ServiceController" Version="5.0.0" />
  </ItemGroup>

  <ItemGroup>
<<<<<<< HEAD
    <PackageReference Include="Microsoft.CSharp" Version="4.7.0" />
    <PackageReference Include="System.Management" Version="8.0.0" />
    <PackageReference Include="Core.System.Configuration.Install" Version="1.1.0" />
    <PackageReference Include="Core.System.ServiceProcess" Version="2.0.1" />
=======
    <PackageReference Include="Microsoft.DotNet.Analyzers.Compatibility" Version="0.2.12-alpha">
      <PrivateAssets>all</PrivateAssets>
      <IncludeAssets>runtime; build; native; contentfiles; analyzers; buildtransitive</IncludeAssets>
    </PackageReference>
>>>>>>> 4f577c65
  </ItemGroup>

</Project><|MERGE_RESOLUTION|>--- conflicted
+++ resolved
@@ -1,30 +1,16 @@
 ﻿<Project Sdk="Microsoft.NET.Sdk">
 
   <PropertyGroup>
-<<<<<<< HEAD
     <TargetFramework>net8.0</TargetFramework>
-    <OutputType>Exe</OutputType>
-    <RootNamespace>Duplicati.WindowsService</RootNamespace>
-    <AssemblyName>Duplicati.WindowsService</AssemblyName>
-  </PropertyGroup>
-  <PropertyGroup>
-    <ApplicationManifest>app.manifest</ApplicationManifest>
-=======
-    <TargetFramework>netstandard2.0</TargetFramework>
-    <Copyright>LGPL, Copyright © Duplicati Team 2021</Copyright>
     <AssemblyName>Duplicati.WindowsService.Implementation</AssemblyName>
->>>>>>> 4f577c65
   </PropertyGroup>
 
   <ItemGroup>
-<<<<<<< HEAD
-=======
     <ProjectReference Include="..\Library\AutoUpdater\Duplicati.Library.AutoUpdater.csproj" />
     <ProjectReference Include="..\Library\Utility\Duplicati.Library.Utility.csproj" />
   </ItemGroup>
 
   <ItemGroup>
->>>>>>> 4f577c65
     <Compile Include="..\Service\Runner.cs">
       <Link>Runner.cs</Link>
     </Compile>
@@ -35,17 +21,10 @@
   </ItemGroup>
 
   <ItemGroup>
-<<<<<<< HEAD
-    <PackageReference Include="Microsoft.CSharp" Version="4.7.0" />
-    <PackageReference Include="System.Management" Version="8.0.0" />
-    <PackageReference Include="Core.System.Configuration.Install" Version="1.1.0" />
-    <PackageReference Include="Core.System.ServiceProcess" Version="2.0.1" />
-=======
     <PackageReference Include="Microsoft.DotNet.Analyzers.Compatibility" Version="0.2.12-alpha">
       <PrivateAssets>all</PrivateAssets>
       <IncludeAssets>runtime; build; native; contentfiles; analyzers; buildtransitive</IncludeAssets>
     </PackageReference>
->>>>>>> 4f577c65
   </ItemGroup>
 
 </Project>