--- conflicted
+++ resolved
@@ -323,11 +323,7 @@
         }
 
         [Test]
-<<<<<<< HEAD
-        public async Task GetRootPrefixes_ShouldReturnCorrectLinuxPrefixes()
-=======
-        public void GetMinimalUniquePrefixEntries_ShouldReturnCorrectLinuxPrefixes()
->>>>>>> 86acc32c
+        public async Task GetMinimalUniquePrefixEntries_ShouldReturnCorrectLinuxPrefixes()
         {
             using var tempFile = new TempFile();
             using var db = await LocalListDatabase.CreateAsync(tempFile, null, CancellationToken.None)
@@ -340,37 +336,21 @@
                 "/folder3/"
             ]);
 
-<<<<<<< HEAD
-            // Act
             var result = await db
-                .GetRootPrefixes(1, CancellationToken.None)
+                .GetMinimalUniquePrefixEntries(1).Select(e => e.Path, CancellationToken.None)
                 .ToListAsync()
                 .ConfigureAwait(false);
-
-            // Assert
-            Assert.That(result, Does.Contain(1L));
-            Assert.That(result, Does.Contain(3L));
-            Assert.That(result, Does.Contain(5L));
-            Assert.That(result, Does.Not.Contain(2L));
-            Assert.That(result, Does.Not.Contain(4L));
-=======
-            var result = db.GetMinimalUniquePrefixEntries(1).Select(e => e.Path).ToList();
 
             Assert.That(result, Does.Contain("/folder1/"));
             Assert.That(result, Does.Contain("/folder2/"));
             Assert.That(result, Does.Contain("/folder3/"));
             Assert.That(result.Any(x => x.Contains("sub1")), Is.False);
             Assert.That(result.Any(x => x.Contains("sub2")), Is.False);
->>>>>>> 86acc32c
             Assert.That(result.Count, Is.EqualTo(3));
         }
 
         [Test]
-<<<<<<< HEAD
-        public async Task GetRootPrefixes_ShouldReturnCorrectWindowsDrivePrefixes()
-=======
-        public void GetMinimalUniquePrefixEntries_ShouldReturnCorrectWindowsDrivePrefixes()
->>>>>>> 86acc32c
+        public async Task GetMinimalUniquePrefixEntries_ShouldReturnCorrectWindowsDrivePrefixes()
         {
             using var tempFile = new TempFile();
             using var db = await LocalListDatabase.CreateAsync(tempFile, null, CancellationToken.None)
@@ -382,15 +362,10 @@
                 "D:\\otherfolder\\"
             ]);
 
-<<<<<<< HEAD
-            // Act
             var result = await db
-                .GetRootPrefixes(1, CancellationToken.None)
+                .GetMinimalUniquePrefixEntries(1).Select(e => e.Path, CancellationToken.None)
                 .ToListAsync()
                 .ConfigureAwait(false);
-=======
-            var result = db.GetMinimalUniquePrefixEntries(1).Select(e => e.Path).ToList();
->>>>>>> 86acc32c
 
             Assert.That(result, Does.Contain("C:\\folder1\\"));
             Assert.That(result, Does.Contain("C:\\folder2\\"));
@@ -400,11 +375,7 @@
         }
 
         [Test]
-<<<<<<< HEAD
-        public async Task GetRootPrefixes_ShouldReturnCorrectWindowsUncPrefixes()
-=======
-        public void GetMinimalUniquePrefixEntries_ShouldReturnCorrectWindowsUncPrefixes()
->>>>>>> 86acc32c
+        public async Task GetMinimalUniquePrefixEntries_ShouldReturnCorrectWindowsUncPrefixes()
         {
             using var tempFile = new TempFile();
             using var db = await LocalListDatabase.CreateAsync(tempFile, null, CancellationToken.None)
@@ -415,15 +386,10 @@
                 "\\\\server\\share\\otherfolder\\"
             ]);
 
-<<<<<<< HEAD
-            // Act
             var result = await db
-                .GetRootPrefixes(1, CancellationToken.None)
+                .GetMinimalUniquePrefixEntries(1).Select(e => e.Path, CancellationToken.None)
                 .ToListAsync()
                 .ConfigureAwait(false);
-=======
-            var result = db.GetMinimalUniquePrefixEntries(1).Select(e => e.Path).ToList();
->>>>>>> 86acc32c
 
             Assert.That(result, Does.Contain("\\\\server\\share\\folder\\"));
             Assert.That(result, Does.Contain("\\\\server\\share\\otherfolder\\"));
@@ -432,11 +398,7 @@
         }
 
         [Test]
-<<<<<<< HEAD
-        public async Task GetRootPrefixes_ShouldHandleMixedWindowsDriveAndUncPaths()
-=======
-        public void GetMinimalUniquePrefixEntries_ShouldHandleMixedWindowsDriveAndUncPaths()
->>>>>>> 86acc32c
+        public async Task GetMinimalUniquePrefixEntries_ShouldHandleMixedWindowsDriveAndUncPaths()
         {
             using var tempFile = new TempFile();
             using var db = await LocalListDatabase.CreateAsync(tempFile, null, CancellationToken.None)
@@ -451,23 +413,10 @@
                 "\\\\server\\share\\pictures\\"
             ]);
 
-<<<<<<< HEAD
-            // Act
             var result = await db
-                .GetRootPrefixes(1, CancellationToken.None)
+                .GetMinimalUniquePrefixEntries(1).Select(e => e.Path, CancellationToken.None)
                 .ToListAsync()
                 .ConfigureAwait(false);
-
-            // Assert
-            Assert.That(result, Does.Contain(1L));
-            Assert.That(result, Does.Contain(3L));
-            Assert.That(result, Does.Contain(4L));
-            Assert.That(result, Does.Contain(5L));
-            Assert.That(result, Does.Contain(7L));
-            Assert.That(result, Does.Not.Contain(2L));
-            Assert.That(result, Does.Not.Contain(6L));
-=======
-            var result = db.GetMinimalUniquePrefixEntries(1).Select(e => e.Path).ToList();
 
             Assert.That(result, Does.Contain("C:\\data\\"));
             Assert.That(result, Does.Contain("C:\\music\\"));
@@ -476,7 +425,6 @@
             Assert.That(result, Does.Contain("\\\\server\\share\\pictures\\"));
             Assert.That(result.Any(x => x.Contains("sub1")), Is.False);
             Assert.That(result.Any(x => x.Contains("subdoc")), Is.False);
->>>>>>> 86acc32c
             Assert.That(result.Count, Is.EqualTo(5));
         }
 
