﻿using Duplicati.Library.DynamicLoader;
using Duplicati.Library.Interface;
using Duplicati.Library.Main;
using NUnit.Framework;
using System;
using System.Collections.Generic;
using System.IO;
using System.Linq;
using System.Security.Cryptography;
using System.Threading;

namespace Duplicati.UnitTest
{
    public class IssueTests : BasicSetupHelper
    {

        [Test]
        [Category("Targeted")]
        public void Issue5023ReferencedFileMissing([Values] bool compactBeforeRecreate)
        {
            // Reproduction for part of issue #5023
            // Error during repair: "Remote file referenced as x by y, but not found in list, registering a missing remote file"
            // Can be caused by interrupted index upload followed by compact before the repair

            var testopts = new Dictionary<string, string>(TestOptions)
            {
                ["number-of-retries"] = "0",
                ["dblock-size"] = "20KB",
                ["threshold"] = "1",
                ["keep-versions"] = "1",
                ["no-auto-compact"] = "true",
                ["no-encryption"] = "true"
            };

            const long filesize = 1024;

            // First backup OK to create valid database
            string target = "file://" + TARGETFOLDER;
            string file1 = Path.Combine(DATAFOLDER, "f1");
            TestUtils.WriteTestFile(file1, filesize);
            using (var c = new Library.Main.Controller(target, testopts, null))
            {
                IBackupResults backupResults = c.Backup(new[] { DATAFOLDER });
                TestUtils.AssertResults(backupResults);
            }
            // Sleep to ensure timestamps are different
            Thread.Sleep(1000);
            // Fail after index file put
            target = new DeterministicErrorBackend().ProtocolKey + "://" + TARGETFOLDER;
            string interruptedName = "";
            DeterministicErrorBackend.ErrorGenerator = (string action, string remotename) =>
            {
                // Fail dindex upload
                if (action.StartsWith("put") && remotename.Contains("dindex"))
                {
                    interruptedName = remotename;
                    return true;
                }
                return false;
            };
            BackendLoader.AddBackend(new DeterministicErrorBackend());
            string file2 = Path.Combine(DATAFOLDER, "f2");
            TestUtils.WriteTestFile(file2, filesize);
            var uploadEx = Assert.Catch(() =>
            {
                using (var c = new Library.Main.Controller(target, testopts, null))
                {
                    IBackupResults backupResults = c.Backup(new[] { DATAFOLDER });
                }
            });

            while (uploadEx is AggregateException && uploadEx.InnerException is not null)
                uploadEx = uploadEx.InnerException;

            Assert.That(uploadEx, Is.TypeOf<DeterministicErrorBackend.DeterministicErrorBackendException>());

            Console.WriteLine("Interrupted after upload of {0}", interruptedName);
            // Sleep to ensure timestamps are different
            Thread.Sleep(1000);
            // Complete upload
            target = "file://" + TARGETFOLDER;
            using (var c = new Library.Main.Controller(target, testopts, null))
            {
                IBackupResults backupResults = c.Backup(new[] { DATAFOLDER });
                TestUtils.AssertResults(backupResults);
            }
            // At this point there are two index files for the last dblock
            Console.WriteLine("Target folder contents (expect extra index file):");
            Console.WriteLine(string.Join("\n", from v in Directory.EnumerateFiles(TARGETFOLDER) select Path.GetFileName(v)));

            // Note: If there is a recreate here (between the above extra file creation and the following compact),
            // the bug does not occur as the extra index file will be recorded in the database and properly deleted by compact

            if (compactBeforeRecreate)
            {
                // Delete f2 and compact
                File.Delete(file2);
                using (var c = new Library.Main.Controller(target, testopts, null))
                {
                    IBackupResults backupResults = c.Backup(new[] { DATAFOLDER });
                    TestUtils.AssertResults(backupResults);
                    ICompactResults compactResults = c.Compact();
                    TestUtils.AssertResults(compactResults);
                    Assert.Greater(compactResults.DeletedFileCount, 0);
                }
                // At this point there are two index files for the last dblock
                Console.WriteLine("Target folder contents (expect extra index file):");
                Console.WriteLine(string.Join("\n", from v in Directory.EnumerateFiles(TARGETFOLDER) select Path.GetFileName(v)));
            }

            // Database recreate should work (fails after compact)
            File.Delete(DBFILE);
            using (var c = new Library.Main.Controller(target, testopts, null))
            {
                IRepairResults repairResults = c.Repair();
                TestUtils.AssertResults(repairResults);
            }
        }


        [Test]
        [Category("Restore"), Category("Bug")]
<<<<<<< HEAD
        public void Issue5825RestoreNoOverwrite([Values] bool legacy, [Values] bool local_blocks)
        {
            // Reproduction of Issue #5825
            // The logic in the previous version was to create a timestamped version of the file being restored to, if it already exists.
            // It appears the new restore flow is not correctly doing the same.
            // See forum thread: https://forum.duplicati.com/t/save-different-versions-with-timestamp-in-file-name-broken/19805

            var testopts = new Dictionary<string, string>(TestOptions)
            {
                ["restore-legacy"] = legacy.ToString().ToLower(),
                ["restore-with-local-blocks"] = local_blocks.ToString().ToLower()
            };
            int test_filesize = 1024;

            // TODO tjek om de gamle filer forbliver urørte.

            var original_dir = Path.Combine(DATAFOLDER, "some_original_dir");
            Directory.CreateDirectory(original_dir);
            string f0 = Path.Combine(original_dir, "some_file");
            TestUtils.WriteTestFile(f0, test_filesize);
=======
        public void Issue5826RestoreMissingFolder([Values] bool compressRestorePaths, [Values] bool restoreLegacy)
        {
            // Reproduction of Issue #5826
            // With the new restore engine, it looks like a file will not be restored if the folder is not selected for restore.
            // See forum issue for details: https://forum.duplicati.com/t/could-not-find-a-part-of-the-path/19775

            var testopts = new Dictionary<string, string>(TestOptions)
            {
                ["dont-compress-restore-paths"] = (!compressRestorePaths).ToString().ToLower(),
                ["restore-legacy"] = restoreLegacy.ToString().ToLower()
            };

            var original_dir = Path.Combine(DATAFOLDER, "some_original_dir");
            Directory.CreateDirectory(original_dir);
            string f = Path.Combine(original_dir, "some_file");
            TestUtils.WriteTestFile(f, 1024 * 20);
>>>>>>> 99ee2346

            // Backup the files
            using (var c = new Library.Main.Controller("file://" + TARGETFOLDER, testopts, null))
            {
                IBackupResults backupResults = c.Backup([DATAFOLDER]);
                TestUtils.AssertResults(backupResults);
            }

<<<<<<< HEAD
            // Attempt to restore the file
            testopts["restore-path"] = RESTOREFOLDER;
            using (var c = new Library.Main.Controller("file://" + TARGETFOLDER, testopts, null))
            {
                var restoreResults = c.Restore([f0]);
                Assert.That(restoreResults.RestoredFiles, Is.EqualTo(1), "File should have been restored");
            }

            // Verify that the files are equal
            string f1 = Path.Combine(RESTOREFOLDER, "some_file");
            Assert.That(File.ReadAllBytes(f0), Is.EqualTo(File.ReadAllBytes(f1)), "Restored file should be equal to original file");

            // Modify the restored file
            TestUtils.WriteTestFile(f1, test_filesize);

            // Restore the file again, with overwrite.
            testopts["overwrite"] = "true";
            using (var c = new Library.Main.Controller("file://" + TARGETFOLDER, testopts, null))
            {
                var restoreResults = c.Restore([f0]);
                Assert.That(restoreResults.RestoredFiles, Is.EqualTo(1), "File should have been restored");
            }

            // Verify that the files are equal
            Assert.That(File.ReadAllBytes(f0), Is.EqualTo(File.ReadAllBytes(f1)), "Restored file should be equal to original file");

            // Save the timestamp of the file
            var timestamp = File.GetLastWriteTime(f1);

            // Touch the file
            File.SetLastWriteTime(f1, DateTime.Now);

            // Check that the timestamp has changed, but the file is still equal
            Assert.That(File.GetLastWriteTime(f1), Is.Not.EqualTo(timestamp), "Timestamp should have changed");
            Assert.That(File.ReadAllBytes(f0), Is.EqualTo(File.ReadAllBytes(f1)), "Restored file should be equal to original file");

            // Restore the file again, with overwrite, should restore the timestamp of the file
            using (var c = new Library.Main.Controller("file://" + TARGETFOLDER, testopts, null))
            {
                var restoreResults = c.Restore([f0]);
                Assert.That(restoreResults.RestoredFiles, Is.EqualTo(0), "File should not have been restored, only the metadata.");
            }

            // Verify that the files are equal and the timestamp is restored
            Assert.That(File.ReadAllBytes(f0), Is.EqualTo(File.ReadAllBytes(f1)), "Restored file should be equal to original file");
            Assert.That(File.GetLastWriteTime(f1), Is.EqualTo(timestamp), "Timestamp should be restored");

            // Modify the restored file
            TestUtils.WriteTestFile(f1, test_filesize);
            var f1_original = File.ReadAllBytes(f1);

            // Restore the file again, without overwrite.
            testopts["overwrite"] = "false";
            using (var c = new Library.Main.Controller("file://" + TARGETFOLDER, testopts, null))
            {
                var restoreResults = c.Restore([f0]);
                Assert.That(restoreResults.RestoredFiles, Is.EqualTo(1), "File should have been restored");
            }

            // Verify that f1 is still the same
            Assert.That(File.ReadAllBytes(f1), Is.EqualTo(f1_original), "The first restored file should remain untouched");

            // Verify that there exists a new file with a timestamp
            var files = Directory.GetFiles(RESTOREFOLDER, "*", SearchOption.TopDirectoryOnly);
            Assert.That(files.Length, Is.EqualTo(2), "There should be two files in the folder");
            var f2 = files.FirstOrDefault(v => v != f1);

            // Modify the new restored file as well
            TestUtils.WriteTestFile(f2, test_filesize);
            var f2_original = File.ReadAllBytes(f2);

            // Restore the file again, without overwrite.
            using (var c = new Library.Main.Controller("file://" + TARGETFOLDER, testopts, null))
            {
                var restoreResults = c.Restore([f0]);
                Assert.That(restoreResults.RestoredFiles, Is.EqualTo(1), "File should have been restored");
            }

            // Verify that f1 and f2 are still the same
            Assert.That(File.ReadAllBytes(f1), Is.EqualTo(f1_original), "The first restored file should remain untouched");
            Assert.That(File.ReadAllBytes(f2), Is.EqualTo(f2_original), "The second restored file should remain untouched");

            // Verify that there exists a new file with a timestamp
            files = Directory.GetFiles(RESTOREFOLDER, "*", SearchOption.TopDirectoryOnly);
            Assert.That(files.Length, Is.EqualTo(3), "There should be three files in the folder");

            // Verify that the files are equal
            var f3 = files.FirstOrDefault(v => v != f1 && v != f2);
            Assert.That(File.ReadAllBytes(f0), Is.EqualTo(File.ReadAllBytes(f3)), "Restored file should be equal to original file");

            // Modify the second file to match the original file - should not restore any files
            File.WriteAllBytes(f2, File.ReadAllBytes(f0));

            // Restore the file again, without overwrite.
            using (var c = new Library.Main.Controller("file://" + TARGETFOLDER, testopts, null))
            {
                var restoreResults = c.Restore([f0]);
                Assert.That(restoreResults.RestoredFiles, Is.EqualTo(0), "File should not have been restored");
            }

            // Verify that f1 is still untouched
            Assert.That(File.ReadAllBytes(f1), Is.EqualTo(f1_original), "The first restored file should remain untouched");
=======
            // Attempt to restore a file without selecting its parent folder
            testopts["restore-path"] = RESTOREFOLDER;
            using (var c = new Library.Main.Controller("file://" + TARGETFOLDER, testopts, null))
            {
                var restoreResults = c.Restore([f]);
                Assert.That(restoreResults.RestoredFiles, Is.EqualTo(1), "File should have been restored.");
                Assert.That(restoreResults.Warnings.Count(), Is.EqualTo(compressRestorePaths ? 0 : 1), "Warning should be generated for missing folder");
            }
>>>>>>> 99ee2346
        }


        [Test]
        [Category("Disruption"), Category("Bug")]
        public void TestSystematicErrors5023()
        {
            // Attempt to recreate other bugs from #5023, but not successful
            var testopts = new Dictionary<string, string>(TestOptions)
            {
                ["number-of-retries"] = "0",
                ["dblock-size"] = "20KB",
                ["threshold"] = "1",
                ["keep-versions"] = "5",
                ["no-encryption"] = "true",
                ["disable-synthetic-filelist"] = "true"
            };
            //testopts["rebuild-missing-dblock-files"] = "true";
            string target = "file://" + TARGETFOLDER;
            string targetError = new DeterministicErrorBackend().ProtocolKey + "://" + TARGETFOLDER;
            int maxFiles = 10;
            List<string> files = new List<string>();
            bool failed = false;
            long accessCounter = 0;
            long errorIdx = 0;
            DeterministicErrorBackend.ErrorGenerator = (string action, string remotename) =>
            {
                ++accessCounter;
                if (accessCounter >= errorIdx)
                {
                    return true;
                }
                return false;
            };
            for (int i = 0; i < maxFiles; ++i)
            {
                string f = Path.Combine(DATAFOLDER, "f" + i);
                TestUtils.WriteTestFile(f, 1024 * 20);
                files.Add(f);
            }
            // Initial backup
            using (var c = new Library.Main.Controller(target, testopts, null))
            {
                IBackupResults backupResults = c.Backup(new[] { DATAFOLDER });
                TestUtils.AssertResults(backupResults);
            }
            while (errorIdx < (maxFiles + 2))
            {
                if (errorIdx % 10 == 0)
                {
                    TestContext.WriteLine("Error index {0}", errorIdx);
                }
                accessCounter = 0;
                try
                {
                    using (var c = new Library.Main.Controller(targetError, testopts, null))
                    {
                        IBackupResults backupResults = c.Backup(new[] { DATAFOLDER });
                        TestUtils.AssertResults(backupResults);
                    }
                }
                catch (AssertionException) { throw; }
                catch { }
                Thread.Sleep(1000);
                try
                {
                    using (var c = new Library.Main.Controller(target, testopts, null))
                    {
                        IBackupResults backupResults = c.Backup(new[] { DATAFOLDER });
                        TestUtils.AssertResults(backupResults);
                    }
                }
                catch (UserInformationException e)
                {
                    TestContext.WriteLine("Error at index {0}: {1}", errorIdx, e.Message);
                    if (e.HelpID == "MissingRemoteFiles" || e.HelpID == "ExtraRemoteFiles")
                    {
                        using (var c = new Library.Main.Controller(target, testopts, null))
                        {
                            IRepairResults repairResults = c.Repair();
                            TestUtils.AssertResults(repairResults);
                        }
                    }
                    failed = true;
                }
                Thread.Sleep(1000);
                foreach (string f in files)
                {
                    TestUtils.WriteTestFile(f, 1024 * 20);
                }
                ++errorIdx;
            }
            TestContext.WriteLine("Ran {0} iterations", errorIdx);
            Assert.IsFalse(failed);
        }

        [Test, Sequential]
        [Category("Targeted"), Category("Bug"), Category("Non-critical")]
        [TestCase(false, true), TestCase(true, true), TestCase(true, false)]
        public void Issue5038MissingListBlocklist(bool sameVersion, bool blockFirst)
        {
            // Backup containing the blocklist of a file BEFORE the file causes a dindex with missing blocklist entry
            // This is not critical, because it only requires extra block volume downloads
            var testopts = new Dictionary<string, string>(TestOptions)
            {
                ["no-encryption"] = "true"
            };

            string filename = Path.Combine(DATAFOLDER, "file");
            // Start with z to process blockfile after file (at least on some systems)
            string blockfile = Path.Combine(DATAFOLDER, blockFirst ? "block" : "zblock");
            string target = "file://" + TARGETFOLDER;

            byte[] block1 = new byte[10 * 1024];
            for (int i = 0; i < block1.Length; ++i)
            {
                block1[i] = 1;
            }
            byte[] block2 = new byte[10 * 1024];
            for (int i = 0; i < block1.Length; ++i)
            {
                block1[i] = 2;
            }

            HashAlgorithm blockhasher = Library.Utility.HashFactory.CreateHasher(new Options(testopts).BlockHashAlgorithm);

            var hash1 = blockhasher.ComputeHash(block1, 0, block1.Length);
            var hash2 = blockhasher.ComputeHash(block2, 0, block2.Length);

            byte[] blockfileContent = hash1.Concat(hash2).ToArray();
            TestUtils.WriteFile(blockfile, blockfileContent);
            if (!sameVersion)
            {
                // Backup blockfile first
                using (var c = new Library.Main.Controller(target, testopts, null))
                {
                    IBackupResults backupResults = c.Backup(new[] { DATAFOLDER });
                    TestUtils.AssertResults(backupResults);
                }
            }

            byte[] combined = block1.Concat(block2).ToArray();
            TestUtils.WriteFile(filename, combined);
            // Backup file that would produce blockfile
            using (var c = new Library.Main.Controller(target, testopts, null))
            {
                IBackupResults backupResults = c.Backup(new[] { DATAFOLDER });
                TestUtils.AssertResults(backupResults);
            }

            // Recreate database downloads block volume
            File.Delete(DBFILE);
            using (var c = new Library.Main.Controller(target, testopts, null))
            {
                IRepairResults repairResults = c.Repair();
                TestUtils.AssertResults(repairResults);
                Assert.IsNull(repairResults.Messages.FirstOrDefault(v => v.Contains("ProcessingRequiredBlocklistVolumes")),
                    "Blocklist download pass was required");
            }
        }
    }
}<|MERGE_RESOLUTION|>--- conflicted
+++ resolved
@@ -120,7 +120,6 @@
 
         [Test]
         [Category("Restore"), Category("Bug")]
-<<<<<<< HEAD
         public void Issue5825RestoreNoOverwrite([Values] bool legacy, [Values] bool local_blocks)
         {
             // Reproduction of Issue #5825
@@ -141,7 +140,121 @@
             Directory.CreateDirectory(original_dir);
             string f0 = Path.Combine(original_dir, "some_file");
             TestUtils.WriteTestFile(f0, test_filesize);
-=======
+
+            // Backup the files
+            using (var c = new Library.Main.Controller("file://" + TARGETFOLDER, testopts, null))
+            {
+                IBackupResults backupResults = c.Backup([DATAFOLDER]);
+                TestUtils.AssertResults(backupResults);
+            }
+
+            // Attempt to restore the file
+            testopts["restore-path"] = RESTOREFOLDER;
+            using (var c = new Library.Main.Controller("file://" + TARGETFOLDER, testopts, null))
+            {
+                var restoreResults = c.Restore([f0]);
+                Assert.That(restoreResults.RestoredFiles, Is.EqualTo(1), "File should have been restored");
+            }
+
+            // Verify that the files are equal
+            string f1 = Path.Combine(RESTOREFOLDER, "some_file");
+            Assert.That(File.ReadAllBytes(f0), Is.EqualTo(File.ReadAllBytes(f1)), "Restored file should be equal to original file");
+
+            // Modify the restored file
+            TestUtils.WriteTestFile(f1, test_filesize);
+
+            // Restore the file again, with overwrite.
+            testopts["overwrite"] = "true";
+            using (var c = new Library.Main.Controller("file://" + TARGETFOLDER, testopts, null))
+            {
+                var restoreResults = c.Restore([f0]);
+                Assert.That(restoreResults.RestoredFiles, Is.EqualTo(1), "File should have been restored");
+            }
+
+            // Verify that the files are equal
+            Assert.That(File.ReadAllBytes(f0), Is.EqualTo(File.ReadAllBytes(f1)), "Restored file should be equal to original file");
+
+            // Save the timestamp of the file
+            var timestamp = File.GetLastWriteTime(f1);
+
+            // Touch the file
+            File.SetLastWriteTime(f1, DateTime.Now);
+
+            // Check that the timestamp has changed, but the file is still equal
+            Assert.That(File.GetLastWriteTime(f1), Is.Not.EqualTo(timestamp), "Timestamp should have changed");
+            Assert.That(File.ReadAllBytes(f0), Is.EqualTo(File.ReadAllBytes(f1)), "Restored file should be equal to original file");
+
+            // Restore the file again, with overwrite, should restore the timestamp of the file
+            using (var c = new Library.Main.Controller("file://" + TARGETFOLDER, testopts, null))
+            {
+                var restoreResults = c.Restore([f0]);
+                Assert.That(restoreResults.RestoredFiles, Is.EqualTo(0), "File should not have been restored, only the metadata.");
+            }
+
+            // Verify that the files are equal and the timestamp is restored
+            Assert.That(File.ReadAllBytes(f0), Is.EqualTo(File.ReadAllBytes(f1)), "Restored file should be equal to original file");
+            Assert.That(File.GetLastWriteTime(f1), Is.EqualTo(timestamp), "Timestamp should be restored");
+
+            // Modify the restored file
+            TestUtils.WriteTestFile(f1, test_filesize);
+            var f1_original = File.ReadAllBytes(f1);
+
+            // Restore the file again, without overwrite.
+            testopts["overwrite"] = "false";
+            using (var c = new Library.Main.Controller("file://" + TARGETFOLDER, testopts, null))
+            {
+                var restoreResults = c.Restore([f0]);
+                Assert.That(restoreResults.RestoredFiles, Is.EqualTo(1), "File should have been restored");
+            }
+
+            // Verify that f1 is still the same
+            Assert.That(File.ReadAllBytes(f1), Is.EqualTo(f1_original), "The first restored file should remain untouched");
+
+            // Verify that there exists a new file with a timestamp
+            var files = Directory.GetFiles(RESTOREFOLDER, "*", SearchOption.TopDirectoryOnly);
+            Assert.That(files.Length, Is.EqualTo(2), "There should be two files in the folder");
+            var f2 = files.FirstOrDefault(v => v != f1);
+
+            // Modify the new restored file as well
+            TestUtils.WriteTestFile(f2, test_filesize);
+            var f2_original = File.ReadAllBytes(f2);
+
+            // Restore the file again, without overwrite.
+            using (var c = new Library.Main.Controller("file://" + TARGETFOLDER, testopts, null))
+            {
+                var restoreResults = c.Restore([f0]);
+                Assert.That(restoreResults.RestoredFiles, Is.EqualTo(1), "File should have been restored");
+            }
+
+            // Verify that f1 and f2 are still the same
+            Assert.That(File.ReadAllBytes(f1), Is.EqualTo(f1_original), "The first restored file should remain untouched");
+            Assert.That(File.ReadAllBytes(f2), Is.EqualTo(f2_original), "The second restored file should remain untouched");
+
+            // Verify that there exists a new file with a timestamp
+            files = Directory.GetFiles(RESTOREFOLDER, "*", SearchOption.TopDirectoryOnly);
+            Assert.That(files.Length, Is.EqualTo(3), "There should be three files in the folder");
+
+            // Verify that the files are equal
+            var f3 = files.FirstOrDefault(v => v != f1 && v != f2);
+            Assert.That(File.ReadAllBytes(f0), Is.EqualTo(File.ReadAllBytes(f3)), "Restored file should be equal to original file");
+
+            // Modify the second file to match the original file - should not restore any files
+            File.WriteAllBytes(f2, File.ReadAllBytes(f0));
+
+            // Restore the file again, without overwrite.
+            using (var c = new Library.Main.Controller("file://" + TARGETFOLDER, testopts, null))
+            {
+                var restoreResults = c.Restore([f0]);
+                Assert.That(restoreResults.RestoredFiles, Is.EqualTo(0), "File should not have been restored");
+            }
+
+            // Verify that f1 is still untouched
+            Assert.That(File.ReadAllBytes(f1), Is.EqualTo(f1_original), "The first restored file should remain untouched");
+        }
+
+
+        [Test]
+        [Category("Restore"), Category("Bug")]
         public void Issue5826RestoreMissingFolder([Values] bool compressRestorePaths, [Values] bool restoreLegacy)
         {
             // Reproduction of Issue #5826
@@ -158,7 +271,6 @@
             Directory.CreateDirectory(original_dir);
             string f = Path.Combine(original_dir, "some_file");
             TestUtils.WriteTestFile(f, 1024 * 20);
->>>>>>> 99ee2346
 
             // Backup the files
             using (var c = new Library.Main.Controller("file://" + TARGETFOLDER, testopts, null))
@@ -167,110 +279,6 @@
                 TestUtils.AssertResults(backupResults);
             }
 
-<<<<<<< HEAD
-            // Attempt to restore the file
-            testopts["restore-path"] = RESTOREFOLDER;
-            using (var c = new Library.Main.Controller("file://" + TARGETFOLDER, testopts, null))
-            {
-                var restoreResults = c.Restore([f0]);
-                Assert.That(restoreResults.RestoredFiles, Is.EqualTo(1), "File should have been restored");
-            }
-
-            // Verify that the files are equal
-            string f1 = Path.Combine(RESTOREFOLDER, "some_file");
-            Assert.That(File.ReadAllBytes(f0), Is.EqualTo(File.ReadAllBytes(f1)), "Restored file should be equal to original file");
-
-            // Modify the restored file
-            TestUtils.WriteTestFile(f1, test_filesize);
-
-            // Restore the file again, with overwrite.
-            testopts["overwrite"] = "true";
-            using (var c = new Library.Main.Controller("file://" + TARGETFOLDER, testopts, null))
-            {
-                var restoreResults = c.Restore([f0]);
-                Assert.That(restoreResults.RestoredFiles, Is.EqualTo(1), "File should have been restored");
-            }
-
-            // Verify that the files are equal
-            Assert.That(File.ReadAllBytes(f0), Is.EqualTo(File.ReadAllBytes(f1)), "Restored file should be equal to original file");
-
-            // Save the timestamp of the file
-            var timestamp = File.GetLastWriteTime(f1);
-
-            // Touch the file
-            File.SetLastWriteTime(f1, DateTime.Now);
-
-            // Check that the timestamp has changed, but the file is still equal
-            Assert.That(File.GetLastWriteTime(f1), Is.Not.EqualTo(timestamp), "Timestamp should have changed");
-            Assert.That(File.ReadAllBytes(f0), Is.EqualTo(File.ReadAllBytes(f1)), "Restored file should be equal to original file");
-
-            // Restore the file again, with overwrite, should restore the timestamp of the file
-            using (var c = new Library.Main.Controller("file://" + TARGETFOLDER, testopts, null))
-            {
-                var restoreResults = c.Restore([f0]);
-                Assert.That(restoreResults.RestoredFiles, Is.EqualTo(0), "File should not have been restored, only the metadata.");
-            }
-
-            // Verify that the files are equal and the timestamp is restored
-            Assert.That(File.ReadAllBytes(f0), Is.EqualTo(File.ReadAllBytes(f1)), "Restored file should be equal to original file");
-            Assert.That(File.GetLastWriteTime(f1), Is.EqualTo(timestamp), "Timestamp should be restored");
-
-            // Modify the restored file
-            TestUtils.WriteTestFile(f1, test_filesize);
-            var f1_original = File.ReadAllBytes(f1);
-
-            // Restore the file again, without overwrite.
-            testopts["overwrite"] = "false";
-            using (var c = new Library.Main.Controller("file://" + TARGETFOLDER, testopts, null))
-            {
-                var restoreResults = c.Restore([f0]);
-                Assert.That(restoreResults.RestoredFiles, Is.EqualTo(1), "File should have been restored");
-            }
-
-            // Verify that f1 is still the same
-            Assert.That(File.ReadAllBytes(f1), Is.EqualTo(f1_original), "The first restored file should remain untouched");
-
-            // Verify that there exists a new file with a timestamp
-            var files = Directory.GetFiles(RESTOREFOLDER, "*", SearchOption.TopDirectoryOnly);
-            Assert.That(files.Length, Is.EqualTo(2), "There should be two files in the folder");
-            var f2 = files.FirstOrDefault(v => v != f1);
-
-            // Modify the new restored file as well
-            TestUtils.WriteTestFile(f2, test_filesize);
-            var f2_original = File.ReadAllBytes(f2);
-
-            // Restore the file again, without overwrite.
-            using (var c = new Library.Main.Controller("file://" + TARGETFOLDER, testopts, null))
-            {
-                var restoreResults = c.Restore([f0]);
-                Assert.That(restoreResults.RestoredFiles, Is.EqualTo(1), "File should have been restored");
-            }
-
-            // Verify that f1 and f2 are still the same
-            Assert.That(File.ReadAllBytes(f1), Is.EqualTo(f1_original), "The first restored file should remain untouched");
-            Assert.That(File.ReadAllBytes(f2), Is.EqualTo(f2_original), "The second restored file should remain untouched");
-
-            // Verify that there exists a new file with a timestamp
-            files = Directory.GetFiles(RESTOREFOLDER, "*", SearchOption.TopDirectoryOnly);
-            Assert.That(files.Length, Is.EqualTo(3), "There should be three files in the folder");
-
-            // Verify that the files are equal
-            var f3 = files.FirstOrDefault(v => v != f1 && v != f2);
-            Assert.That(File.ReadAllBytes(f0), Is.EqualTo(File.ReadAllBytes(f3)), "Restored file should be equal to original file");
-
-            // Modify the second file to match the original file - should not restore any files
-            File.WriteAllBytes(f2, File.ReadAllBytes(f0));
-
-            // Restore the file again, without overwrite.
-            using (var c = new Library.Main.Controller("file://" + TARGETFOLDER, testopts, null))
-            {
-                var restoreResults = c.Restore([f0]);
-                Assert.That(restoreResults.RestoredFiles, Is.EqualTo(0), "File should not have been restored");
-            }
-
-            // Verify that f1 is still untouched
-            Assert.That(File.ReadAllBytes(f1), Is.EqualTo(f1_original), "The first restored file should remain untouched");
-=======
             // Attempt to restore a file without selecting its parent folder
             testopts["restore-path"] = RESTOREFOLDER;
             using (var c = new Library.Main.Controller("file://" + TARGETFOLDER, testopts, null))
@@ -279,7 +287,6 @@
                 Assert.That(restoreResults.RestoredFiles, Is.EqualTo(1), "File should have been restored.");
                 Assert.That(restoreResults.Warnings.Count(), Is.EqualTo(compressRestorePaths ? 0 : 1), "Warning should be generated for missing folder");
             }
->>>>>>> 99ee2346
         }
 
 
