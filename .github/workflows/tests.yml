--- conflicted
+++ resolved
@@ -1,11 +1,8 @@
 name: Tests
 permissions:
   contents: read
-<<<<<<< HEAD
-=======
   issues: none
   pull-requests: none
->>>>>>> b6079f5d
 
 on: [pull_request, workflow_dispatch]
 
