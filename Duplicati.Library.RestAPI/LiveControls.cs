﻿#region Disclaimer / License
// Copyright (C) 2015, The Duplicati Team
// http://www.duplicati.com, info@duplicati.com
// 
// This library is free software; you can redistribute it and/or
// modify it under the terms of the GNU Lesser General Public
// License as published by the Free Software Foundation; either
// version 2.1 of the License, or (at your option) any later version.
// 
// This library is distributed in the hope that it will be useful,
// but WITHOUT ANY WARRANTY; without even the implied warranty of
// MERCHANTABILITY or FITNESS FOR A PARTICULAR PURPOSE.  See the GNU
// Lesser General Public License for more details.
// 
// You should have received a copy of the GNU Lesser General Public
// License along with this library; if not, write to the Free Software
// Foundation, Inc., 51 Franklin Street, Fifth Floor, Boston, MA  02110-1301  USA
// 
#endregion
using System;
<<<<<<< HEAD
=======
using System.Collections.Generic;
using System.Runtime.Versioning;
using System.Text;
>>>>>>> bb7b3e5d
using Duplicati.Library.Common;
using Duplicati.Library.IO;
using Duplicati.Library.RestAPI;

namespace Duplicati.Server
{
    /// <summary>
    /// This class keeps track of the users modifications regarding
    /// throttling and pause/resume
    /// </summary>
    public class LiveControls : ILiveControls
    {
        /// <summary>
        /// The tag used for logging
        /// </summary>
        private static readonly string LOGTAG = Duplicati.Library.Logging.Log.LogTagFromType<LiveControls>();

        /// <summary>
        /// An event that is activated when the pause state changes
        /// </summary>
        public event EventHandler StateChanged;

        /// <summary>
        /// An event that is activated when the thread priority changes
        /// </summary>
        public event EventHandler ThreadPriorityChanged;

        /// <summary>
        /// An event that is activated when the throttle speed changes
        /// </summary>
        public event EventHandler ThrottleSpeedChanged;

        /// <summary>
        /// The possible states for the live control
        /// </summary>
        public enum LiveControlState
        {
            /// <summary>
            /// Indicates that the backups are running
            /// </summary>
            Running,
            /// <summary>
            /// Indicates that the backups are currently suspended
            /// </summary>
            Paused
        }

        /// <summary>
        /// The current control state
        /// </summary>
        private LiveControlState m_state;

        /// <summary>
        /// A value that indicates if the current pause state is caused by being suspended
        /// </summary>
        private bool m_pausedForSuspend = false;

        /// <summary>
        /// The time to pause for, used to ensure that a user set pause can override the suspend pause
        /// </summary>
        private DateTime m_suspendMinimumPause = new DateTime(0);

        /// <summary>
        /// Gets the current state for the control
        /// </summary>
        public LiveControlState State { get { return m_state; } }

        public bool IsPaused => State == LiveControlState.Paused;

        /// <summary>
        /// The internal variable that tracks the the priority
        /// </summary>
        private System.Threading.ThreadPriority? m_priority;

        /// <summary>
        /// The internal variable that tracks the upload limit
        /// </summary>
        private long? m_uploadLimit;

        /// <summary>
        /// The internal variable that tracks the download limit
        /// </summary>
        private long? m_downloadLimit;

        /// <summary>
        /// The object that ensures concurrent operations
        /// </summary>
        private readonly object m_lock = new object();

        /// <summary>
        /// Gets the current overridden thread priority
        /// </summary>
        public System.Threading.ThreadPriority? ThreadPriority 
        { 
            get { return m_priority; }
            set
            {
                if (m_priority != value)
                {
                    m_priority = value;
                    if (ThreadPriorityChanged != null)
                        ThreadPriorityChanged(this, null);
                }
            }
        }

        /// <summary>
        /// Gets the current upload limit in bps
        /// </summary>
        public long? UploadLimit 
        { 
            get { return m_uploadLimit; }
            set
            {
                if (m_uploadLimit != value)
                {
                    m_uploadLimit = value;
                    if (ThrottleSpeedChanged != null)
                        ThrottleSpeedChanged(this, null);
                }
            }
        }

        /// <summary>
        /// Gets the download limit in bps
        /// </summary>
        public long? DownloadLimit 
        { 
            get { return m_downloadLimit; }
            set
            {
                if (m_downloadLimit != value)
                {
                    m_downloadLimit = value;
                    if (ThrottleSpeedChanged != null)
                        ThrottleSpeedChanged(this, null);
                }
            }
        }

        /// <summary>
        /// The timer that is activated after a pause period.
        /// </summary>
        private System.Threading.Timer m_waitTimer;

        /// <summary>
        /// The time that the current pause is expected to expire
        /// </summary>
        private DateTime m_waitTimeExpiration = new DateTime(0);

        /// <summary>
        /// Constructs a new instance of the LiveControl
        /// </summary>
        public LiveControls()
        {
        }
        
                /// <summary>
        /// Constructs a new instance of the LiveControl
        /// </summary>
        public void Init(Database.ServerSettings settings)
        {
            m_state = LiveControlState.Running;
            m_waitTimer = new System.Threading.Timer(m_waitTimer_Tick, this, System.Threading.Timeout.Infinite, System.Threading.Timeout.Infinite);

            if (!string.IsNullOrEmpty(settings.StartupDelayDuration) && settings.StartupDelayDuration != "0")
            {
                long milliseconds = 0;
                try { milliseconds = (long)Duplicati.Library.Utility.Timeparser.ParseTimeSpan(settings.StartupDelayDuration).TotalMilliseconds; }
                catch {}

                if (milliseconds > 0)
                {
                    m_waitTimeExpiration = DateTime.Now.AddMilliseconds(milliseconds);
                    m_waitTimer.Change(milliseconds, System.Threading.Timeout.Infinite);
                    m_state = LiveControlState.Paused;
                }
            }

            m_priority = settings.ThreadPriorityOverride;
            if (!string.IsNullOrEmpty(settings.DownloadSpeedLimit))
                try
                {
                    m_downloadLimit = Library.Utility.Sizeparser.ParseSize(settings.DownloadSpeedLimit, "kb");
                }
                catch (Exception ex)
                {
                    Library.Logging.Log.WriteErrorMessage(LOGTAG, "ParseDownloadLimitError", ex, "Failed to parse download limit: {0}", settings.DownloadSpeedLimit);
                }

            if (!string.IsNullOrEmpty(settings.UploadSpeedLimit))
                try
                {
                    m_uploadLimit = Library.Utility.Sizeparser.ParseSize(settings.UploadSpeedLimit, "kb");
                }
                catch (Exception ex)
                {
                    Library.Logging.Log.WriteErrorMessage(LOGTAG, "ParseUploadLimitError", ex, "Failed to parse upload limit: {0}", settings.UploadSpeedLimit);
                }

            try
            {
                if (OperatingSystem.IsWindows())
                    RegisterHibernateMonitor();
            }
            catch { }
        }

        /// <summary>
        /// Event that occurs when the timeout duration is exceeded
        /// </summary>
        /// <param name="sender">The sender of the event</param>
        private void  m_waitTimer_Tick(object sender)
        {
            lock (m_lock)
                Resume();
        }

        /// <summary>
        /// Internal helper to reset the timeout timer
        /// </summary>
        /// <param name="timeout">The time to wait</param>
        private void ResetTimer(string timeout)
        {
            lock (m_lock)
                if (!string.IsNullOrEmpty(timeout))
                {
                    long milliseconds = (long)Duplicati.Library.Utility.Timeparser.ParseTimeSpan(timeout).TotalMilliseconds;
                    m_waitTimeExpiration = DateTime.Now.AddMilliseconds(milliseconds);
                    m_waitTimer.Change(milliseconds, System.Threading.Timeout.Infinite);
                }
                else
                {
                    m_waitTimeExpiration = new DateTime(0);
                    m_waitTimer.Change(System.Threading.Timeout.Infinite, System.Threading.Timeout.Infinite);
                }
        }

        /// <summary>
        /// Internal helper to set the pause mode
        /// </summary>
        private void SetPauseMode()
        {
            lock (m_lock)
            {
                if (m_state == LiveControlState.Running)
                {
                    m_state = LiveControlState.Paused;
                    if (StateChanged != null)
                        StateChanged(this, null);
                }
            }
        }

        /// <summary>
        /// Pauses the backups until resumed
        /// </summary>
        public void Pause()
        {
            lock(m_lock)
            {
                var fireEvent = m_waitTimeExpiration.Ticks != 0 && m_state == LiveControlState.Paused && StateChanged != null;

                ResetTimer(null);

                if (fireEvent)
                    StateChanged(this, null);
                else
                    SetPauseMode();
            }
        }

        /// <summary>
        /// Resumes a backups to the running state
        /// </summary>
        public void Resume()
        {
            lock (m_lock)
            {
                if (m_state == LiveControlState.Paused)
                {
                    //Make sure that the timer is cleared
                    ResetTimer(null);

                    m_state = LiveControlState.Running;
                    if (StateChanged != null)
                        StateChanged(this, null);
                }
            }
        }

        /// <summary>
        /// Suspends the backups for a given period
        /// </summary>
        /// <param name="timeout">The duration to wait</param>
        public void Pause(string timeout)
        {
            Pause(Duplicati.Library.Utility.Timeparser.ParseTimeSpan(timeout));
        }

        /// <summary>
        /// Suspends the backups for a given period
        /// </summary>
        /// <param name="timeout">The duration to wait</param>
        public void Pause(TimeSpan timeout)
        {
            lock (m_lock)
            {
                m_waitTimeExpiration = DateTime.Now.AddMilliseconds((long)timeout.TotalMilliseconds);
                m_waitTimer.Change((long)timeout.TotalMilliseconds, System.Threading.Timeout.Infinite);

                //We change the time, so we issue a new event
                if (m_state == LiveControlState.Paused && StateChanged != null)
                    StateChanged(this, null);
                else
                    SetPauseMode();
            }
        }

        /// <summary>
        /// Gets the time the current pause is expected to end
        /// </summary>
        public DateTime EstimatedPauseEnd { get { return m_waitTimeExpiration; } }

        /// <summary>
        /// Method for calling a Win32 API
        /// </summary>
        [SupportedOSPlatform("windows")]
        private void RegisterHibernateMonitor()
        {
            Microsoft.Win32.SystemEvents.PowerModeChanged += new Microsoft.Win32.PowerModeChangedEventHandler(SystemEvents_PowerModeChanged);
        }

        /// <summary>
        /// A monitor for detecting when the system hibernates or resumes
        /// </summary>
        /// <param name="sender">Unused sender parameter</param>
        /// <param name="_e">The event information</param>
        [SupportedOSPlatform("windows")]
        private void SystemEvents_PowerModeChanged(object sender, object _e)
        {
            Microsoft.Win32.PowerModeChangedEventArgs e = _e as Microsoft.Win32.PowerModeChangedEventArgs;
            if (e == null)
                return;

            if (e.Mode == Microsoft.Win32.PowerModes.Suspend)
            {
                //If we are running, register as being paused due to suspending
                if (this.m_state == LiveControlState.Running)
                {
                    this.SetPauseMode();
                    m_pausedForSuspend = true;
                    m_suspendMinimumPause = new DateTime(0);
                }
                else
                {
                    if (m_waitTimeExpiration.Ticks != 0)
                    {
                        m_pausedForSuspend = true;
                        m_suspendMinimumPause = this.EstimatedPauseEnd;
                        ResetTimer(null);
                    }

                }
            }
            else if (e.Mode == Microsoft.Win32.PowerModes.Resume)
            {
                //If we have been been paused due to suspending, we un-pause now
                if (m_pausedForSuspend)
                {
                    long delayTicks = (m_suspendMinimumPause - DateTime.Now).Ticks;

                    var appset = FIXMEGlobal.DataConnection.ApplicationSettings;
                    if (!string.IsNullOrEmpty(appset.StartupDelayDuration) && appset.StartupDelayDuration != "0")
                        try { delayTicks = Math.Max(delayTicks, Library.Utility.Timeparser.ParseTimeSpan(appset.StartupDelayDuration).Ticks); }
                        catch { }

                    if (delayTicks > 0)
                    {
                        this.Pause(TimeSpan.FromTicks(delayTicks));
                    }
                    else
                    {
                        this.Resume();
                    }
                }

                m_pausedForSuspend = false;
                m_suspendMinimumPause = new DateTime(0);
            }
        }

    }
}<|MERGE_RESOLUTION|>--- conflicted
+++ resolved
@@ -18,13 +18,6 @@
 // 
 #endregion
 using System;
-<<<<<<< HEAD
-=======
-using System.Collections.Generic;
-using System.Runtime.Versioning;
-using System.Text;
->>>>>>> bb7b3e5d
-using Duplicati.Library.Common;
 using Duplicati.Library.IO;
 using Duplicati.Library.RestAPI;
 
@@ -116,8 +109,8 @@
         /// <summary>
         /// Gets the current overridden thread priority
         /// </summary>
-        public System.Threading.ThreadPriority? ThreadPriority 
-        { 
+        public System.Threading.ThreadPriority? ThreadPriority
+        {
             get { return m_priority; }
             set
             {
@@ -133,8 +126,8 @@
         /// <summary>
         /// Gets the current upload limit in bps
         /// </summary>
-        public long? UploadLimit 
-        { 
+        public long? UploadLimit
+        {
             get { return m_uploadLimit; }
             set
             {
@@ -150,8 +143,8 @@
         /// <summary>
         /// Gets the download limit in bps
         /// </summary>
-        public long? DownloadLimit 
-        { 
+        public long? DownloadLimit
+        {
             get { return m_downloadLimit; }
             set
             {
@@ -180,8 +173,8 @@
         public LiveControls()
         {
         }
-        
-                /// <summary>
+
+        /// <summary>
         /// Constructs a new instance of the LiveControl
         /// </summary>
         public void Init(Database.ServerSettings settings)
@@ -193,7 +186,7 @@
             {
                 long milliseconds = 0;
                 try { milliseconds = (long)Duplicati.Library.Utility.Timeparser.ParseTimeSpan(settings.StartupDelayDuration).TotalMilliseconds; }
-                catch {}
+                catch { }
 
                 if (milliseconds > 0)
                 {
@@ -236,7 +229,7 @@
         /// Event that occurs when the timeout duration is exceeded
         /// </summary>
         /// <param name="sender">The sender of the event</param>
-        private void  m_waitTimer_Tick(object sender)
+        private void m_waitTimer_Tick(object sender)
         {
             lock (m_lock)
                 Resume();
@@ -283,7 +276,7 @@
         /// </summary>
         public void Pause()
         {
-            lock(m_lock)
+            lock (m_lock)
             {
                 var fireEvent = m_waitTimeExpiration.Ticks != 0 && m_state == LiveControlState.Paused && StateChanged != null;
 
